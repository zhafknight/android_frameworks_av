/*
 * Copyright (C) 2015 The Android Open Source Project
 *
 * Licensed under the Apache License, Version 2.0 (the "License");
 * you may not use this file except in compliance with the License.
 * You may obtain a copy of the License at
 *
 *      http://www.apache.org/licenses/LICENSE-2.0
 *
 * Unless required by applicable law or agreed to in writing, software
 * distributed under the License is distributed on an "AS IS" BASIS,
 * WITHOUT WARRANTIES OR CONDITIONS OF ANY KIND, either express or implied.
 * See the License for the specific language governing permissions and
 * limitations under the License.
 */

#pragma once

#include "AudioPort.h"
#include <utils/Errors.h>
#include <utils/String8.h>
#include <utils/SortedVector.h>
#include <cutils/config_utils.h>
#include <system/audio.h>
#include <system/audio_policy.h>

namespace android {

class DeviceDescriptor : public AudioPort, public AudioPortConfig
{
public:
<<<<<<< HEAD
     // Note that empty name refers by convention to a generic device.
    DeviceDescriptor(audio_devices_t type, const String8 &tagName = String8(""));
=======
    explicit DeviceDescriptor(audio_devices_t type);
>>>>>>> fd923e7f

    virtual ~DeviceDescriptor() {}

    virtual const String8 getTagName() const { return mTagName; }

    audio_devices_t type() const { return mDeviceType; }

    bool equals(const sp<DeviceDescriptor>& other) const;

    // AudioPortConfig
    virtual sp<AudioPort> getAudioPort() const { return (AudioPort*) this; }
    virtual void toAudioPortConfig(struct audio_port_config *dstConfig,
            const struct audio_port_config *srcConfig = NULL) const;

    // AudioPort
    virtual void attach(const sp<HwModule>& module);
    virtual void toAudioPort(struct audio_port *port) const;
    virtual void importAudioPort(const sp<AudioPort>& port);

    audio_port_handle_t getId() const;
    status_t dump(int fd, int spaces, int index, bool verbose = true) const;
    void log() const;

    String8 mAddress;

private:
    String8 mTagName; // Unique human readable identifier for a device port found in conf file.
    audio_devices_t     mDeviceType;
    audio_port_handle_t mId;

friend class DeviceVector;
};

class DeviceVector : public SortedVector<sp<DeviceDescriptor> >
{
public:
    DeviceVector() : SortedVector(), mDeviceTypes(AUDIO_DEVICE_NONE) {}

    ssize_t add(const sp<DeviceDescriptor>& item);
    void add(const DeviceVector &devices);
    ssize_t remove(const sp<DeviceDescriptor>& item);
    ssize_t indexOf(const sp<DeviceDescriptor>& item) const;

    audio_devices_t types() const { return mDeviceTypes; }

<<<<<<< HEAD
    sp<DeviceDescriptor> getDevice(audio_devices_t type, String8 address) const;
    DeviceVector getDevicesFromType(audio_devices_t types) const;
    sp<DeviceDescriptor> getDeviceFromId(audio_port_handle_t id) const;
    sp<DeviceDescriptor> getDeviceFromTagName(const String8 &tagName) const;
    DeviceVector getDevicesFromTypeAddr(audio_devices_t type, String8 address) const;
=======
    void loadDevicesFromType(audio_devices_t types);
    void loadDevicesFromTag(char *tag, const DeviceVector& declaredDevices);

    sp<DeviceDescriptor> getDevice(audio_devices_t type, const String8& address) const;
    DeviceVector getDevicesFromType(audio_devices_t types) const;
    sp<DeviceDescriptor> getDeviceFromId(audio_port_handle_t id) const;
    sp<DeviceDescriptor> getDeviceFromTag(const String8& tag) const;
    DeviceVector getDevicesFromTypeAddr(audio_devices_t type, const String8& address) const;
>>>>>>> fd923e7f

    audio_devices_t getDevicesFromHwModule(audio_module_handle_t moduleHandle) const;

    status_t dump(int fd, const String8 &tag, int spaces = 0, bool verbose = true) const;

private:
    void refreshTypes();
    audio_devices_t mDeviceTypes;
};

}; // namespace android<|MERGE_RESOLUTION|>--- conflicted
+++ resolved
@@ -29,12 +29,8 @@
 class DeviceDescriptor : public AudioPort, public AudioPortConfig
 {
 public:
-<<<<<<< HEAD
      // Note that empty name refers by convention to a generic device.
-    DeviceDescriptor(audio_devices_t type, const String8 &tagName = String8(""));
-=======
-    explicit DeviceDescriptor(audio_devices_t type);
->>>>>>> fd923e7f
+    explicit DeviceDescriptor(audio_devices_t type, const String8 &tagName = String8(""));
 
     virtual ~DeviceDescriptor() {}
 
@@ -80,22 +76,11 @@
 
     audio_devices_t types() const { return mDeviceTypes; }
 
-<<<<<<< HEAD
-    sp<DeviceDescriptor> getDevice(audio_devices_t type, String8 address) const;
+    sp<DeviceDescriptor> getDevice(audio_devices_t type, const String8& address) const;
     DeviceVector getDevicesFromType(audio_devices_t types) const;
     sp<DeviceDescriptor> getDeviceFromId(audio_port_handle_t id) const;
     sp<DeviceDescriptor> getDeviceFromTagName(const String8 &tagName) const;
-    DeviceVector getDevicesFromTypeAddr(audio_devices_t type, String8 address) const;
-=======
-    void loadDevicesFromType(audio_devices_t types);
-    void loadDevicesFromTag(char *tag, const DeviceVector& declaredDevices);
-
-    sp<DeviceDescriptor> getDevice(audio_devices_t type, const String8& address) const;
-    DeviceVector getDevicesFromType(audio_devices_t types) const;
-    sp<DeviceDescriptor> getDeviceFromId(audio_port_handle_t id) const;
-    sp<DeviceDescriptor> getDeviceFromTag(const String8& tag) const;
     DeviceVector getDevicesFromTypeAddr(audio_devices_t type, const String8& address) const;
->>>>>>> fd923e7f
 
     audio_devices_t getDevicesFromHwModule(audio_module_handle_t moduleHandle) const;
 
