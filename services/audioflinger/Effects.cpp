--- conflicted
+++ resolved
@@ -1226,14 +1226,9 @@
                 Mutex::Autolock _l(t->mLock);
                 t->broadcast_l();
             }
-<<<<<<< HEAD
-            if (!mEffect->isOffloadable()) {
+            if (!effect->isOffloadable()) {
                 if (thread->type() == ThreadBase::OFFLOAD ||
                    (thread->type() == ThreadBase::DIRECT && thread->mIsDirectPcm)) {
-=======
-            if (!effect->isOffloadable()) {
-                if (thread->type() == ThreadBase::OFFLOAD) {
->>>>>>> a0d2ff19
                     PlaybackThread *t = (PlaybackThread *)thread.get();
                     t->invalidateTracks(AUDIO_STREAM_MUSIC);
                 }
@@ -1271,14 +1266,9 @@
 
     sp<ThreadBase> thread = effect->thread().promote();
     if (thread != 0) {
-<<<<<<< HEAD
-        thread->checkSuspendOnEffectEnabled(mEffect, false, mEffect->sessionId());
+        thread->checkSuspendOnEffectEnabled(effect, false, effect->sessionId());
         if ((thread->type() == ThreadBase::OFFLOAD) ||
             (thread->type() == ThreadBase::DIRECT && thread->mIsDirectPcm)){
-=======
-        thread->checkSuspendOnEffectEnabled(effect, false, effect->sessionId());
-        if (thread->type() == ThreadBase::OFFLOAD) {
->>>>>>> a0d2ff19
             PlaybackThread *t = (PlaybackThread *)thread.get();
             Mutex::Autolock _l(t->mLock);
             t->broadcast_l();
@@ -1828,15 +1818,12 @@
             mEffects.removeAt(i);
             ALOGV("removeEffect_l() effect %p, removed from chain %p at rank %zu", effect.get(),
                     this, i);
-<<<<<<< HEAD
 #ifdef DOLBY_ENABLE
             if (effect->suspended() && EffectDapController::instance()->isDapEffect(effect)) {
                 effect->setSuspended(false);
             }
 #endif // DOLBY_END
-=======
-
->>>>>>> a0d2ff19
+
             break;
         }
     }
