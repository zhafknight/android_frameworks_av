--- conflicted
+++ resolved
@@ -1375,13 +1375,6 @@
 AudioFlinger::Client::Client(const sp<AudioFlinger>& audioFlinger, pid_t pid)
     :   RefBase(),
         mAudioFlinger(audioFlinger),
-<<<<<<< HEAD
-        // FIXME should be a "k" constant not hard-coded, in .h or ro. property, see 4 lines below
-        mMemoryDealer(new MemoryDealer(4100*1024, "AudioFlinger::Client")), //4MB + 1 more 4k page
-        mPid(pid),
-        mTimedTrackCount(0)
-{
-=======
         mPid(pid),
         mTimedTrackCount(0)
 {
@@ -1392,7 +1385,6 @@
         heapSize *= kClientSharedHeapSizeMultiplier;
     }
     mMemoryDealer = new MemoryDealer(heapSize, "AudioFlinger::Client");
->>>>>>> 5dc9ffe5
 }
 
 // Client destructor must be called with AudioFlinger::mClientLock held
