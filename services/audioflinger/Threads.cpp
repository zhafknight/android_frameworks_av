/*
**
** Copyright 2012, The Android Open Source Project
**
** Licensed under the Apache License, Version 2.0 (the "License");
** you may not use this file except in compliance with the License.
** You may obtain a copy of the License at
**
**     http://www.apache.org/licenses/LICENSE-2.0
**
** Unless required by applicable law or agreed to in writing, software
** distributed under the License is distributed on an "AS IS" BASIS,
** WITHOUT WARRANTIES OR CONDITIONS OF ANY KIND, either express or implied.
** See the License for the specific language governing permissions and
** limitations under the License.
*/


#define LOG_TAG "AudioFlinger"
//#define LOG_NDEBUG 0
#define ATRACE_TAG ATRACE_TAG_AUDIO

#include "Configuration.h"
#include <math.h>
#include <fcntl.h>
#include <sys/stat.h>
#include <cutils/properties.h>
#include <media/AudioParameter.h>
#include <utils/Log.h>
#include <utils/Trace.h>

#include <private/media/AudioTrackShared.h>
#include <hardware/audio.h>
#include <audio_effects/effect_ns.h>
#include <audio_effects/effect_aec.h>
#include <audio_utils/primitives.h>

// NBAIO implementations
#include <media/nbaio/AudioStreamOutSink.h>
#include <media/nbaio/MonoPipe.h>
#include <media/nbaio/MonoPipeReader.h>
#include <media/nbaio/Pipe.h>
#include <media/nbaio/PipeReader.h>
#include <media/nbaio/SourceAudioBufferProvider.h>

#include <powermanager/PowerManager.h>

#include <common_time/cc_helper.h>
#include <common_time/local_clock.h>

#include "AudioFlinger.h"
#include "AudioMixer.h"
#include "FastMixer.h"
#include "ServiceUtilities.h"
#include "SchedulingPolicyService.h"

#ifdef ADD_BATTERY_DATA
#include <media/IMediaPlayerService.h>
#include <media/IMediaDeathNotifier.h>
#endif

#ifdef DEBUG_CPU_USAGE
#include <cpustats/CentralTendencyStatistics.h>
#include <cpustats/ThreadCpuUsage.h>
#endif

// ----------------------------------------------------------------------------

// Note: the following macro is used for extremely verbose logging message.  In
// order to run with ALOG_ASSERT turned on, we need to have LOG_NDEBUG set to
// 0; but one side effect of this is to turn all LOGV's as well.  Some messages
// are so verbose that we want to suppress them even when we have ALOG_ASSERT
// turned on.  Do not uncomment the #def below unless you really know what you
// are doing and want to see all of the extremely verbose messages.
//#define VERY_VERY_VERBOSE_LOGGING
#ifdef VERY_VERY_VERBOSE_LOGGING
#define ALOGVV ALOGV
#else
#define ALOGVV(a...) do { } while(0)
#endif

namespace android {

// retry counts for buffer fill timeout
// 50 * ~20msecs = 1 second
static const int8_t kMaxTrackRetries = 50;
static const int8_t kMaxTrackStartupRetries = 50;
// allow less retry attempts on direct output thread.
// direct outputs can be a scarce resource in audio hardware and should
// be released as quickly as possible.
static const int8_t kMaxTrackRetriesDirect = 2;

// don't warn about blocked writes or record buffer overflows more often than this
static const nsecs_t kWarningThrottleNs = seconds(5);

// RecordThread loop sleep time upon application overrun or audio HAL read error
static const int kRecordThreadSleepUs = 5000;

// maximum time to wait for setParameters to complete
static const nsecs_t kSetParametersTimeoutNs = seconds(2);

// minimum sleep time for the mixer thread loop when tracks are active but in underrun
static const uint32_t kMinThreadSleepTimeUs = 5000;
// maximum divider applied to the active sleep time in the mixer thread loop
static const uint32_t kMaxThreadSleepTimeShift = 2;

// minimum normal mix buffer size, expressed in milliseconds rather than frames
static const uint32_t kMinNormalMixBufferSizeMs = 20;
// maximum normal mix buffer size
static const uint32_t kMaxNormalMixBufferSizeMs = 24;

// Offloaded output thread standby delay: allows track transition without going to standby
static const nsecs_t kOffloadStandbyDelayNs = seconds(1);

// Whether to use fast mixer
static const enum {
    FastMixer_Never,    // never initialize or use: for debugging only
    FastMixer_Always,   // always initialize and use, even if not needed: for debugging only
                        // normal mixer multiplier is 1
    FastMixer_Static,   // initialize if needed, then use all the time if initialized,
                        // multiplier is calculated based on min & max normal mixer buffer size
    FastMixer_Dynamic,  // initialize if needed, then use dynamically depending on track load,
                        // multiplier is calculated based on min & max normal mixer buffer size
    // FIXME for FastMixer_Dynamic:
    //  Supporting this option will require fixing HALs that can't handle large writes.
    //  For example, one HAL implementation returns an error from a large write,
    //  and another HAL implementation corrupts memory, possibly in the sample rate converter.
    //  We could either fix the HAL implementations, or provide a wrapper that breaks
    //  up large writes into smaller ones, and the wrapper would need to deal with scheduler.
} kUseFastMixer = FastMixer_Static;

// Priorities for requestPriority
static const int kPriorityAudioApp = 2;
static const int kPriorityFastMixer = 3;

// IAudioFlinger::createTrack() reports back to client the total size of shared memory area
// for the track.  The client then sub-divides this into smaller buffers for its use.
// Currently the client uses N-buffering by default, but doesn't tell us about the value of N.
// So for now we just assume that client is double-buffered for fast tracks.
// FIXME It would be better for client to tell AudioFlinger the value of N,
// so AudioFlinger could allocate the right amount of memory.
// See the client's minBufCount and mNotificationFramesAct calculations for details.
static const int kFastTrackMultiplier = 2;

// ----------------------------------------------------------------------------

#ifdef ADD_BATTERY_DATA
// To collect the amplifier usage
static void addBatteryData(uint32_t params) {
    sp<IMediaPlayerService> service = IMediaDeathNotifier::getMediaPlayerService();
    if (service == NULL) {
        // it already logged
        return;
    }

    service->addBatteryData(params);
}
#endif


// ----------------------------------------------------------------------------
//      CPU Stats
// ----------------------------------------------------------------------------

class CpuStats {
public:
    CpuStats();
    void sample(const String8 &title);
#ifdef DEBUG_CPU_USAGE
private:
    ThreadCpuUsage mCpuUsage;           // instantaneous thread CPU usage in wall clock ns
    CentralTendencyStatistics mWcStats; // statistics on thread CPU usage in wall clock ns

    CentralTendencyStatistics mHzStats; // statistics on thread CPU usage in cycles

    int mCpuNum;                        // thread's current CPU number
    int mCpukHz;                        // frequency of thread's current CPU in kHz
#endif
};

CpuStats::CpuStats()
#ifdef DEBUG_CPU_USAGE
    : mCpuNum(-1), mCpukHz(-1)
#endif
{
}

void CpuStats::sample(const String8 &title
#ifndef DEBUG_CPU_USAGE
                __unused
#endif
        ) {
#ifdef DEBUG_CPU_USAGE
    // get current thread's delta CPU time in wall clock ns
    double wcNs;
    bool valid = mCpuUsage.sampleAndEnable(wcNs);

    // record sample for wall clock statistics
    if (valid) {
        mWcStats.sample(wcNs);
    }

    // get the current CPU number
    int cpuNum = sched_getcpu();

    // get the current CPU frequency in kHz
    int cpukHz = mCpuUsage.getCpukHz(cpuNum);

    // check if either CPU number or frequency changed
    if (cpuNum != mCpuNum || cpukHz != mCpukHz) {
        mCpuNum = cpuNum;
        mCpukHz = cpukHz;
        // ignore sample for purposes of cycles
        valid = false;
    }

    // if no change in CPU number or frequency, then record sample for cycle statistics
    if (valid && mCpukHz > 0) {
        double cycles = wcNs * cpukHz * 0.000001;
        mHzStats.sample(cycles);
    }

    unsigned n = mWcStats.n();
    // mCpuUsage.elapsed() is expensive, so don't call it every loop
    if ((n & 127) == 1) {
        long long elapsed = mCpuUsage.elapsed();
        if (elapsed >= DEBUG_CPU_USAGE * 1000000000LL) {
            double perLoop = elapsed / (double) n;
            double perLoop100 = perLoop * 0.01;
            double perLoop1k = perLoop * 0.001;
            double mean = mWcStats.mean();
            double stddev = mWcStats.stddev();
            double minimum = mWcStats.minimum();
            double maximum = mWcStats.maximum();
            double meanCycles = mHzStats.mean();
            double stddevCycles = mHzStats.stddev();
            double minCycles = mHzStats.minimum();
            double maxCycles = mHzStats.maximum();
            mCpuUsage.resetElapsed();
            mWcStats.reset();
            mHzStats.reset();
            ALOGD("CPU usage for %s over past %.1f secs\n"
                "  (%u mixer loops at %.1f mean ms per loop):\n"
                "  us per mix loop: mean=%.0f stddev=%.0f min=%.0f max=%.0f\n"
                "  %% of wall: mean=%.1f stddev=%.1f min=%.1f max=%.1f\n"
                "  MHz: mean=%.1f, stddev=%.1f, min=%.1f max=%.1f",
                    title.string(),
                    elapsed * .000000001, n, perLoop * .000001,
                    mean * .001,
                    stddev * .001,
                    minimum * .001,
                    maximum * .001,
                    mean / perLoop100,
                    stddev / perLoop100,
                    minimum / perLoop100,
                    maximum / perLoop100,
                    meanCycles / perLoop1k,
                    stddevCycles / perLoop1k,
                    minCycles / perLoop1k,
                    maxCycles / perLoop1k);

        }
    }
#endif
};

// ----------------------------------------------------------------------------
//      ThreadBase
// ----------------------------------------------------------------------------

AudioFlinger::ThreadBase::ThreadBase(const sp<AudioFlinger>& audioFlinger, audio_io_handle_t id,
        audio_devices_t outDevice, audio_devices_t inDevice, type_t type)
    :   Thread(false /*canCallJava*/),
        mType(type),
        mAudioFlinger(audioFlinger),
        // mSampleRate, mFrameCount, mChannelMask, mChannelCount, mFrameSize, mFormat, mBufferSize
        // are set by PlaybackThread::readOutputParameters() or RecordThread::readInputParameters()
        mParamStatus(NO_ERROR),
        //FIXME: mStandby should be true here. Is this some kind of hack?
        mStandby(false), mOutDevice(outDevice), mInDevice(inDevice),
        mAudioSource(AUDIO_SOURCE_DEFAULT), mId(id),
        // mName will be set by concrete (non-virtual) subclass
        mDeathRecipient(new PMDeathRecipient(this))
{
}

AudioFlinger::ThreadBase::~ThreadBase()
{
    // mConfigEvents should be empty, but just in case it isn't, free the memory it owns
    for (size_t i = 0; i < mConfigEvents.size(); i++) {
        delete mConfigEvents[i];
    }
    mConfigEvents.clear();

    mParamCond.broadcast();
    // do not lock the mutex in destructor
    releaseWakeLock_l();
    if (mPowerManager != 0) {
        sp<IBinder> binder = mPowerManager->asBinder();
        binder->unlinkToDeath(mDeathRecipient);
    }
}

status_t AudioFlinger::ThreadBase::readyToRun()
{
    status_t status = initCheck();
    if (status == NO_ERROR) {
        ALOGI("AudioFlinger's thread %p ready to run", this);
    } else {
        ALOGE("No working audio driver found.");
    }
    return status;
}

void AudioFlinger::ThreadBase::exit()
{
    ALOGV("ThreadBase::exit");
    // do any cleanup required for exit to succeed
    preExit();
    {
        // This lock prevents the following race in thread (uniprocessor for illustration):
        //  if (!exitPending()) {
        //      // context switch from here to exit()
        //      // exit() calls requestExit(), what exitPending() observes
        //      // exit() calls signal(), which is dropped since no waiters
        //      // context switch back from exit() to here
        //      mWaitWorkCV.wait(...);
        //      // now thread is hung
        //  }
        AutoMutex lock(mLock);
        requestExit();
        mWaitWorkCV.broadcast();
    }
    // When Thread::requestExitAndWait is made virtual and this method is renamed to
    // "virtual status_t requestExitAndWait()", replace by "return Thread::requestExitAndWait();"
    requestExitAndWait();
}

status_t AudioFlinger::ThreadBase::setParameters(const String8& keyValuePairs)
{
    status_t status;

    ALOGV("ThreadBase::setParameters() %s", keyValuePairs.string());
    Mutex::Autolock _l(mLock);

    mNewParameters.add(keyValuePairs);
    mWaitWorkCV.signal();
    // wait condition with timeout in case the thread loop has exited
    // before the request could be processed
    if (mParamCond.waitRelative(mLock, kSetParametersTimeoutNs) == NO_ERROR) {
        status = mParamStatus;
        mWaitWorkCV.signal();
    } else {
        status = TIMED_OUT;
    }
    return status;
}

void AudioFlinger::ThreadBase::sendIoConfigEvent(int event, int param)
{
    Mutex::Autolock _l(mLock);
    sendIoConfigEvent_l(event, param);
}

// sendIoConfigEvent_l() must be called with ThreadBase::mLock held
void AudioFlinger::ThreadBase::sendIoConfigEvent_l(int event, int param)
{
    IoConfigEvent *ioEvent = new IoConfigEvent(event, param);
    mConfigEvents.add(static_cast<ConfigEvent *>(ioEvent));
    ALOGV("sendIoConfigEvent() num events %d event %d, param %d", mConfigEvents.size(), event,
            param);
    mWaitWorkCV.signal();
}

// sendPrioConfigEvent_l() must be called with ThreadBase::mLock held
void AudioFlinger::ThreadBase::sendPrioConfigEvent_l(pid_t pid, pid_t tid, int32_t prio)
{
    PrioConfigEvent *prioEvent = new PrioConfigEvent(pid, tid, prio);
    mConfigEvents.add(static_cast<ConfigEvent *>(prioEvent));
    ALOGV("sendPrioConfigEvent_l() num events %d pid %d, tid %d prio %d",
          mConfigEvents.size(), pid, tid, prio);
    mWaitWorkCV.signal();
}

void AudioFlinger::ThreadBase::processConfigEvents()
{
    Mutex::Autolock _l(mLock);
    processConfigEvents_l();
}

// post condition: mConfigEvents.isEmpty()
void AudioFlinger::ThreadBase::processConfigEvents_l()
{
    while (!mConfigEvents.isEmpty()) {
        ALOGV("processConfigEvents() remaining events %d", mConfigEvents.size());
        ConfigEvent *event = mConfigEvents[0];
        mConfigEvents.removeAt(0);
        // release mLock before locking AudioFlinger mLock: lock order is always
        // AudioFlinger then ThreadBase to avoid cross deadlock
        mLock.unlock();
        switch (event->type()) {
        case CFG_EVENT_PRIO: {
            PrioConfigEvent *prioEvent = static_cast<PrioConfigEvent *>(event);
            // FIXME Need to understand why this has be done asynchronously
            int err = requestPriority(prioEvent->pid(), prioEvent->tid(), prioEvent->prio(),
                    true /*asynchronous*/);
            if (err != 0) {
                ALOGW("Policy SCHED_FIFO priority %d is unavailable for pid %d tid %d; error %d",
                      prioEvent->prio(), prioEvent->pid(), prioEvent->tid(), err);
            }
        } break;
        case CFG_EVENT_IO: {
            IoConfigEvent *ioEvent = static_cast<IoConfigEvent *>(event);
            {
                Mutex::Autolock _l(mAudioFlinger->mLock);
                audioConfigChanged_l(ioEvent->event(), ioEvent->param());
            }
        } break;
        default:
            ALOGE("processConfigEvents() unknown event type %d", event->type());
            break;
        }
        delete event;
        mLock.lock();
    }
}

String8 channelMaskToString(audio_channel_mask_t mask, bool output) {
    String8 s;
    if (output) {
        if (mask & AUDIO_CHANNEL_OUT_FRONT_LEFT) s.append("front-left, ");
        if (mask & AUDIO_CHANNEL_OUT_FRONT_RIGHT) s.append("front-right, ");
        if (mask & AUDIO_CHANNEL_OUT_FRONT_CENTER) s.append("front-center, ");
        if (mask & AUDIO_CHANNEL_OUT_LOW_FREQUENCY) s.append("low freq, ");
        if (mask & AUDIO_CHANNEL_OUT_BACK_LEFT) s.append("back-left, ");
        if (mask & AUDIO_CHANNEL_OUT_BACK_RIGHT) s.append("back-right, ");
        if (mask & AUDIO_CHANNEL_OUT_FRONT_LEFT_OF_CENTER) s.append("front-left-of-center, ");
        if (mask & AUDIO_CHANNEL_OUT_FRONT_RIGHT_OF_CENTER) s.append("front-right-of-center, ");
        if (mask & AUDIO_CHANNEL_OUT_BACK_CENTER) s.append("back-center, ");
        if (mask & AUDIO_CHANNEL_OUT_SIDE_LEFT) s.append("side-left, ");
        if (mask & AUDIO_CHANNEL_OUT_SIDE_RIGHT) s.append("side-right, ");
        if (mask & AUDIO_CHANNEL_OUT_TOP_CENTER) s.append("top-center ,");
        if (mask & AUDIO_CHANNEL_OUT_TOP_FRONT_LEFT) s.append("top-front-left, ");
        if (mask & AUDIO_CHANNEL_OUT_TOP_FRONT_CENTER) s.append("top-front-center, ");
        if (mask & AUDIO_CHANNEL_OUT_TOP_FRONT_RIGHT) s.append("top-front-right, ");
        if (mask & AUDIO_CHANNEL_OUT_TOP_BACK_LEFT) s.append("top-back-left, ");
        if (mask & AUDIO_CHANNEL_OUT_TOP_BACK_CENTER) s.append("top-back-center, " );
        if (mask & AUDIO_CHANNEL_OUT_TOP_BACK_RIGHT) s.append("top-back-right, " );
        if (mask & ~AUDIO_CHANNEL_OUT_ALL) s.append("unknown,  ");
    } else {
        if (mask & AUDIO_CHANNEL_IN_LEFT) s.append("left, ");
        if (mask & AUDIO_CHANNEL_IN_RIGHT) s.append("right, ");
        if (mask & AUDIO_CHANNEL_IN_FRONT) s.append("front, ");
        if (mask & AUDIO_CHANNEL_IN_BACK) s.append("back, ");
        if (mask & AUDIO_CHANNEL_IN_LEFT_PROCESSED) s.append("left-processed, ");
        if (mask & AUDIO_CHANNEL_IN_RIGHT_PROCESSED) s.append("right-processed, ");
        if (mask & AUDIO_CHANNEL_IN_FRONT_PROCESSED) s.append("front-processed, ");
        if (mask & AUDIO_CHANNEL_IN_BACK_PROCESSED) s.append("back-processed, ");
        if (mask & AUDIO_CHANNEL_IN_PRESSURE) s.append("pressure, ");
        if (mask & AUDIO_CHANNEL_IN_X_AXIS) s.append("X, ");
        if (mask & AUDIO_CHANNEL_IN_Y_AXIS) s.append("Y, ");
        if (mask & AUDIO_CHANNEL_IN_Z_AXIS) s.append("Z, ");
        if (mask & AUDIO_CHANNEL_IN_VOICE_UPLINK) s.append("voice-uplink, ");
        if (mask & AUDIO_CHANNEL_IN_VOICE_DNLINK) s.append("voice-dnlink, ");
        if (mask & ~AUDIO_CHANNEL_IN_ALL) s.append("unknown,  ");
    }
    int len = s.length();
    if (s.length() > 2) {
        char *str = s.lockBuffer(len);
        s.unlockBuffer(len - 2);
    }
    return s;
}

void AudioFlinger::ThreadBase::dumpBase(int fd, const Vector<String16>& args __unused)
{
    const size_t SIZE = 256;
    char buffer[SIZE];
    String8 result;

    bool locked = AudioFlinger::dumpTryLock(mLock);
    if (!locked) {
<<<<<<< HEAD
        fdprintf(fd, "thread %p maybe dead locked\n", this);
    }

    fdprintf(fd, "  I/O handle: %d\n", mId);
    fdprintf(fd, "  TID: %d\n", getTid());
    fdprintf(fd, "  Standby: %s\n", mStandby ? "yes" : "no");
    fdprintf(fd, "  Sample rate: %u\n", mSampleRate);
    fdprintf(fd, "  HAL frame count: %d\n", mFrameCount);
    fdprintf(fd, "  HAL buffer size: %u bytes\n", mBufferSize);
    fdprintf(fd, "  Channel Count: %u\n", mChannelCount);
    fdprintf(fd, "  Channel Mask: 0x%08x (%s)\n", mChannelMask,
            channelMaskToString(mChannelMask, mType != RECORD).string());
    fdprintf(fd, "  Format: 0x%x (%s)\n", mFormat, formatToString(mFormat));
    fdprintf(fd, "  Frame size: %u\n", mFrameSize);
    fdprintf(fd, "  Pending setParameters commands:");
    size_t numParams = mNewParameters.size();
    if (numParams) {
        fdprintf(fd, "\n   Index Command");
        for (size_t i = 0; i < numParams; ++i) {
            fdprintf(fd, "\n   %02d    ", i);
            fdprintf(fd, mNewParameters[i]);
        }
        fdprintf(fd, "\n");
    } else {
        fdprintf(fd, " none\n");
=======
        snprintf(buffer, SIZE, "thread %p maybe dead locked\n", this);
        write(fd, buffer, strlen(buffer));
    }

    snprintf(buffer, SIZE, "io handle: %d\n", mId);
    result.append(buffer);
    snprintf(buffer, SIZE, "TID: %d\n", getTid());
    result.append(buffer);
    snprintf(buffer, SIZE, "standby: %d\n", mStandby);
    result.append(buffer);
    snprintf(buffer, SIZE, "Sample rate: %u\n", mSampleRate);
    result.append(buffer);
    snprintf(buffer, SIZE, "HAL frame count: %zu\n", mFrameCount);
    result.append(buffer);
    snprintf(buffer, SIZE, "Channel Count: %u\n", mChannelCount);
    result.append(buffer);
    snprintf(buffer, SIZE, "Channel Mask: 0x%08x\n", mChannelMask);
    result.append(buffer);
    snprintf(buffer, SIZE, "Format: %d\n", mFormat);
    result.append(buffer);
    snprintf(buffer, SIZE, "Frame size: %zu\n", mFrameSize);
    result.append(buffer);

    snprintf(buffer, SIZE, "\nPending setParameters commands: \n");
    result.append(buffer);
    result.append(" Index Command");
    for (size_t i = 0; i < mNewParameters.size(); ++i) {
        snprintf(buffer, SIZE, "\n %02zu    ", i);
        result.append(buffer);
        result.append(mNewParameters[i]);
>>>>>>> 566be7c3
    }
    fdprintf(fd, "  Pending config events:");
    size_t numConfig = mConfigEvents.size();
    if (numConfig) {
        for (size_t i = 0; i < numConfig; i++) {
            mConfigEvents[i]->dump(buffer, SIZE);
            fdprintf(fd, "\n    %s", buffer);
        }
        fdprintf(fd, "\n");
    } else {
        fdprintf(fd, " none\n");
    }

    if (locked) {
        mLock.unlock();
    }
}

void AudioFlinger::ThreadBase::dumpEffectChains(int fd, const Vector<String16>& args)
{
    const size_t SIZE = 256;
    char buffer[SIZE];
    String8 result;

<<<<<<< HEAD
    size_t numEffectChains = mEffectChains.size();
    snprintf(buffer, SIZE, "  %d Effect Chains\n", numEffectChains);
=======
    snprintf(buffer, SIZE, "\n- %zu Effect Chains:\n", mEffectChains.size());
>>>>>>> 566be7c3
    write(fd, buffer, strlen(buffer));

    for (size_t i = 0; i < numEffectChains; ++i) {
        sp<EffectChain> chain = mEffectChains[i];
        if (chain != 0) {
            chain->dump(fd, args);
        }
    }
}

void AudioFlinger::ThreadBase::acquireWakeLock(int uid)
{
    Mutex::Autolock _l(mLock);
    acquireWakeLock_l(uid);
}

String16 AudioFlinger::ThreadBase::getWakeLockTag()
{
    switch (mType) {
        case MIXER:
            return String16("AudioMix");
        case DIRECT:
            return String16("AudioDirectOut");
        case DUPLICATING:
            return String16("AudioDup");
        case RECORD:
            return String16("AudioIn");
        case OFFLOAD:
            return String16("AudioOffload");
        default:
            ALOG_ASSERT(false);
            return String16("AudioUnknown");
    }
}

void AudioFlinger::ThreadBase::acquireWakeLock_l(int uid)
{
    getPowerManager_l();
    if (mPowerManager != 0) {
        sp<IBinder> binder = new BBinder();
        status_t status;
        if (uid >= 0) {
            status = mPowerManager->acquireWakeLockWithUid(POWERMANAGER_PARTIAL_WAKE_LOCK,
                    binder,
                    getWakeLockTag(),
                    String16("media"),
                    uid);
        } else {
            status = mPowerManager->acquireWakeLock(POWERMANAGER_PARTIAL_WAKE_LOCK,
                    binder,
                    getWakeLockTag(),
                    String16("media"));
        }
        if (status == NO_ERROR) {
            mWakeLockToken = binder;
        }
        ALOGV("acquireWakeLock_l() %s status %d", mName, status);
    }
}

void AudioFlinger::ThreadBase::releaseWakeLock()
{
    Mutex::Autolock _l(mLock);
    releaseWakeLock_l();
}

void AudioFlinger::ThreadBase::releaseWakeLock_l()
{
    if (mWakeLockToken != 0) {
        ALOGV("releaseWakeLock_l() %s", mName);
        if (mPowerManager != 0) {
            mPowerManager->releaseWakeLock(mWakeLockToken, 0);
        }
        mWakeLockToken.clear();
    }
}

void AudioFlinger::ThreadBase::updateWakeLockUids(const SortedVector<int> &uids) {
    Mutex::Autolock _l(mLock);
    updateWakeLockUids_l(uids);
}

void AudioFlinger::ThreadBase::getPowerManager_l() {

    if (mPowerManager == 0) {
        // use checkService() to avoid blocking if power service is not up yet
        sp<IBinder> binder =
            defaultServiceManager()->checkService(String16("power"));
        if (binder == 0) {
            ALOGW("Thread %s cannot connect to the power manager service", mName);
        } else {
            mPowerManager = interface_cast<IPowerManager>(binder);
            binder->linkToDeath(mDeathRecipient);
        }
    }
}

void AudioFlinger::ThreadBase::updateWakeLockUids_l(const SortedVector<int> &uids) {

    getPowerManager_l();
    if (mWakeLockToken == NULL) {
        ALOGE("no wake lock to update!");
        return;
    }
    if (mPowerManager != 0) {
        sp<IBinder> binder = new BBinder();
        status_t status;
        status = mPowerManager->updateWakeLockUids(mWakeLockToken, uids.size(), uids.array());
        ALOGV("acquireWakeLock_l() %s status %d", mName, status);
    }
}

void AudioFlinger::ThreadBase::clearPowerManager()
{
    Mutex::Autolock _l(mLock);
    releaseWakeLock_l();
    mPowerManager.clear();
}

void AudioFlinger::ThreadBase::PMDeathRecipient::binderDied(const wp<IBinder>& who __unused)
{
    sp<ThreadBase> thread = mThread.promote();
    if (thread != 0) {
        thread->clearPowerManager();
    }
    ALOGW("power manager service died !!!");
}

void AudioFlinger::ThreadBase::setEffectSuspended(
        const effect_uuid_t *type, bool suspend, int sessionId)
{
    Mutex::Autolock _l(mLock);
    setEffectSuspended_l(type, suspend, sessionId);
}

void AudioFlinger::ThreadBase::setEffectSuspended_l(
        const effect_uuid_t *type, bool suspend, int sessionId)
{
    sp<EffectChain> chain = getEffectChain_l(sessionId);
    if (chain != 0) {
        if (type != NULL) {
            chain->setEffectSuspended_l(type, suspend);
        } else {
            chain->setEffectSuspendedAll_l(suspend);
        }
    }

    updateSuspendedSessions_l(type, suspend, sessionId);
}

void AudioFlinger::ThreadBase::checkSuspendOnAddEffectChain_l(const sp<EffectChain>& chain)
{
    ssize_t index = mSuspendedSessions.indexOfKey(chain->sessionId());
    if (index < 0) {
        return;
    }

    const KeyedVector <int, sp<SuspendedSessionDesc> >& sessionEffects =
            mSuspendedSessions.valueAt(index);

    for (size_t i = 0; i < sessionEffects.size(); i++) {
        sp<SuspendedSessionDesc> desc = sessionEffects.valueAt(i);
        for (int j = 0; j < desc->mRefCount; j++) {
            if (sessionEffects.keyAt(i) == EffectChain::kKeyForSuspendAll) {
                chain->setEffectSuspendedAll_l(true);
            } else {
                ALOGV("checkSuspendOnAddEffectChain_l() suspending effects %08x",
                    desc->mType.timeLow);
                chain->setEffectSuspended_l(&desc->mType, true);
            }
        }
    }
}

void AudioFlinger::ThreadBase::updateSuspendedSessions_l(const effect_uuid_t *type,
                                                         bool suspend,
                                                         int sessionId)
{
    ssize_t index = mSuspendedSessions.indexOfKey(sessionId);

    KeyedVector <int, sp<SuspendedSessionDesc> > sessionEffects;

    if (suspend) {
        if (index >= 0) {
            sessionEffects = mSuspendedSessions.valueAt(index);
        } else {
            mSuspendedSessions.add(sessionId, sessionEffects);
        }
    } else {
        if (index < 0) {
            return;
        }
        sessionEffects = mSuspendedSessions.valueAt(index);
    }


    int key = EffectChain::kKeyForSuspendAll;
    if (type != NULL) {
        key = type->timeLow;
    }
    index = sessionEffects.indexOfKey(key);

    sp<SuspendedSessionDesc> desc;
    if (suspend) {
        if (index >= 0) {
            desc = sessionEffects.valueAt(index);
        } else {
            desc = new SuspendedSessionDesc();
            if (type != NULL) {
                desc->mType = *type;
            }
            sessionEffects.add(key, desc);
            ALOGV("updateSuspendedSessions_l() suspend adding effect %08x", key);
        }
        desc->mRefCount++;
    } else {
        if (index < 0) {
            return;
        }
        desc = sessionEffects.valueAt(index);
        if (--desc->mRefCount == 0) {
            ALOGV("updateSuspendedSessions_l() restore removing effect %08x", key);
            sessionEffects.removeItemsAt(index);
            if (sessionEffects.isEmpty()) {
                ALOGV("updateSuspendedSessions_l() restore removing session %d",
                                 sessionId);
                mSuspendedSessions.removeItem(sessionId);
            }
        }
    }
    if (!sessionEffects.isEmpty()) {
        mSuspendedSessions.replaceValueFor(sessionId, sessionEffects);
    }
}

void AudioFlinger::ThreadBase::checkSuspendOnEffectEnabled(const sp<EffectModule>& effect,
                                                            bool enabled,
                                                            int sessionId)
{
    Mutex::Autolock _l(mLock);
    checkSuspendOnEffectEnabled_l(effect, enabled, sessionId);
}

void AudioFlinger::ThreadBase::checkSuspendOnEffectEnabled_l(const sp<EffectModule>& effect,
                                                            bool enabled,
                                                            int sessionId)
{
    if (mType != RECORD) {
        // suspend all effects in AUDIO_SESSION_OUTPUT_MIX when enabling any effect on
        // another session. This gives the priority to well behaved effect control panels
        // and applications not using global effects.
        // Enabling post processing in AUDIO_SESSION_OUTPUT_STAGE session does not affect
        // global effects
        if ((sessionId != AUDIO_SESSION_OUTPUT_MIX) && (sessionId != AUDIO_SESSION_OUTPUT_STAGE)) {
            setEffectSuspended_l(NULL, enabled, AUDIO_SESSION_OUTPUT_MIX);
        }
    }

    sp<EffectChain> chain = getEffectChain_l(sessionId);
    if (chain != 0) {
        chain->checkSuspendOnEffectEnabled(effect, enabled);
    }
}

// ThreadBase::createEffect_l() must be called with AudioFlinger::mLock held
sp<AudioFlinger::EffectHandle> AudioFlinger::ThreadBase::createEffect_l(
        const sp<AudioFlinger::Client>& client,
        const sp<IEffectClient>& effectClient,
        int32_t priority,
        int sessionId,
        effect_descriptor_t *desc,
        int *enabled,
        status_t *status)
{
    sp<EffectModule> effect;
    sp<EffectHandle> handle;
    status_t lStatus;
    sp<EffectChain> chain;
    bool chainCreated = false;
    bool effectCreated = false;
    bool effectRegistered = false;

    lStatus = initCheck();
    if (lStatus != NO_ERROR) {
        ALOGW("createEffect_l() Audio driver not initialized.");
        goto Exit;
    }

    // Allow global effects only on offloaded and mixer threads
    if (sessionId == AUDIO_SESSION_OUTPUT_MIX) {
        switch (mType) {
        case MIXER:
        case OFFLOAD:
            break;
        case DIRECT:
        case DUPLICATING:
        case RECORD:
        default:
            ALOGW("createEffect_l() Cannot add global effect %s on thread %s", desc->name, mName);
            lStatus = BAD_VALUE;
            goto Exit;
        }
    }

    // Only Pre processor effects are allowed on input threads and only on input threads
    if ((mType == RECORD) != ((desc->flags & EFFECT_FLAG_TYPE_MASK) == EFFECT_FLAG_TYPE_PRE_PROC)) {
        ALOGW("createEffect_l() effect %s (flags %08x) created on wrong thread type %d",
                desc->name, desc->flags, mType);
        lStatus = BAD_VALUE;
        goto Exit;
    }

    ALOGV("createEffect_l() thread %p effect %s on session %d", this, desc->name, sessionId);

    { // scope for mLock
        Mutex::Autolock _l(mLock);

        // check for existing effect chain with the requested audio session
        chain = getEffectChain_l(sessionId);
        if (chain == 0) {
            // create a new chain for this session
            ALOGV("createEffect_l() new effect chain for session %d", sessionId);
            chain = new EffectChain(this, sessionId);
            addEffectChain_l(chain);
            chain->setStrategy(getStrategyForSession_l(sessionId));
            chainCreated = true;
        } else {
            effect = chain->getEffectFromDesc_l(desc);
        }

        ALOGV("createEffect_l() got effect %p on chain %p", effect.get(), chain.get());

        if (effect == 0) {
            int id = mAudioFlinger->nextUniqueId();
            // Check CPU and memory usage
            lStatus = AudioSystem::registerEffect(desc, mId, chain->strategy(), sessionId, id);
            if (lStatus != NO_ERROR) {
                goto Exit;
            }
            effectRegistered = true;
            // create a new effect module if none present in the chain
            effect = new EffectModule(this, chain, desc, id, sessionId);
            lStatus = effect->status();
            if (lStatus != NO_ERROR) {
                goto Exit;
            }
            effect->setOffloaded(mType == OFFLOAD, mId);

            lStatus = chain->addEffect_l(effect);
            if (lStatus != NO_ERROR) {
                goto Exit;
            }
            effectCreated = true;

            effect->setDevice(mOutDevice);
            effect->setDevice(mInDevice);
            effect->setMode(mAudioFlinger->getMode());
            effect->setAudioSource(mAudioSource);
        }
        // create effect handle and connect it to effect module
        handle = new EffectHandle(effect, client, effectClient, priority);
        lStatus = handle->initCheck();
        if (lStatus == OK) {
            lStatus = effect->addHandle(handle.get());
        }
        if (enabled != NULL) {
            *enabled = (int)effect->isEnabled();
        }
    }

Exit:
    if (lStatus != NO_ERROR && lStatus != ALREADY_EXISTS) {
        Mutex::Autolock _l(mLock);
        if (effectCreated) {
            chain->removeEffect_l(effect);
        }
        if (effectRegistered) {
            AudioSystem::unregisterEffect(effect->id());
        }
        if (chainCreated) {
            removeEffectChain_l(chain);
        }
        handle.clear();
    }

    *status = lStatus;
    return handle;
}

sp<AudioFlinger::EffectModule> AudioFlinger::ThreadBase::getEffect(int sessionId, int effectId)
{
    Mutex::Autolock _l(mLock);
    return getEffect_l(sessionId, effectId);
}

sp<AudioFlinger::EffectModule> AudioFlinger::ThreadBase::getEffect_l(int sessionId, int effectId)
{
    sp<EffectChain> chain = getEffectChain_l(sessionId);
    return chain != 0 ? chain->getEffectFromId_l(effectId) : 0;
}

// PlaybackThread::addEffect_l() must be called with AudioFlinger::mLock and
// PlaybackThread::mLock held
status_t AudioFlinger::ThreadBase::addEffect_l(const sp<EffectModule>& effect)
{
    // check for existing effect chain with the requested audio session
    int sessionId = effect->sessionId();
    sp<EffectChain> chain = getEffectChain_l(sessionId);
    bool chainCreated = false;

    ALOGD_IF((mType == OFFLOAD) && !effect->isOffloadable(),
             "addEffect_l() on offloaded thread %p: effect %s does not support offload flags %x",
                    this, effect->desc().name, effect->desc().flags);

    if (chain == 0) {
        // create a new chain for this session
        ALOGV("addEffect_l() new effect chain for session %d", sessionId);
        chain = new EffectChain(this, sessionId);
        addEffectChain_l(chain);
        chain->setStrategy(getStrategyForSession_l(sessionId));
        chainCreated = true;
    }
    ALOGV("addEffect_l() %p chain %p effect %p", this, chain.get(), effect.get());

    if (chain->getEffectFromId_l(effect->id()) != 0) {
        ALOGW("addEffect_l() %p effect %s already present in chain %p",
                this, effect->desc().name, chain.get());
        return BAD_VALUE;
    }

    effect->setOffloaded(mType == OFFLOAD, mId);

    status_t status = chain->addEffect_l(effect);
    if (status != NO_ERROR) {
        if (chainCreated) {
            removeEffectChain_l(chain);
        }
        return status;
    }

    effect->setDevice(mOutDevice);
    effect->setDevice(mInDevice);
    effect->setMode(mAudioFlinger->getMode());
    effect->setAudioSource(mAudioSource);
    return NO_ERROR;
}

void AudioFlinger::ThreadBase::removeEffect_l(const sp<EffectModule>& effect) {

    ALOGV("removeEffect_l() %p effect %p", this, effect.get());
    effect_descriptor_t desc = effect->desc();
    if ((desc.flags & EFFECT_FLAG_TYPE_MASK) == EFFECT_FLAG_TYPE_AUXILIARY) {
        detachAuxEffect_l(effect->id());
    }

    sp<EffectChain> chain = effect->chain().promote();
    if (chain != 0) {
        // remove effect chain if removing last effect
        if (chain->removeEffect_l(effect) == 0) {
            removeEffectChain_l(chain);
        }
    } else {
        ALOGW("removeEffect_l() %p cannot promote chain for effect %p", this, effect.get());
    }
}

void AudioFlinger::ThreadBase::lockEffectChains_l(
        Vector< sp<AudioFlinger::EffectChain> >& effectChains)
{
    effectChains = mEffectChains;
    for (size_t i = 0; i < mEffectChains.size(); i++) {
        mEffectChains[i]->lock();
    }
}

void AudioFlinger::ThreadBase::unlockEffectChains(
        const Vector< sp<AudioFlinger::EffectChain> >& effectChains)
{
    for (size_t i = 0; i < effectChains.size(); i++) {
        effectChains[i]->unlock();
    }
}

sp<AudioFlinger::EffectChain> AudioFlinger::ThreadBase::getEffectChain(int sessionId)
{
    Mutex::Autolock _l(mLock);
    return getEffectChain_l(sessionId);
}

sp<AudioFlinger::EffectChain> AudioFlinger::ThreadBase::getEffectChain_l(int sessionId) const
{
    size_t size = mEffectChains.size();
    for (size_t i = 0; i < size; i++) {
        if (mEffectChains[i]->sessionId() == sessionId) {
            return mEffectChains[i];
        }
    }
    return 0;
}

void AudioFlinger::ThreadBase::setMode(audio_mode_t mode)
{
    Mutex::Autolock _l(mLock);
    size_t size = mEffectChains.size();
    for (size_t i = 0; i < size; i++) {
        mEffectChains[i]->setMode_l(mode);
    }
}

void AudioFlinger::ThreadBase::disconnectEffect(const sp<EffectModule>& effect,
                                                    EffectHandle *handle,
                                                    bool unpinIfLast) {

    Mutex::Autolock _l(mLock);
    ALOGV("disconnectEffect() %p effect %p", this, effect.get());
    // delete the effect module if removing last handle on it
    if (effect->removeHandle(handle) == 0) {
        if (!effect->isPinned() || unpinIfLast) {
            removeEffect_l(effect);
            AudioSystem::unregisterEffect(effect->id());
        }
    }
}

// ----------------------------------------------------------------------------
//      Playback
// ----------------------------------------------------------------------------

AudioFlinger::PlaybackThread::PlaybackThread(const sp<AudioFlinger>& audioFlinger,
                                             AudioStreamOut* output,
                                             audio_io_handle_t id,
                                             audio_devices_t device,
                                             type_t type)
    :   ThreadBase(audioFlinger, id, device, AUDIO_DEVICE_NONE, type),
        mNormalFrameCount(0), mMixBuffer(NULL),
        mSuspended(0), mBytesWritten(0),
        mActiveTracksGeneration(0),
        // mStreamTypes[] initialized in constructor body
        mOutput(output),
        mLastWriteTime(0), mNumWrites(0), mNumDelayedWrites(0), mInWrite(false),
        mMixerStatus(MIXER_IDLE),
        mMixerStatusIgnoringFastTracks(MIXER_IDLE),
        standbyDelay(AudioFlinger::mStandbyTimeInNsecs),
        mBytesRemaining(0),
        mCurrentWriteLength(0),
        mUseAsyncWrite(false),
        mWriteAckSequence(0),
        mDrainSequence(0),
        mSignalPending(false),
        mScreenState(AudioFlinger::mScreenState),
        // index 0 is reserved for normal mixer's submix
        mFastTrackAvailMask(((1 << FastMixerState::kMaxFastTracks) - 1) & ~1),
        // mLatchD, mLatchQ,
        mLatchDValid(false), mLatchQValid(false)
{
    snprintf(mName, kNameLength, "AudioOut_%X", id);
    mNBLogWriter = audioFlinger->newWriter_l(kLogSize, mName);

    // Assumes constructor is called by AudioFlinger with it's mLock held, but
    // it would be safer to explicitly pass initial masterVolume/masterMute as
    // parameter.
    //
    // If the HAL we are using has support for master volume or master mute,
    // then do not attenuate or mute during mixing (just leave the volume at 1.0
    // and the mute set to false).
    mMasterVolume = audioFlinger->masterVolume_l();
    mMasterMute = audioFlinger->masterMute_l();
    if (mOutput && mOutput->audioHwDev) {
        if (mOutput->audioHwDev->canSetMasterVolume()) {
            mMasterVolume = 1.0;
        }

        if (mOutput->audioHwDev->canSetMasterMute()) {
            mMasterMute = false;
        }
    }

    readOutputParameters();

    // mStreamTypes[AUDIO_STREAM_CNT] is initialized by stream_type_t default constructor
    // There is no AUDIO_STREAM_MIN, and ++ operator does not compile
    for (audio_stream_type_t stream = (audio_stream_type_t) 0; stream < AUDIO_STREAM_CNT;
            stream = (audio_stream_type_t) (stream + 1)) {
        mStreamTypes[stream].volume = mAudioFlinger->streamVolume_l(stream);
        mStreamTypes[stream].mute = mAudioFlinger->streamMute_l(stream);
    }
    // mStreamTypes[AUDIO_STREAM_CNT] exists but isn't explicitly initialized here,
    // because mAudioFlinger doesn't have one to copy from
}

AudioFlinger::PlaybackThread::~PlaybackThread()
{
    mAudioFlinger->unregisterWriter(mNBLogWriter);
    delete[] mMixBuffer;
}

void AudioFlinger::PlaybackThread::dump(int fd, const Vector<String16>& args)
{
    dumpInternals(fd, args);
    dumpTracks(fd, args);
    dumpEffectChains(fd, args);
}

void AudioFlinger::PlaybackThread::dumpTracks(int fd, const Vector<String16>& args __unused)
{
    const size_t SIZE = 256;
    char buffer[SIZE];
    String8 result;

    result.appendFormat("  Stream volumes in dB: ");
    for (int i = 0; i < AUDIO_STREAM_CNT; ++i) {
        const stream_type_t *st = &mStreamTypes[i];
        if (i > 0) {
            result.appendFormat(", ");
        }
        result.appendFormat("%d:%.2g", i, 20.0 * log10(st->volume));
        if (st->mute) {
            result.append("M");
        }
    }
    result.append("\n");
    write(fd, result.string(), result.length());
    result.clear();

    // These values are "raw"; they will wrap around.  See prepareTracks_l() for a better way.
    FastTrackUnderruns underruns = getFastTrackUnderruns(0);
    fdprintf(fd, "  Normal mixer raw underrun counters: partial=%u empty=%u\n",
            underruns.mBitFields.mPartial, underruns.mBitFields.mEmpty);

    size_t numtracks = mTracks.size();
    size_t numactive = mActiveTracks.size();
    fdprintf(fd, "  %d Tracks", numtracks);
    size_t numactiveseen = 0;
    if (numtracks) {
        fdprintf(fd, " of which %d are active\n", numactive);
        Track::appendDumpHeader(result);
        for (size_t i = 0; i < numtracks; ++i) {
            sp<Track> track = mTracks[i];
            if (track != 0) {
                bool active = mActiveTracks.indexOf(track) >= 0;
                if (active) {
                    numactiveseen++;
                }
                track->dump(buffer, SIZE, active);
                result.append(buffer);
            }
        }
    } else {
        result.append("\n");
    }
    if (numactiveseen != numactive) {
        // some tracks in the active list were not in the tracks list
        snprintf(buffer, SIZE, "  The following tracks are in the active list but"
                " not in the track list\n");
        result.append(buffer);
        Track::appendDumpHeader(result);
        for (size_t i = 0; i < numactive; ++i) {
            sp<Track> track = mActiveTracks[i].promote();
            if (track != 0 && mTracks.indexOf(track) < 0) {
                track->dump(buffer, SIZE, true);
                result.append(buffer);
            }
        }
    }

    write(fd, result.string(), result.size());

}

void AudioFlinger::PlaybackThread::dumpInternals(int fd, const Vector<String16>& args)
{
<<<<<<< HEAD
    fdprintf(fd, "\nOutput thread %p:\n", this);
    fdprintf(fd, "  Normal frame count: %d\n", mNormalFrameCount);
    fdprintf(fd, "  Last write occurred (msecs): %llu\n", ns2ms(systemTime() - mLastWriteTime));
    fdprintf(fd, "  Total writes: %d\n", mNumWrites);
    fdprintf(fd, "  Delayed writes: %d\n", mNumDelayedWrites);
    fdprintf(fd, "  Blocked in write: %s\n", mInWrite ? "yes" : "no");
    fdprintf(fd, "  Suspend count: %d\n", mSuspended);
    fdprintf(fd, "  Mix buffer : %p\n", mMixBuffer);
    fdprintf(fd, "  Fast track availMask=%#x\n", mFastTrackAvailMask);
=======
    const size_t SIZE = 256;
    char buffer[SIZE];
    String8 result;

    snprintf(buffer, SIZE, "\nOutput thread %p internals\n", this);
    result.append(buffer);
    snprintf(buffer, SIZE, "Normal frame count: %zu\n", mNormalFrameCount);
    result.append(buffer);
    snprintf(buffer, SIZE, "last write occurred (msecs): %llu\n",
            ns2ms(systemTime() - mLastWriteTime));
    result.append(buffer);
    snprintf(buffer, SIZE, "total writes: %d\n", mNumWrites);
    result.append(buffer);
    snprintf(buffer, SIZE, "delayed writes: %d\n", mNumDelayedWrites);
    result.append(buffer);
    snprintf(buffer, SIZE, "blocked in write: %d\n", mInWrite);
    result.append(buffer);
    snprintf(buffer, SIZE, "suspend count: %d\n", mSuspended);
    result.append(buffer);
    snprintf(buffer, SIZE, "mix buffer : %p\n", mMixBuffer);
    result.append(buffer);
    write(fd, result.string(), result.size());
    fdprintf(fd, "Fast track availMask=%#x\n", mFastTrackAvailMask);
>>>>>>> 566be7c3

    dumpBase(fd, args);
}

// Thread virtuals

void AudioFlinger::PlaybackThread::onFirstRef()
{
    run(mName, ANDROID_PRIORITY_URGENT_AUDIO);
}

// ThreadBase virtuals
void AudioFlinger::PlaybackThread::preExit()
{
    ALOGV("  preExit()");
    // FIXME this is using hard-coded strings but in the future, this functionality will be
    //       converted to use audio HAL extensions required to support tunneling
    mOutput->stream->common.set_parameters(&mOutput->stream->common, "exiting=1");
}

// PlaybackThread::createTrack_l() must be called with AudioFlinger::mLock held
sp<AudioFlinger::PlaybackThread::Track> AudioFlinger::PlaybackThread::createTrack_l(
        const sp<AudioFlinger::Client>& client,
        audio_stream_type_t streamType,
        uint32_t sampleRate,
        audio_format_t format,
        audio_channel_mask_t channelMask,
        size_t *pFrameCount,
        const sp<IMemory>& sharedBuffer,
        int sessionId,
        IAudioFlinger::track_flags_t *flags,
        pid_t tid,
        int uid,
        status_t *status)
{
    size_t frameCount = *pFrameCount;
    sp<Track> track;
    status_t lStatus;

    bool isTimed = (*flags & IAudioFlinger::TRACK_TIMED) != 0;

    // client expresses a preference for FAST, but we get the final say
    if (*flags & IAudioFlinger::TRACK_FAST) {
      if (
            // not timed
            (!isTimed) &&
            // either of these use cases:
            (
              // use case 1: shared buffer with any frame count
              (
                (sharedBuffer != 0)
              ) ||
              // use case 2: callback handler and frame count is default or at least as large as HAL
              (
                (tid != -1) &&
                ((frameCount == 0) ||
                (frameCount >= mFrameCount))
              )
            ) &&
            // PCM data
            audio_is_linear_pcm(format) &&
            // mono or stereo
            ( (channelMask == AUDIO_CHANNEL_OUT_MONO) ||
              (channelMask == AUDIO_CHANNEL_OUT_STEREO) ) &&
            // hardware sample rate
            (sampleRate == mSampleRate) &&
            // normal mixer has an associated fast mixer
            hasFastMixer() &&
            // there are sufficient fast track slots available
            (mFastTrackAvailMask != 0)
            // FIXME test that MixerThread for this fast track has a capable output HAL
            // FIXME add a permission test also?
        ) {
        // if frameCount not specified, then it defaults to fast mixer (HAL) frame count
        if (frameCount == 0) {
            frameCount = mFrameCount * kFastTrackMultiplier;
        }
        ALOGV("AUDIO_OUTPUT_FLAG_FAST accepted: frameCount=%d mFrameCount=%d",
                frameCount, mFrameCount);
      } else {
        ALOGV("AUDIO_OUTPUT_FLAG_FAST denied: isTimed=%d sharedBuffer=%p frameCount=%d "
                "mFrameCount=%d format=%d isLinear=%d channelMask=%#x sampleRate=%u mSampleRate=%u "
                "hasFastMixer=%d tid=%d fastTrackAvailMask=%#x",
                isTimed, sharedBuffer.get(), frameCount, mFrameCount, format,
                audio_is_linear_pcm(format),
                channelMask, sampleRate, mSampleRate, hasFastMixer(), tid, mFastTrackAvailMask);
        *flags &= ~IAudioFlinger::TRACK_FAST;
        // For compatibility with AudioTrack calculation, buffer depth is forced
        // to be at least 2 x the normal mixer frame count and cover audio hardware latency.
        // This is probably too conservative, but legacy application code may depend on it.
        // If you change this calculation, also review the start threshold which is related.
        uint32_t latencyMs = mOutput->stream->get_latency(mOutput->stream);
        uint32_t minBufCount = latencyMs / ((1000 * mNormalFrameCount) / mSampleRate);
        if (minBufCount < 2) {
            minBufCount = 2;
        }
        size_t minFrameCount = mNormalFrameCount * minBufCount;
        if (frameCount < minFrameCount) {
            frameCount = minFrameCount;
        }
      }
    }
    *pFrameCount = frameCount;

    if (mType == DIRECT) {
        if ((format & AUDIO_FORMAT_MAIN_MASK) == AUDIO_FORMAT_PCM) {
            if (sampleRate != mSampleRate || format != mFormat || channelMask != mChannelMask) {
                ALOGE("createTrack_l() Bad parameter: sampleRate %u format %#x, channelMask 0x%08x "
                        "for output %p with format %#x",
                        sampleRate, format, channelMask, mOutput, mFormat);
                lStatus = BAD_VALUE;
                goto Exit;
            }
        }
    } else if (mType == OFFLOAD) {
        if (sampleRate != mSampleRate || format != mFormat || channelMask != mChannelMask) {
            ALOGE("createTrack_l() Bad parameter: sampleRate %d format %#x, channelMask 0x%08x \""
                    "for output %p with format %#x",
                    sampleRate, format, channelMask, mOutput, mFormat);
            lStatus = BAD_VALUE;
            goto Exit;
        }
    } else {
        if ((format & AUDIO_FORMAT_MAIN_MASK) != AUDIO_FORMAT_PCM) {
                ALOGE("createTrack_l() Bad parameter: format %#x \""
                        "for output %p with format %#x",
                        format, mOutput, mFormat);
                lStatus = BAD_VALUE;
                goto Exit;
        }
        // Resampler implementation limits input sampling rate to 2 x output sampling rate.
        if (sampleRate > mSampleRate*2) {
            ALOGE("Sample rate out of range: %u mSampleRate %u", sampleRate, mSampleRate);
            lStatus = BAD_VALUE;
            goto Exit;
        }
    }

    lStatus = initCheck();
    if (lStatus != NO_ERROR) {
        ALOGE("Audio driver not initialized.");
        goto Exit;
    }

    { // scope for mLock
        Mutex::Autolock _l(mLock);

        // all tracks in same audio session must share the same routing strategy otherwise
        // conflicts will happen when tracks are moved from one output to another by audio policy
        // manager
        uint32_t strategy = AudioSystem::getStrategyForStream(streamType);
        for (size_t i = 0; i < mTracks.size(); ++i) {
            sp<Track> t = mTracks[i];
            if (t != 0 && !t->isOutputTrack()) {
                uint32_t actual = AudioSystem::getStrategyForStream(t->streamType());
                if (sessionId == t->sessionId() && strategy != actual) {
                    ALOGE("createTrack_l() mismatched strategy; expected %u but found %u",
                            strategy, actual);
                    lStatus = BAD_VALUE;
                    goto Exit;
                }
            }
        }

        if (!isTimed) {
            track = new Track(this, client, streamType, sampleRate, format,
                    channelMask, frameCount, sharedBuffer, sessionId, uid, *flags);
        } else {
            track = TimedTrack::create(this, client, streamType, sampleRate, format,
                    channelMask, frameCount, sharedBuffer, sessionId, uid);
        }

        // new Track always returns non-NULL,
        // but TimedTrack::create() is a factory that could fail by returning NULL
        lStatus = track != 0 ? track->initCheck() : (status_t) NO_MEMORY;
        if (lStatus != NO_ERROR) {
            ALOGE("createTrack_l() initCheck failed %d; no control block?", lStatus);
            // track must be cleared from the caller as the caller has the AF lock
            goto Exit;
        }

        mTracks.add(track);

        sp<EffectChain> chain = getEffectChain_l(sessionId);
        if (chain != 0) {
            ALOGV("createTrack_l() setting main buffer %p", chain->inBuffer());
            track->setMainBuffer(chain->inBuffer());
            chain->setStrategy(AudioSystem::getStrategyForStream(track->streamType()));
            chain->incTrackCnt();
        }

        if ((*flags & IAudioFlinger::TRACK_FAST) && (tid != -1)) {
            pid_t callingPid = IPCThreadState::self()->getCallingPid();
            // we don't have CAP_SYS_NICE, nor do we want to have it as it's too powerful,
            // so ask activity manager to do this on our behalf
            sendPrioConfigEvent_l(callingPid, tid, kPriorityAudioApp);
        }
    }

    lStatus = NO_ERROR;

Exit:
    *status = lStatus;
    return track;
}

uint32_t AudioFlinger::PlaybackThread::correctLatency_l(uint32_t latency) const
{
    return latency;
}

uint32_t AudioFlinger::PlaybackThread::latency() const
{
    Mutex::Autolock _l(mLock);
    return latency_l();
}
uint32_t AudioFlinger::PlaybackThread::latency_l() const
{
    if (initCheck() == NO_ERROR) {
        return correctLatency_l(mOutput->stream->get_latency(mOutput->stream));
    } else {
        return 0;
    }
}

void AudioFlinger::PlaybackThread::setMasterVolume(float value)
{
    Mutex::Autolock _l(mLock);
    // Don't apply master volume in SW if our HAL can do it for us.
    if (mOutput && mOutput->audioHwDev &&
        mOutput->audioHwDev->canSetMasterVolume()) {
        mMasterVolume = 1.0;
    } else {
        mMasterVolume = value;
    }
}

void AudioFlinger::PlaybackThread::setMasterMute(bool muted)
{
    Mutex::Autolock _l(mLock);
    // Don't apply master mute in SW if our HAL can do it for us.
    if (mOutput && mOutput->audioHwDev &&
        mOutput->audioHwDev->canSetMasterMute()) {
        mMasterMute = false;
    } else {
        mMasterMute = muted;
    }
}

void AudioFlinger::PlaybackThread::setStreamVolume(audio_stream_type_t stream, float value)
{
    Mutex::Autolock _l(mLock);
    mStreamTypes[stream].volume = value;
    broadcast_l();
}

void AudioFlinger::PlaybackThread::setStreamMute(audio_stream_type_t stream, bool muted)
{
    Mutex::Autolock _l(mLock);
    mStreamTypes[stream].mute = muted;
    broadcast_l();
}

float AudioFlinger::PlaybackThread::streamVolume(audio_stream_type_t stream) const
{
    Mutex::Autolock _l(mLock);
    return mStreamTypes[stream].volume;
}

// addTrack_l() must be called with ThreadBase::mLock held
status_t AudioFlinger::PlaybackThread::addTrack_l(const sp<Track>& track)
{
    status_t status = ALREADY_EXISTS;

    // set retry count for buffer fill
    track->mRetryCount = kMaxTrackStartupRetries;
    if (mActiveTracks.indexOf(track) < 0) {
        // the track is newly added, make sure it fills up all its
        // buffers before playing. This is to ensure the client will
        // effectively get the latency it requested.
        if (!track->isOutputTrack()) {
            TrackBase::track_state state = track->mState;
            mLock.unlock();
            status = AudioSystem::startOutput(mId, track->streamType(), track->sessionId());
            mLock.lock();
            // abort track was stopped/paused while we released the lock
            if (state != track->mState) {
                if (status == NO_ERROR) {
                    mLock.unlock();
                    AudioSystem::stopOutput(mId, track->streamType(), track->sessionId());
                    mLock.lock();
                }
                return INVALID_OPERATION;
            }
            // abort if start is rejected by audio policy manager
            if (status != NO_ERROR) {
                return PERMISSION_DENIED;
            }
#ifdef ADD_BATTERY_DATA
            // to track the speaker usage
            addBatteryData(IMediaPlayerService::kBatteryDataAudioFlingerStart);
#endif
        }

        track->mFillingUpStatus = track->sharedBuffer() != 0 ? Track::FS_FILLED : Track::FS_FILLING;
        track->mResetDone = false;
        track->mPresentationCompleteFrames = 0;
        mActiveTracks.add(track);
        mWakeLockUids.add(track->uid());
        mActiveTracksGeneration++;
        mLatestActiveTrack = track;
        sp<EffectChain> chain = getEffectChain_l(track->sessionId());
        if (chain != 0) {
            ALOGV("addTrack_l() starting track on chain %p for session %d", chain.get(),
                    track->sessionId());
            chain->incActiveTrackCnt();
        }

        status = NO_ERROR;
    }

    onAddNewTrack_l();
    return status;
}

bool AudioFlinger::PlaybackThread::destroyTrack_l(const sp<Track>& track)
{
    track->terminate();
    // active tracks are removed by threadLoop()
    bool trackActive = (mActiveTracks.indexOf(track) >= 0);
    track->mState = TrackBase::STOPPED;
    if (!trackActive) {
        removeTrack_l(track);
    } else if (track->isFastTrack() || track->isOffloaded()) {
        track->mState = TrackBase::STOPPING_1;
    }

    return trackActive;
}

void AudioFlinger::PlaybackThread::removeTrack_l(const sp<Track>& track)
{
    track->triggerEvents(AudioSystem::SYNC_EVENT_PRESENTATION_COMPLETE);
    mTracks.remove(track);
    deleteTrackName_l(track->name());
    // redundant as track is about to be destroyed, for dumpsys only
    track->mName = -1;
    if (track->isFastTrack()) {
        int index = track->mFastIndex;
        ALOG_ASSERT(0 < index && index < (int)FastMixerState::kMaxFastTracks);
        ALOG_ASSERT(!(mFastTrackAvailMask & (1 << index)));
        mFastTrackAvailMask |= 1 << index;
        // redundant as track is about to be destroyed, for dumpsys only
        track->mFastIndex = -1;
    }
    sp<EffectChain> chain = getEffectChain_l(track->sessionId());
    if (chain != 0) {
        chain->decTrackCnt();
    }
}

void AudioFlinger::PlaybackThread::broadcast_l()
{
    // Thread could be blocked waiting for async
    // so signal it to handle state changes immediately
    // If threadLoop is currently unlocked a signal of mWaitWorkCV will
    // be lost so we also flag to prevent it blocking on mWaitWorkCV
    mSignalPending = true;
    mWaitWorkCV.broadcast();
}

String8 AudioFlinger::PlaybackThread::getParameters(const String8& keys)
{
    Mutex::Autolock _l(mLock);
    if (initCheck() != NO_ERROR) {
        return String8();
    }

    char *s = mOutput->stream->common.get_parameters(&mOutput->stream->common, keys.string());
    const String8 out_s8(s);
    free(s);
    return out_s8;
}

// audioConfigChanged_l() must be called with AudioFlinger::mLock held
void AudioFlinger::PlaybackThread::audioConfigChanged_l(int event, int param) {
    AudioSystem::OutputDescriptor desc;
    void *param2 = NULL;

    ALOGV("PlaybackThread::audioConfigChanged_l, thread %p, event %d, param %d", this, event,
            param);

    switch (event) {
    case AudioSystem::OUTPUT_OPENED:
    case AudioSystem::OUTPUT_CONFIG_CHANGED:
        desc.channelMask = mChannelMask;
        desc.samplingRate = mSampleRate;
        desc.format = mFormat;
        desc.frameCount = mNormalFrameCount; // FIXME see
                                             // AudioFlinger::frameCount(audio_io_handle_t)
        desc.latency = latency();
        param2 = &desc;
        break;

    case AudioSystem::STREAM_CONFIG_CHANGED:
        param2 = &param;
    case AudioSystem::OUTPUT_CLOSED:
    default:
        break;
    }
    mAudioFlinger->audioConfigChanged_l(event, mId, param2);
}

void AudioFlinger::PlaybackThread::writeCallback()
{
    ALOG_ASSERT(mCallbackThread != 0);
    mCallbackThread->resetWriteBlocked();
}

void AudioFlinger::PlaybackThread::drainCallback()
{
    ALOG_ASSERT(mCallbackThread != 0);
    mCallbackThread->resetDraining();
}

void AudioFlinger::PlaybackThread::resetWriteBlocked(uint32_t sequence)
{
    Mutex::Autolock _l(mLock);
    // reject out of sequence requests
    if ((mWriteAckSequence & 1) && (sequence == mWriteAckSequence)) {
        mWriteAckSequence &= ~1;
        mWaitWorkCV.signal();
    }
}

void AudioFlinger::PlaybackThread::resetDraining(uint32_t sequence)
{
    Mutex::Autolock _l(mLock);
    // reject out of sequence requests
    if ((mDrainSequence & 1) && (sequence == mDrainSequence)) {
        mDrainSequence &= ~1;
        mWaitWorkCV.signal();
    }
}

// static
int AudioFlinger::PlaybackThread::asyncCallback(stream_callback_event_t event,
                                                void *param __unused,
                                                void *cookie)
{
    AudioFlinger::PlaybackThread *me = (AudioFlinger::PlaybackThread *)cookie;
    ALOGV("asyncCallback() event %d", event);
    switch (event) {
    case STREAM_CBK_EVENT_WRITE_READY:
        me->writeCallback();
        break;
    case STREAM_CBK_EVENT_DRAIN_READY:
        me->drainCallback();
        break;
    default:
        ALOGW("asyncCallback() unknown event %d", event);
        break;
    }
    return 0;
}

void AudioFlinger::PlaybackThread::readOutputParameters()
{
    // unfortunately we have no way of recovering from errors here, hence the LOG_FATAL
    mSampleRate = mOutput->stream->common.get_sample_rate(&mOutput->stream->common);
    mChannelMask = mOutput->stream->common.get_channels(&mOutput->stream->common);
    if (!audio_is_output_channel(mChannelMask)) {
        LOG_FATAL("HAL channel mask %#x not valid for output", mChannelMask);
    }
    if ((mType == MIXER || mType == DUPLICATING) && mChannelMask != AUDIO_CHANNEL_OUT_STEREO) {
        LOG_FATAL("HAL channel mask %#x not supported for mixed output; "
                "must be AUDIO_CHANNEL_OUT_STEREO", mChannelMask);
    }
    mChannelCount = popcount(mChannelMask);
    mFormat = mOutput->stream->common.get_format(&mOutput->stream->common);
    if (!audio_is_valid_format(mFormat)) {
        LOG_FATAL("HAL format %#x not valid for output", mFormat);
    }
    if ((mType == MIXER || mType == DUPLICATING) && mFormat != AUDIO_FORMAT_PCM_16_BIT) {
        LOG_FATAL("HAL format %#x not supported for mixed output; must be AUDIO_FORMAT_PCM_16_BIT",
                mFormat);
    }
    mFrameSize = audio_stream_frame_size(&mOutput->stream->common);
    mBufferSize = mOutput->stream->common.get_buffer_size(&mOutput->stream->common);
    mFrameCount = mBufferSize / mFrameSize;
    if (mFrameCount & 15) {
        ALOGW("HAL output buffer size is %u frames but AudioMixer requires multiples of 16 frames",
                mFrameCount);
    }

    if ((mOutput->flags & AUDIO_OUTPUT_FLAG_NON_BLOCKING) &&
            (mOutput->stream->set_callback != NULL)) {
        if (mOutput->stream->set_callback(mOutput->stream,
                                      AudioFlinger::PlaybackThread::asyncCallback, this) == 0) {
            mUseAsyncWrite = true;
            mCallbackThread = new AudioFlinger::AsyncCallbackThread(this);
        }
    }

    // Calculate size of normal mix buffer relative to the HAL output buffer size
    double multiplier = 1.0;
    if (mType == MIXER && (kUseFastMixer == FastMixer_Static ||
            kUseFastMixer == FastMixer_Dynamic)) {
        size_t minNormalFrameCount = (kMinNormalMixBufferSizeMs * mSampleRate) / 1000;
        size_t maxNormalFrameCount = (kMaxNormalMixBufferSizeMs * mSampleRate) / 1000;
        // round up minimum and round down maximum to nearest 16 frames to satisfy AudioMixer
        minNormalFrameCount = (minNormalFrameCount + 15) & ~15;
        maxNormalFrameCount = maxNormalFrameCount & ~15;
        if (maxNormalFrameCount < minNormalFrameCount) {
            maxNormalFrameCount = minNormalFrameCount;
        }
        multiplier = (double) minNormalFrameCount / (double) mFrameCount;
        if (multiplier <= 1.0) {
            multiplier = 1.0;
        } else if (multiplier <= 2.0) {
            if (2 * mFrameCount <= maxNormalFrameCount) {
                multiplier = 2.0;
            } else {
                multiplier = (double) maxNormalFrameCount / (double) mFrameCount;
            }
        } else {
            // prefer an even multiplier, for compatibility with doubling of fast tracks due to HAL
            // SRC (it would be unusual for the normal mix buffer size to not be a multiple of fast
            // track, but we sometimes have to do this to satisfy the maximum frame count
            // constraint)
            // FIXME this rounding up should not be done if no HAL SRC
            uint32_t truncMult = (uint32_t) multiplier;
            if ((truncMult & 1)) {
                if ((truncMult + 1) * mFrameCount <= maxNormalFrameCount) {
                    ++truncMult;
                }
            }
            multiplier = (double) truncMult;
        }
    }
    mNormalFrameCount = multiplier * mFrameCount;
    // round up to nearest 16 frames to satisfy AudioMixer
    mNormalFrameCount = (mNormalFrameCount + 15) & ~15;
    ALOGI("HAL output buffer size %u frames, normal mix buffer size %u frames", mFrameCount,
            mNormalFrameCount);

    delete[] mMixBuffer;
    size_t normalBufferSize = mNormalFrameCount * mFrameSize;
    // For historical reasons mMixBuffer is int16_t[], but mFrameSize can be odd (such as 1)
    mMixBuffer = new int16_t[(normalBufferSize + 1) >> 1];
    memset(mMixBuffer, 0, normalBufferSize);

    // force reconfiguration of effect chains and engines to take new buffer size and audio
    // parameters into account
    // Note that mLock is not held when readOutputParameters() is called from the constructor
    // but in this case nothing is done below as no audio sessions have effect yet so it doesn't
    // matter.
    // create a copy of mEffectChains as calling moveEffectChain_l() can reorder some effect chains
    Vector< sp<EffectChain> > effectChains = mEffectChains;
    for (size_t i = 0; i < effectChains.size(); i ++) {
        mAudioFlinger->moveEffectChain_l(effectChains[i]->sessionId(), this, this, false);
    }
}


status_t AudioFlinger::PlaybackThread::getRenderPosition(uint32_t *halFrames, uint32_t *dspFrames)
{
    if (halFrames == NULL || dspFrames == NULL) {
        return BAD_VALUE;
    }
    Mutex::Autolock _l(mLock);
    if (initCheck() != NO_ERROR) {
        return INVALID_OPERATION;
    }
    size_t framesWritten = mBytesWritten / mFrameSize;
    *halFrames = framesWritten;

    if (isSuspended()) {
        // return an estimation of rendered frames when the output is suspended
        size_t latencyFrames = (latency_l() * mSampleRate) / 1000;
        *dspFrames = framesWritten >= latencyFrames ? framesWritten - latencyFrames : 0;
        return NO_ERROR;
    } else {
        status_t status;
        uint32_t frames;
        status = mOutput->stream->get_render_position(mOutput->stream, &frames);
        *dspFrames = (size_t)frames;
        return status;
    }
}

uint32_t AudioFlinger::PlaybackThread::hasAudioSession(int sessionId) const
{
    Mutex::Autolock _l(mLock);
    uint32_t result = 0;
    if (getEffectChain_l(sessionId) != 0) {
        result = EFFECT_SESSION;
    }

    for (size_t i = 0; i < mTracks.size(); ++i) {
        sp<Track> track = mTracks[i];
        if (sessionId == track->sessionId() && !track->isInvalid()) {
            result |= TRACK_SESSION;
            break;
        }
    }

    return result;
}

uint32_t AudioFlinger::PlaybackThread::getStrategyForSession_l(int sessionId)
{
    // session AUDIO_SESSION_OUTPUT_MIX is placed in same strategy as MUSIC stream so that
    // it is moved to correct output by audio policy manager when A2DP is connected or disconnected
    if (sessionId == AUDIO_SESSION_OUTPUT_MIX) {
        return AudioSystem::getStrategyForStream(AUDIO_STREAM_MUSIC);
    }
    for (size_t i = 0; i < mTracks.size(); i++) {
        sp<Track> track = mTracks[i];
        if (sessionId == track->sessionId() && !track->isInvalid()) {
            return AudioSystem::getStrategyForStream(track->streamType());
        }
    }
    return AudioSystem::getStrategyForStream(AUDIO_STREAM_MUSIC);
}


AudioFlinger::AudioStreamOut* AudioFlinger::PlaybackThread::getOutput() const
{
    Mutex::Autolock _l(mLock);
    return mOutput;
}

AudioFlinger::AudioStreamOut* AudioFlinger::PlaybackThread::clearOutput()
{
    Mutex::Autolock _l(mLock);
    AudioStreamOut *output = mOutput;
    mOutput = NULL;
    // FIXME FastMixer might also have a raw ptr to mOutputSink;
    //       must push a NULL and wait for ack
    mOutputSink.clear();
    mPipeSink.clear();
    mNormalSink.clear();
    return output;
}

// this method must always be called either with ThreadBase mLock held or inside the thread loop
audio_stream_t* AudioFlinger::PlaybackThread::stream() const
{
    if (mOutput == NULL) {
        return NULL;
    }
    return &mOutput->stream->common;
}

uint32_t AudioFlinger::PlaybackThread::activeSleepTimeUs() const
{
    return (uint32_t)((uint32_t)((mNormalFrameCount * 1000) / mSampleRate) * 1000);
}

status_t AudioFlinger::PlaybackThread::setSyncEvent(const sp<SyncEvent>& event)
{
    if (!isValidSyncEvent(event)) {
        return BAD_VALUE;
    }

    Mutex::Autolock _l(mLock);

    for (size_t i = 0; i < mTracks.size(); ++i) {
        sp<Track> track = mTracks[i];
        if (event->triggerSession() == track->sessionId()) {
            (void) track->setSyncEvent(event);
            return NO_ERROR;
        }
    }

    return NAME_NOT_FOUND;
}

bool AudioFlinger::PlaybackThread::isValidSyncEvent(const sp<SyncEvent>& event) const
{
    return event->type() == AudioSystem::SYNC_EVENT_PRESENTATION_COMPLETE;
}

void AudioFlinger::PlaybackThread::threadLoop_removeTracks(
        const Vector< sp<Track> >& tracksToRemove)
{
    size_t count = tracksToRemove.size();
    if (count > 0) {
        for (size_t i = 0 ; i < count ; i++) {
            const sp<Track>& track = tracksToRemove.itemAt(i);
            if (!track->isOutputTrack()) {
                AudioSystem::stopOutput(mId, track->streamType(), track->sessionId());
#ifdef ADD_BATTERY_DATA
                // to track the speaker usage
                addBatteryData(IMediaPlayerService::kBatteryDataAudioFlingerStop);
#endif
                if (track->isTerminated()) {
                    AudioSystem::releaseOutput(mId);
                }
            }
        }
    }
}

void AudioFlinger::PlaybackThread::checkSilentMode_l()
{
    if (!mMasterMute) {
        char value[PROPERTY_VALUE_MAX];
        if (property_get("ro.audio.silent", value, "0") > 0) {
            char *endptr;
            unsigned long ul = strtoul(value, &endptr, 0);
            if (*endptr == '\0' && ul != 0) {
                ALOGD("Silence is golden");
                // The setprop command will not allow a property to be changed after
                // the first time it is set, so we don't have to worry about un-muting.
                setMasterMute_l(true);
            }
        }
    }
}

// shared by MIXER and DIRECT, overridden by DUPLICATING
ssize_t AudioFlinger::PlaybackThread::threadLoop_write()
{
    // FIXME rewrite to reduce number of system calls
    mLastWriteTime = systemTime();
    mInWrite = true;
    ssize_t bytesWritten;

    // If an NBAIO sink is present, use it to write the normal mixer's submix
    if (mNormalSink != 0) {
#define mBitShift 2 // FIXME
        size_t count = mBytesRemaining >> mBitShift;
        size_t offset = (mCurrentWriteLength - mBytesRemaining) >> 1;
        ATRACE_BEGIN("write");
        // update the setpoint when AudioFlinger::mScreenState changes
        uint32_t screenState = AudioFlinger::mScreenState;
        if (screenState != mScreenState) {
            mScreenState = screenState;
            MonoPipe *pipe = (MonoPipe *)mPipeSink.get();
            if (pipe != NULL) {
                pipe->setAvgFrames((mScreenState & 1) ?
                        (pipe->maxFrames() * 7) / 8 : mNormalFrameCount * 2);
            }
        }
        ssize_t framesWritten = mNormalSink->write(mMixBuffer + offset, count);
        ATRACE_END();
        if (framesWritten > 0) {
            bytesWritten = framesWritten << mBitShift;
        } else {
            bytesWritten = framesWritten;
        }
        status_t status = mNormalSink->getTimestamp(mLatchD.mTimestamp);
        if (status == NO_ERROR) {
            size_t totalFramesWritten = mNormalSink->framesWritten();
            if (totalFramesWritten >= mLatchD.mTimestamp.mPosition) {
                mLatchD.mUnpresentedFrames = totalFramesWritten - mLatchD.mTimestamp.mPosition;
                mLatchDValid = true;
            }
        }
    // otherwise use the HAL / AudioStreamOut directly
    } else {
        // Direct output and offload threads
        size_t offset = (mCurrentWriteLength - mBytesRemaining);
        if (mUseAsyncWrite) {
            ALOGW_IF(mWriteAckSequence & 1, "threadLoop_write(): out of sequence write request");
            mWriteAckSequence += 2;
            mWriteAckSequence |= 1;
            ALOG_ASSERT(mCallbackThread != 0);
            mCallbackThread->setWriteBlocked(mWriteAckSequence);
        }
        // FIXME We should have an implementation of timestamps for direct output threads.
        // They are used e.g for multichannel PCM playback over HDMI.
        bytesWritten = mOutput->stream->write(mOutput->stream,
                                                   (char *)mMixBuffer + offset, mBytesRemaining);
        if (mUseAsyncWrite &&
                ((bytesWritten < 0) || (bytesWritten == (ssize_t)mBytesRemaining))) {
            // do not wait for async callback in case of error of full write
            mWriteAckSequence &= ~1;
            ALOG_ASSERT(mCallbackThread != 0);
            mCallbackThread->setWriteBlocked(mWriteAckSequence);
        }
    }

    mNumWrites++;
    mInWrite = false;
    mStandby = false;
    return bytesWritten;
}

void AudioFlinger::PlaybackThread::threadLoop_drain()
{
    if (mOutput->stream->drain) {
        ALOGV("draining %s", (mMixerStatus == MIXER_DRAIN_TRACK) ? "early" : "full");
        if (mUseAsyncWrite) {
            ALOGW_IF(mDrainSequence & 1, "threadLoop_drain(): out of sequence drain request");
            mDrainSequence |= 1;
            ALOG_ASSERT(mCallbackThread != 0);
            mCallbackThread->setDraining(mDrainSequence);
        }
        mOutput->stream->drain(mOutput->stream,
            (mMixerStatus == MIXER_DRAIN_TRACK) ? AUDIO_DRAIN_EARLY_NOTIFY
                                                : AUDIO_DRAIN_ALL);
    }
}

void AudioFlinger::PlaybackThread::threadLoop_exit()
{
    // Default implementation has nothing to do
}

/*
The derived values that are cached:
 - mixBufferSize from frame count * frame size
 - activeSleepTime from activeSleepTimeUs()
 - idleSleepTime from idleSleepTimeUs()
 - standbyDelay from mActiveSleepTimeUs (DIRECT only)
 - maxPeriod from frame count and sample rate (MIXER only)

The parameters that affect these derived values are:
 - frame count
 - frame size
 - sample rate
 - device type: A2DP or not
 - device latency
 - format: PCM or not
 - active sleep time
 - idle sleep time
*/

void AudioFlinger::PlaybackThread::cacheParameters_l()
{
    mixBufferSize = mNormalFrameCount * mFrameSize;
    activeSleepTime = activeSleepTimeUs();
    idleSleepTime = idleSleepTimeUs();
}

void AudioFlinger::PlaybackThread::invalidateTracks(audio_stream_type_t streamType)
{
    ALOGV("MixerThread::invalidateTracks() mixer %p, streamType %d, mTracks.size %d",
            this,  streamType, mTracks.size());
    Mutex::Autolock _l(mLock);

    size_t size = mTracks.size();
    for (size_t i = 0; i < size; i++) {
        sp<Track> t = mTracks[i];
        if (t->streamType() == streamType) {
            t->invalidate();
        }
    }
}

status_t AudioFlinger::PlaybackThread::addEffectChain_l(const sp<EffectChain>& chain)
{
    int session = chain->sessionId();
    int16_t *buffer = mMixBuffer;
    bool ownsBuffer = false;

    ALOGV("addEffectChain_l() %p on thread %p for session %d", chain.get(), this, session);
    if (session > 0) {
        // Only one effect chain can be present in direct output thread and it uses
        // the mix buffer as input
        if (mType != DIRECT) {
            size_t numSamples = mNormalFrameCount * mChannelCount;
            buffer = new int16_t[numSamples];
            memset(buffer, 0, numSamples * sizeof(int16_t));
            ALOGV("addEffectChain_l() creating new input buffer %p session %d", buffer, session);
            ownsBuffer = true;
        }

        // Attach all tracks with same session ID to this chain.
        for (size_t i = 0; i < mTracks.size(); ++i) {
            sp<Track> track = mTracks[i];
            if (session == track->sessionId()) {
                ALOGV("addEffectChain_l() track->setMainBuffer track %p buffer %p", track.get(),
                        buffer);
                track->setMainBuffer(buffer);
                chain->incTrackCnt();
            }
        }

        // indicate all active tracks in the chain
        for (size_t i = 0 ; i < mActiveTracks.size() ; ++i) {
            sp<Track> track = mActiveTracks[i].promote();
            if (track == 0) {
                continue;
            }
            if (session == track->sessionId()) {
                ALOGV("addEffectChain_l() activating track %p on session %d", track.get(), session);
                chain->incActiveTrackCnt();
            }
        }
    }

    chain->setInBuffer(buffer, ownsBuffer);
    chain->setOutBuffer(mMixBuffer);
    // Effect chain for session AUDIO_SESSION_OUTPUT_STAGE is inserted at end of effect
    // chains list in order to be processed last as it contains output stage effects
    // Effect chain for session AUDIO_SESSION_OUTPUT_MIX is inserted before
    // session AUDIO_SESSION_OUTPUT_STAGE to be processed
    // after track specific effects and before output stage
    // It is therefore mandatory that AUDIO_SESSION_OUTPUT_MIX == 0 and
    // that AUDIO_SESSION_OUTPUT_STAGE < AUDIO_SESSION_OUTPUT_MIX
    // Effect chain for other sessions are inserted at beginning of effect
    // chains list to be processed before output mix effects. Relative order between other
    // sessions is not important
    size_t size = mEffectChains.size();
    size_t i = 0;
    for (i = 0; i < size; i++) {
        if (mEffectChains[i]->sessionId() < session) {
            break;
        }
    }
    mEffectChains.insertAt(chain, i);
    checkSuspendOnAddEffectChain_l(chain);

    return NO_ERROR;
}

size_t AudioFlinger::PlaybackThread::removeEffectChain_l(const sp<EffectChain>& chain)
{
    int session = chain->sessionId();

    ALOGV("removeEffectChain_l() %p from thread %p for session %d", chain.get(), this, session);

    for (size_t i = 0; i < mEffectChains.size(); i++) {
        if (chain == mEffectChains[i]) {
            mEffectChains.removeAt(i);
            // detach all active tracks from the chain
            for (size_t i = 0 ; i < mActiveTracks.size() ; ++i) {
                sp<Track> track = mActiveTracks[i].promote();
                if (track == 0) {
                    continue;
                }
                if (session == track->sessionId()) {
                    ALOGV("removeEffectChain_l(): stopping track on chain %p for session Id: %d",
                            chain.get(), session);
                    chain->decActiveTrackCnt();
                }
            }

            // detach all tracks with same session ID from this chain
            for (size_t i = 0; i < mTracks.size(); ++i) {
                sp<Track> track = mTracks[i];
                if (session == track->sessionId()) {
                    track->setMainBuffer(mMixBuffer);
                    chain->decTrackCnt();
                }
            }
            break;
        }
    }
    return mEffectChains.size();
}

status_t AudioFlinger::PlaybackThread::attachAuxEffect(
        const sp<AudioFlinger::PlaybackThread::Track> track, int EffectId)
{
    Mutex::Autolock _l(mLock);
    return attachAuxEffect_l(track, EffectId);
}

status_t AudioFlinger::PlaybackThread::attachAuxEffect_l(
        const sp<AudioFlinger::PlaybackThread::Track> track, int EffectId)
{
    status_t status = NO_ERROR;

    if (EffectId == 0) {
        track->setAuxBuffer(0, NULL);
    } else {
        // Auxiliary effects are always in audio session AUDIO_SESSION_OUTPUT_MIX
        sp<EffectModule> effect = getEffect_l(AUDIO_SESSION_OUTPUT_MIX, EffectId);
        if (effect != 0) {
            if ((effect->desc().flags & EFFECT_FLAG_TYPE_MASK) == EFFECT_FLAG_TYPE_AUXILIARY) {
                track->setAuxBuffer(EffectId, (int32_t *)effect->inBuffer());
            } else {
                status = INVALID_OPERATION;
            }
        } else {
            status = BAD_VALUE;
        }
    }
    return status;
}

void AudioFlinger::PlaybackThread::detachAuxEffect_l(int effectId)
{
    for (size_t i = 0; i < mTracks.size(); ++i) {
        sp<Track> track = mTracks[i];
        if (track->auxEffectId() == effectId) {
            attachAuxEffect_l(track, 0);
        }
    }
}

bool AudioFlinger::PlaybackThread::threadLoop()
{
    Vector< sp<Track> > tracksToRemove;

    standbyTime = systemTime();

    // MIXER
    nsecs_t lastWarning = 0;

    // DUPLICATING
    // FIXME could this be made local to while loop?
    writeFrames = 0;

    int lastGeneration = 0;

    cacheParameters_l();
    sleepTime = idleSleepTime;

    if (mType == MIXER) {
        sleepTimeShift = 0;
    }

    CpuStats cpuStats;
    const String8 myName(String8::format("thread %p type %d TID %d", this, mType, gettid()));

    acquireWakeLock();

    // mNBLogWriter->log can only be called while thread mutex mLock is held.
    // So if you need to log when mutex is unlocked, set logString to a non-NULL string,
    // and then that string will be logged at the next convenient opportunity.
    const char *logString = NULL;

    checkSilentMode_l();

    while (!exitPending())
    {
        cpuStats.sample(myName);

        Vector< sp<EffectChain> > effectChains;

        processConfigEvents();

        { // scope for mLock

            Mutex::Autolock _l(mLock);

            if (logString != NULL) {
                mNBLogWriter->logTimestamp();
                mNBLogWriter->log(logString);
                logString = NULL;
            }

            if (mLatchDValid) {
                mLatchQ = mLatchD;
                mLatchDValid = false;
                mLatchQValid = true;
            }

            if (checkForNewParameters_l()) {
                cacheParameters_l();
            }

            saveOutputTracks();
            if (mSignalPending) {
                // A signal was raised while we were unlocked
                mSignalPending = false;
            } else if (waitingAsyncCallback_l()) {
                if (exitPending()) {
                    break;
                }
                releaseWakeLock_l();
                mWakeLockUids.clear();
                mActiveTracksGeneration++;
                ALOGV("wait async completion");
                mWaitWorkCV.wait(mLock);
                ALOGV("async completion/wake");
                acquireWakeLock_l();
                standbyTime = systemTime() + standbyDelay;
                sleepTime = 0;

                continue;
            }
            if ((!mActiveTracks.size() && systemTime() > standbyTime) ||
                                   isSuspended()) {
                // put audio hardware into standby after short delay
                if (shouldStandby_l()) {

                    threadLoop_standby();

                    mStandby = true;
                }

                if (!mActiveTracks.size() && mConfigEvents.isEmpty()) {
                    // we're about to wait, flush the binder command buffer
                    IPCThreadState::self()->flushCommands();

                    clearOutputTracks();

                    if (exitPending()) {
                        break;
                    }

                    releaseWakeLock_l();
                    mWakeLockUids.clear();
                    mActiveTracksGeneration++;
                    // wait until we have something to do...
                    ALOGV("%s going to sleep", myName.string());
                    mWaitWorkCV.wait(mLock);
                    ALOGV("%s waking up", myName.string());
                    acquireWakeLock_l();

                    mMixerStatus = MIXER_IDLE;
                    mMixerStatusIgnoringFastTracks = MIXER_IDLE;
                    mBytesWritten = 0;
                    mBytesRemaining = 0;
                    checkSilentMode_l();

                    standbyTime = systemTime() + standbyDelay;
                    sleepTime = idleSleepTime;
                    if (mType == MIXER) {
                        sleepTimeShift = 0;
                    }

                    continue;
                }
            }
            // mMixerStatusIgnoringFastTracks is also updated internally
            mMixerStatus = prepareTracks_l(&tracksToRemove);

            // compare with previously applied list
            if (lastGeneration != mActiveTracksGeneration) {
                // update wakelock
                updateWakeLockUids_l(mWakeLockUids);
                lastGeneration = mActiveTracksGeneration;
            }

            // prevent any changes in effect chain list and in each effect chain
            // during mixing and effect process as the audio buffers could be deleted
            // or modified if an effect is created or deleted
            lockEffectChains_l(effectChains);
        } // mLock scope ends

        if (mBytesRemaining == 0) {
            mCurrentWriteLength = 0;
            if (mMixerStatus == MIXER_TRACKS_READY) {
                // threadLoop_mix() sets mCurrentWriteLength
                threadLoop_mix();
            } else if ((mMixerStatus != MIXER_DRAIN_TRACK)
                        && (mMixerStatus != MIXER_DRAIN_ALL)) {
                // threadLoop_sleepTime sets sleepTime to 0 if data
                // must be written to HAL
                threadLoop_sleepTime();
                if (sleepTime == 0) {
                    mCurrentWriteLength = mixBufferSize;
                }
            }
            mBytesRemaining = mCurrentWriteLength;
            if (isSuspended()) {
                sleepTime = suspendSleepTimeUs();
                // simulate write to HAL when suspended
                mBytesWritten += mixBufferSize;
                mBytesRemaining = 0;
            }

            // only process effects if we're going to write
            if (sleepTime == 0 && mType != OFFLOAD) {
                for (size_t i = 0; i < effectChains.size(); i ++) {
                    effectChains[i]->process_l();
                }
            }
        }
        // Process effect chains for offloaded thread even if no audio
        // was read from audio track: process only updates effect state
        // and thus does have to be synchronized with audio writes but may have
        // to be called while waiting for async write callback
        if (mType == OFFLOAD) {
            for (size_t i = 0; i < effectChains.size(); i ++) {
                effectChains[i]->process_l();
            }
        }

        // enable changes in effect chain
        unlockEffectChains(effectChains);

        if (!waitingAsyncCallback()) {
            // sleepTime == 0 means we must write to audio hardware
            if (sleepTime == 0) {
                if (mBytesRemaining) {
                    ssize_t ret = threadLoop_write();
                    if (ret < 0) {
                        mBytesRemaining = 0;
                    } else {
                        mBytesWritten += ret;
                        mBytesRemaining -= ret;
                    }
                } else if ((mMixerStatus == MIXER_DRAIN_TRACK) ||
                        (mMixerStatus == MIXER_DRAIN_ALL)) {
                    threadLoop_drain();
                }
                if (mType == MIXER) {
                    // write blocked detection
                    nsecs_t now = systemTime();
                    nsecs_t delta = now - mLastWriteTime;
                    if (!mStandby && delta > maxPeriod) {
                        mNumDelayedWrites++;
                        if ((now - lastWarning) > kWarningThrottleNs) {
                            ATRACE_NAME("underrun");
                            ALOGW("write blocked for %llu msecs, %d delayed writes, thread %p",
                                    ns2ms(delta), mNumDelayedWrites, this);
                            lastWarning = now;
                        }
                    }
                }

            } else {
                usleep(sleepTime);
            }
        }

        // Finally let go of removed track(s), without the lock held
        // since we can't guarantee the destructors won't acquire that
        // same lock.  This will also mutate and push a new fast mixer state.
        threadLoop_removeTracks(tracksToRemove);
        tracksToRemove.clear();

        // FIXME I don't understand the need for this here;
        //       it was in the original code but maybe the
        //       assignment in saveOutputTracks() makes this unnecessary?
        clearOutputTracks();

        // Effect chains will be actually deleted here if they were removed from
        // mEffectChains list during mixing or effects processing
        effectChains.clear();

        // FIXME Note that the above .clear() is no longer necessary since effectChains
        // is now local to this block, but will keep it for now (at least until merge done).
    }

    threadLoop_exit();

    // for DuplicatingThread, standby mode is handled by the outputTracks, otherwise ...
    if (mType == MIXER || mType == DIRECT || mType == OFFLOAD) {
        // put output stream into standby mode
        if (!mStandby) {
            mOutput->stream->common.standby(&mOutput->stream->common);
        }
    }

    releaseWakeLock();
    mWakeLockUids.clear();
    mActiveTracksGeneration++;

    ALOGV("Thread %p type %d exiting", this, mType);
    return false;
}

// removeTracks_l() must be called with ThreadBase::mLock held
void AudioFlinger::PlaybackThread::removeTracks_l(const Vector< sp<Track> >& tracksToRemove)
{
    size_t count = tracksToRemove.size();
    if (count > 0) {
        for (size_t i=0 ; i<count ; i++) {
            const sp<Track>& track = tracksToRemove.itemAt(i);
            mActiveTracks.remove(track);
            mWakeLockUids.remove(track->uid());
            mActiveTracksGeneration++;
            ALOGV("removeTracks_l removing track on session %d", track->sessionId());
            sp<EffectChain> chain = getEffectChain_l(track->sessionId());
            if (chain != 0) {
                ALOGV("stopping track on chain %p for session Id: %d", chain.get(),
                        track->sessionId());
                chain->decActiveTrackCnt();
            }
            if (track->isTerminated()) {
                removeTrack_l(track);
            }
        }
    }

}

status_t AudioFlinger::PlaybackThread::getTimestamp_l(AudioTimestamp& timestamp)
{
    if (mNormalSink != 0) {
        return mNormalSink->getTimestamp(timestamp);
    }
    if (mType == OFFLOAD && mOutput->stream->get_presentation_position) {
        uint64_t position64;
        int ret = mOutput->stream->get_presentation_position(
                                                mOutput->stream, &position64, &timestamp.mTime);
        if (ret == 0) {
            timestamp.mPosition = (uint32_t)position64;
            return NO_ERROR;
        }
    }
    return INVALID_OPERATION;
}
// ----------------------------------------------------------------------------

AudioFlinger::MixerThread::MixerThread(const sp<AudioFlinger>& audioFlinger, AudioStreamOut* output,
        audio_io_handle_t id, audio_devices_t device, type_t type)
    :   PlaybackThread(audioFlinger, output, id, device, type),
        // mAudioMixer below
        // mFastMixer below
        mFastMixerFutex(0)
        // mOutputSink below
        // mPipeSink below
        // mNormalSink below
{
    ALOGV("MixerThread() id=%d device=%#x type=%d", id, device, type);
    ALOGV("mSampleRate=%u, mChannelMask=%#x, mChannelCount=%u, mFormat=%d, mFrameSize=%u, "
            "mFrameCount=%d, mNormalFrameCount=%d",
            mSampleRate, mChannelMask, mChannelCount, mFormat, mFrameSize, mFrameCount,
            mNormalFrameCount);
    mAudioMixer = new AudioMixer(mNormalFrameCount, mSampleRate);

    // FIXME - Current mixer implementation only supports stereo output
    if (mChannelCount != FCC_2) {
        ALOGE("Invalid audio hardware channel count %d", mChannelCount);
    }

    // create an NBAIO sink for the HAL output stream, and negotiate
    mOutputSink = new AudioStreamOutSink(output->stream);
    size_t numCounterOffers = 0;
    const NBAIO_Format offers[1] = {Format_from_SR_C(mSampleRate, mChannelCount)};
    ssize_t index = mOutputSink->negotiate(offers, 1, NULL, numCounterOffers);
    ALOG_ASSERT(index == 0);

    // initialize fast mixer depending on configuration
    bool initFastMixer;
    switch (kUseFastMixer) {
    case FastMixer_Never:
        initFastMixer = false;
        break;
    case FastMixer_Always:
        initFastMixer = true;
        break;
    case FastMixer_Static:
    case FastMixer_Dynamic:
        initFastMixer = mFrameCount < mNormalFrameCount;
        break;
    }
    if (initFastMixer) {

        // create a MonoPipe to connect our submix to FastMixer
        NBAIO_Format format = mOutputSink->format();
        // This pipe depth compensates for scheduling latency of the normal mixer thread.
        // When it wakes up after a maximum latency, it runs a few cycles quickly before
        // finally blocking.  Note the pipe implementation rounds up the request to a power of 2.
        MonoPipe *monoPipe = new MonoPipe(mNormalFrameCount * 4, format, true /*writeCanBlock*/);
        const NBAIO_Format offers[1] = {format};
        size_t numCounterOffers = 0;
        ssize_t index = monoPipe->negotiate(offers, 1, NULL, numCounterOffers);
        ALOG_ASSERT(index == 0);
        monoPipe->setAvgFrames((mScreenState & 1) ?
                (monoPipe->maxFrames() * 7) / 8 : mNormalFrameCount * 2);
        mPipeSink = monoPipe;

#ifdef TEE_SINK
        if (mTeeSinkOutputEnabled) {
            // create a Pipe to archive a copy of FastMixer's output for dumpsys
            Pipe *teeSink = new Pipe(mTeeSinkOutputFrames, format);
            numCounterOffers = 0;
            index = teeSink->negotiate(offers, 1, NULL, numCounterOffers);
            ALOG_ASSERT(index == 0);
            mTeeSink = teeSink;
            PipeReader *teeSource = new PipeReader(*teeSink);
            numCounterOffers = 0;
            index = teeSource->negotiate(offers, 1, NULL, numCounterOffers);
            ALOG_ASSERT(index == 0);
            mTeeSource = teeSource;
        }
#endif

        // create fast mixer and configure it initially with just one fast track for our submix
        mFastMixer = new FastMixer();
        FastMixerStateQueue *sq = mFastMixer->sq();
#ifdef STATE_QUEUE_DUMP
        sq->setObserverDump(&mStateQueueObserverDump);
        sq->setMutatorDump(&mStateQueueMutatorDump);
#endif
        FastMixerState *state = sq->begin();
        FastTrack *fastTrack = &state->mFastTracks[0];
        // wrap the source side of the MonoPipe to make it an AudioBufferProvider
        fastTrack->mBufferProvider = new SourceAudioBufferProvider(new MonoPipeReader(monoPipe));
        fastTrack->mVolumeProvider = NULL;
        fastTrack->mGeneration++;
        state->mFastTracksGen++;
        state->mTrackMask = 1;
        // fast mixer will use the HAL output sink
        state->mOutputSink = mOutputSink.get();
        state->mOutputSinkGen++;
        state->mFrameCount = mFrameCount;
        state->mCommand = FastMixerState::COLD_IDLE;
        // already done in constructor initialization list
        //mFastMixerFutex = 0;
        state->mColdFutexAddr = &mFastMixerFutex;
        state->mColdGen++;
        state->mDumpState = &mFastMixerDumpState;
#ifdef TEE_SINK
        state->mTeeSink = mTeeSink.get();
#endif
        mFastMixerNBLogWriter = audioFlinger->newWriter_l(kFastMixerLogSize, "FastMixer");
        state->mNBLogWriter = mFastMixerNBLogWriter.get();
        sq->end();
        sq->push(FastMixerStateQueue::BLOCK_UNTIL_PUSHED);

        // start the fast mixer
        mFastMixer->run("FastMixer", PRIORITY_URGENT_AUDIO);
        pid_t tid = mFastMixer->getTid();
        int err = requestPriority(getpid_cached, tid, kPriorityFastMixer);
        if (err != 0) {
            ALOGW("Policy SCHED_FIFO priority %d is unavailable for pid %d tid %d; error %d",
                    kPriorityFastMixer, getpid_cached, tid, err);
        }

#ifdef AUDIO_WATCHDOG
        // create and start the watchdog
        mAudioWatchdog = new AudioWatchdog();
        mAudioWatchdog->setDump(&mAudioWatchdogDump);
        mAudioWatchdog->run("AudioWatchdog", PRIORITY_URGENT_AUDIO);
        tid = mAudioWatchdog->getTid();
        err = requestPriority(getpid_cached, tid, kPriorityFastMixer);
        if (err != 0) {
            ALOGW("Policy SCHED_FIFO priority %d is unavailable for pid %d tid %d; error %d",
                    kPriorityFastMixer, getpid_cached, tid, err);
        }
#endif

    } else {
        mFastMixer = NULL;
    }

    switch (kUseFastMixer) {
    case FastMixer_Never:
    case FastMixer_Dynamic:
        mNormalSink = mOutputSink;
        break;
    case FastMixer_Always:
        mNormalSink = mPipeSink;
        break;
    case FastMixer_Static:
        mNormalSink = initFastMixer ? mPipeSink : mOutputSink;
        break;
    }
}

AudioFlinger::MixerThread::~MixerThread()
{
    if (mFastMixer != NULL) {
        FastMixerStateQueue *sq = mFastMixer->sq();
        FastMixerState *state = sq->begin();
        if (state->mCommand == FastMixerState::COLD_IDLE) {
            int32_t old = android_atomic_inc(&mFastMixerFutex);
            if (old == -1) {
                __futex_syscall3(&mFastMixerFutex, FUTEX_WAKE_PRIVATE, 1);
            }
        }
        state->mCommand = FastMixerState::EXIT;
        sq->end();
        sq->push(FastMixerStateQueue::BLOCK_UNTIL_PUSHED);
        mFastMixer->join();
        // Though the fast mixer thread has exited, it's state queue is still valid.
        // We'll use that extract the final state which contains one remaining fast track
        // corresponding to our sub-mix.
        state = sq->begin();
        ALOG_ASSERT(state->mTrackMask == 1);
        FastTrack *fastTrack = &state->mFastTracks[0];
        ALOG_ASSERT(fastTrack->mBufferProvider != NULL);
        delete fastTrack->mBufferProvider;
        sq->end(false /*didModify*/);
        delete mFastMixer;
#ifdef AUDIO_WATCHDOG
        if (mAudioWatchdog != 0) {
            mAudioWatchdog->requestExit();
            mAudioWatchdog->requestExitAndWait();
            mAudioWatchdog.clear();
        }
#endif
    }
    mAudioFlinger->unregisterWriter(mFastMixerNBLogWriter);
    delete mAudioMixer;
}


uint32_t AudioFlinger::MixerThread::correctLatency_l(uint32_t latency) const
{
    if (mFastMixer != NULL) {
        MonoPipe *pipe = (MonoPipe *)mPipeSink.get();
        latency += (pipe->getAvgFrames() * 1000) / mSampleRate;
    }
    return latency;
}


void AudioFlinger::MixerThread::threadLoop_removeTracks(const Vector< sp<Track> >& tracksToRemove)
{
    PlaybackThread::threadLoop_removeTracks(tracksToRemove);
}

ssize_t AudioFlinger::MixerThread::threadLoop_write()
{
    // FIXME we should only do one push per cycle; confirm this is true
    // Start the fast mixer if it's not already running
    if (mFastMixer != NULL) {
        FastMixerStateQueue *sq = mFastMixer->sq();
        FastMixerState *state = sq->begin();
        if (state->mCommand != FastMixerState::MIX_WRITE &&
                (kUseFastMixer != FastMixer_Dynamic || state->mTrackMask > 1)) {
            if (state->mCommand == FastMixerState::COLD_IDLE) {
                int32_t old = android_atomic_inc(&mFastMixerFutex);
                if (old == -1) {
                    __futex_syscall3(&mFastMixerFutex, FUTEX_WAKE_PRIVATE, 1);
                }
#ifdef AUDIO_WATCHDOG
                if (mAudioWatchdog != 0) {
                    mAudioWatchdog->resume();
                }
#endif
            }
            state->mCommand = FastMixerState::MIX_WRITE;
            mFastMixerDumpState.increaseSamplingN(mAudioFlinger->isLowRamDevice() ?
                    FastMixerDumpState::kSamplingNforLowRamDevice : FastMixerDumpState::kSamplingN);
            sq->end();
            sq->push(FastMixerStateQueue::BLOCK_UNTIL_PUSHED);
            if (kUseFastMixer == FastMixer_Dynamic) {
                mNormalSink = mPipeSink;
            }
        } else {
            sq->end(false /*didModify*/);
        }
    }
    return PlaybackThread::threadLoop_write();
}

void AudioFlinger::MixerThread::threadLoop_standby()
{
    // Idle the fast mixer if it's currently running
    if (mFastMixer != NULL) {
        FastMixerStateQueue *sq = mFastMixer->sq();
        FastMixerState *state = sq->begin();
        if (!(state->mCommand & FastMixerState::IDLE)) {
            state->mCommand = FastMixerState::COLD_IDLE;
            state->mColdFutexAddr = &mFastMixerFutex;
            state->mColdGen++;
            mFastMixerFutex = 0;
            sq->end();
            // BLOCK_UNTIL_PUSHED would be insufficient, as we need it to stop doing I/O now
            sq->push(FastMixerStateQueue::BLOCK_UNTIL_ACKED);
            if (kUseFastMixer == FastMixer_Dynamic) {
                mNormalSink = mOutputSink;
            }
#ifdef AUDIO_WATCHDOG
            if (mAudioWatchdog != 0) {
                mAudioWatchdog->pause();
            }
#endif
        } else {
            sq->end(false /*didModify*/);
        }
    }
    PlaybackThread::threadLoop_standby();
}

bool AudioFlinger::PlaybackThread::waitingAsyncCallback_l()
{
    return false;
}

bool AudioFlinger::PlaybackThread::shouldStandby_l()
{
    return !mStandby;
}

bool AudioFlinger::PlaybackThread::waitingAsyncCallback()
{
    Mutex::Autolock _l(mLock);
    return waitingAsyncCallback_l();
}

// shared by MIXER and DIRECT, overridden by DUPLICATING
void AudioFlinger::PlaybackThread::threadLoop_standby()
{
    ALOGV("Audio hardware entering standby, mixer %p, suspend count %d", this, mSuspended);
    mOutput->stream->common.standby(&mOutput->stream->common);
    if (mUseAsyncWrite != 0) {
        // discard any pending drain or write ack by incrementing sequence
        mWriteAckSequence = (mWriteAckSequence + 2) & ~1;
        mDrainSequence = (mDrainSequence + 2) & ~1;
        ALOG_ASSERT(mCallbackThread != 0);
        mCallbackThread->setWriteBlocked(mWriteAckSequence);
        mCallbackThread->setDraining(mDrainSequence);
    }
}

void AudioFlinger::PlaybackThread::onAddNewTrack_l()
{
    ALOGV("signal playback thread");
    broadcast_l();
}

void AudioFlinger::MixerThread::threadLoop_mix()
{
    // obtain the presentation timestamp of the next output buffer
    int64_t pts;
    status_t status = INVALID_OPERATION;

    if (mNormalSink != 0) {
        status = mNormalSink->getNextWriteTimestamp(&pts);
    } else {
        status = mOutputSink->getNextWriteTimestamp(&pts);
    }

    if (status != NO_ERROR) {
        pts = AudioBufferProvider::kInvalidPTS;
    }

    // mix buffers...
    mAudioMixer->process(pts);
    mCurrentWriteLength = mixBufferSize;
    // increase sleep time progressively when application underrun condition clears.
    // Only increase sleep time if the mixer is ready for two consecutive times to avoid
    // that a steady state of alternating ready/not ready conditions keeps the sleep time
    // such that we would underrun the audio HAL.
    if ((sleepTime == 0) && (sleepTimeShift > 0)) {
        sleepTimeShift--;
    }
    sleepTime = 0;
    standbyTime = systemTime() + standbyDelay;
    //TODO: delay standby when effects have a tail
}

void AudioFlinger::MixerThread::threadLoop_sleepTime()
{
    // If no tracks are ready, sleep once for the duration of an output
    // buffer size, then write 0s to the output
    if (sleepTime == 0) {
        if (mMixerStatus == MIXER_TRACKS_ENABLED) {
            sleepTime = activeSleepTime >> sleepTimeShift;
            if (sleepTime < kMinThreadSleepTimeUs) {
                sleepTime = kMinThreadSleepTimeUs;
            }
            // reduce sleep time in case of consecutive application underruns to avoid
            // starving the audio HAL. As activeSleepTimeUs() is larger than a buffer
            // duration we would end up writing less data than needed by the audio HAL if
            // the condition persists.
            if (sleepTimeShift < kMaxThreadSleepTimeShift) {
                sleepTimeShift++;
            }
        } else {
            sleepTime = idleSleepTime;
        }
    } else if (mBytesWritten != 0 || (mMixerStatus == MIXER_TRACKS_ENABLED)) {
        memset(mMixBuffer, 0, mixBufferSize);
        sleepTime = 0;
        ALOGV_IF(mBytesWritten == 0 && (mMixerStatus == MIXER_TRACKS_ENABLED),
                "anticipated start");
    }
    // TODO add standby time extension fct of effect tail
}

// prepareTracks_l() must be called with ThreadBase::mLock held
AudioFlinger::PlaybackThread::mixer_state AudioFlinger::MixerThread::prepareTracks_l(
        Vector< sp<Track> > *tracksToRemove)
{

    mixer_state mixerStatus = MIXER_IDLE;
    // find out which tracks need to be processed
    size_t count = mActiveTracks.size();
    size_t mixedTracks = 0;
    size_t tracksWithEffect = 0;
    // counts only _active_ fast tracks
    size_t fastTracks = 0;
    uint32_t resetMask = 0; // bit mask of fast tracks that need to be reset

    float masterVolume = mMasterVolume;
    bool masterMute = mMasterMute;

    if (masterMute) {
        masterVolume = 0;
    }
    // Delegate master volume control to effect in output mix effect chain if needed
    sp<EffectChain> chain = getEffectChain_l(AUDIO_SESSION_OUTPUT_MIX);
    if (chain != 0) {
        uint32_t v = (uint32_t)(masterVolume * (1 << 24));
        chain->setVolume_l(&v, &v);
        masterVolume = (float)((v + (1 << 23)) >> 24);
        chain.clear();
    }

    // prepare a new state to push
    FastMixerStateQueue *sq = NULL;
    FastMixerState *state = NULL;
    bool didModify = false;
    FastMixerStateQueue::block_t block = FastMixerStateQueue::BLOCK_UNTIL_PUSHED;
    if (mFastMixer != NULL) {
        sq = mFastMixer->sq();
        state = sq->begin();
    }

    for (size_t i=0 ; i<count ; i++) {
        const sp<Track> t = mActiveTracks[i].promote();
        if (t == 0) {
            continue;
        }

        // this const just means the local variable doesn't change
        Track* const track = t.get();

        // process fast tracks
        if (track->isFastTrack()) {

            // It's theoretically possible (though unlikely) for a fast track to be created
            // and then removed within the same normal mix cycle.  This is not a problem, as
            // the track never becomes active so it's fast mixer slot is never touched.
            // The converse, of removing an (active) track and then creating a new track
            // at the identical fast mixer slot within the same normal mix cycle,
            // is impossible because the slot isn't marked available until the end of each cycle.
            int j = track->mFastIndex;
            ALOG_ASSERT(0 < j && j < (int)FastMixerState::kMaxFastTracks);
            ALOG_ASSERT(!(mFastTrackAvailMask & (1 << j)));
            FastTrack *fastTrack = &state->mFastTracks[j];

            // Determine whether the track is currently in underrun condition,
            // and whether it had a recent underrun.
            FastTrackDump *ftDump = &mFastMixerDumpState.mTracks[j];
            FastTrackUnderruns underruns = ftDump->mUnderruns;
            uint32_t recentFull = (underruns.mBitFields.mFull -
                    track->mObservedUnderruns.mBitFields.mFull) & UNDERRUN_MASK;
            uint32_t recentPartial = (underruns.mBitFields.mPartial -
                    track->mObservedUnderruns.mBitFields.mPartial) & UNDERRUN_MASK;
            uint32_t recentEmpty = (underruns.mBitFields.mEmpty -
                    track->mObservedUnderruns.mBitFields.mEmpty) & UNDERRUN_MASK;
            uint32_t recentUnderruns = recentPartial + recentEmpty;
            track->mObservedUnderruns = underruns;
            // don't count underruns that occur while stopping or pausing
            // or stopped which can occur when flush() is called while active
            if (!(track->isStopping() || track->isPausing() || track->isStopped()) &&
                    recentUnderruns > 0) {
                // FIXME fast mixer will pull & mix partial buffers, but we count as a full underrun
                track->mAudioTrackServerProxy->tallyUnderrunFrames(recentUnderruns * mFrameCount);
            }

            // This is similar to the state machine for normal tracks,
            // with a few modifications for fast tracks.
            bool isActive = true;
            switch (track->mState) {
            case TrackBase::STOPPING_1:
                // track stays active in STOPPING_1 state until first underrun
                if (recentUnderruns > 0 || track->isTerminated()) {
                    track->mState = TrackBase::STOPPING_2;
                }
                break;
            case TrackBase::PAUSING:
                // ramp down is not yet implemented
                track->setPaused();
                break;
            case TrackBase::RESUMING:
                // ramp up is not yet implemented
                track->mState = TrackBase::ACTIVE;
                break;
            case TrackBase::ACTIVE:
                if (recentFull > 0 || recentPartial > 0) {
                    // track has provided at least some frames recently: reset retry count
                    track->mRetryCount = kMaxTrackRetries;
                }
                if (recentUnderruns == 0) {
                    // no recent underruns: stay active
                    break;
                }
                // there has recently been an underrun of some kind
                if (track->sharedBuffer() == 0) {
                    // were any of the recent underruns "empty" (no frames available)?
                    if (recentEmpty == 0) {
                        // no, then ignore the partial underruns as they are allowed indefinitely
                        break;
                    }
                    // there has recently been an "empty" underrun: decrement the retry counter
                    if (--(track->mRetryCount) > 0) {
                        break;
                    }
                    // indicate to client process that the track was disabled because of underrun;
                    // it will then automatically call start() when data is available
                    android_atomic_or(CBLK_DISABLED, &track->mCblk->mFlags);
                    // remove from active list, but state remains ACTIVE [confusing but true]
                    isActive = false;
                    break;
                }
                // fall through
            case TrackBase::STOPPING_2:
            case TrackBase::PAUSED:
            case TrackBase::STOPPED:
            case TrackBase::FLUSHED:   // flush() while active
                // Check for presentation complete if track is inactive
                // We have consumed all the buffers of this track.
                // This would be incomplete if we auto-paused on underrun
                {
                    size_t audioHALFrames =
                            (mOutput->stream->get_latency(mOutput->stream)*mSampleRate) / 1000;
                    size_t framesWritten = mBytesWritten / mFrameSize;
                    if (!(mStandby || track->presentationComplete(framesWritten, audioHALFrames))) {
                        // track stays in active list until presentation is complete
                        break;
                    }
                }
                if (track->isStopping_2()) {
                    track->mState = TrackBase::STOPPED;
                }
                if (track->isStopped()) {
                    // Can't reset directly, as fast mixer is still polling this track
                    //   track->reset();
                    // So instead mark this track as needing to be reset after push with ack
                    resetMask |= 1 << i;
                }
                isActive = false;
                break;
            case TrackBase::IDLE:
            default:
                LOG_FATAL("unexpected track state %d", track->mState);
            }

            if (isActive) {
                // was it previously inactive?
                if (!(state->mTrackMask & (1 << j))) {
                    ExtendedAudioBufferProvider *eabp = track;
                    VolumeProvider *vp = track;
                    fastTrack->mBufferProvider = eabp;
                    fastTrack->mVolumeProvider = vp;
                    fastTrack->mChannelMask = track->mChannelMask;
                    fastTrack->mGeneration++;
                    state->mTrackMask |= 1 << j;
                    didModify = true;
                    // no acknowledgement required for newly active tracks
                }
                // cache the combined master volume and stream type volume for fast mixer; this
                // lacks any synchronization or barrier so VolumeProvider may read a stale value
                track->mCachedVolume = masterVolume * mStreamTypes[track->streamType()].volume;
                ++fastTracks;
            } else {
                // was it previously active?
                if (state->mTrackMask & (1 << j)) {
                    fastTrack->mBufferProvider = NULL;
                    fastTrack->mGeneration++;
                    state->mTrackMask &= ~(1 << j);
                    didModify = true;
                    // If any fast tracks were removed, we must wait for acknowledgement
                    // because we're about to decrement the last sp<> on those tracks.
                    block = FastMixerStateQueue::BLOCK_UNTIL_ACKED;
                } else {
                    LOG_FATAL("fast track %d should have been active", j);
                }
                tracksToRemove->add(track);
                // Avoids a misleading display in dumpsys
                track->mObservedUnderruns.mBitFields.mMostRecent = UNDERRUN_FULL;
            }
            continue;
        }

        {   // local variable scope to avoid goto warning

        audio_track_cblk_t* cblk = track->cblk();

        // The first time a track is added we wait
        // for all its buffers to be filled before processing it
        int name = track->name();
        // make sure that we have enough frames to mix one full buffer.
        // enforce this condition only once to enable draining the buffer in case the client
        // app does not call stop() and relies on underrun to stop:
        // hence the test on (mMixerStatus == MIXER_TRACKS_READY) meaning the track was mixed
        // during last round
        size_t desiredFrames;
        uint32_t sr = track->sampleRate();
        if (sr == mSampleRate) {
            desiredFrames = mNormalFrameCount;
        } else {
            // +1 for rounding and +1 for additional sample needed for interpolation
            desiredFrames = (mNormalFrameCount * sr) / mSampleRate + 1 + 1;
            // add frames already consumed but not yet released by the resampler
            // because mAudioTrackServerProxy->framesReady() will include these frames
            desiredFrames += mAudioMixer->getUnreleasedFrames(track->name());
#if 0
            // the minimum track buffer size is normally twice the number of frames necessary
            // to fill one buffer and the resampler should not leave more than one buffer worth
            // of unreleased frames after each pass, but just in case...
            ALOG_ASSERT(desiredFrames <= cblk->frameCount_);
#endif
        }
        uint32_t minFrames = 1;
        if ((track->sharedBuffer() == 0) && !track->isStopped() && !track->isPausing() &&
                (mMixerStatusIgnoringFastTracks == MIXER_TRACKS_READY)) {
            minFrames = desiredFrames;
        }

        size_t framesReady = track->framesReady();
        if ((framesReady >= minFrames) && track->isReady() &&
                !track->isPaused() && !track->isTerminated())
        {
            ALOGVV("track %d s=%08x [OK] on thread %p", name, cblk->mServer, this);

            mixedTracks++;

            // track->mainBuffer() != mMixBuffer means there is an effect chain
            // connected to the track
            chain.clear();
            if (track->mainBuffer() != mMixBuffer) {
                chain = getEffectChain_l(track->sessionId());
                // Delegate volume control to effect in track effect chain if needed
                if (chain != 0) {
                    tracksWithEffect++;
                } else {
                    ALOGW("prepareTracks_l(): track %d attached to effect but no chain found on "
                            "session %d",
                            name, track->sessionId());
                }
            }


            int param = AudioMixer::VOLUME;
            if (track->mFillingUpStatus == Track::FS_FILLED) {
                // no ramp for the first volume setting
                track->mFillingUpStatus = Track::FS_ACTIVE;
                if (track->mState == TrackBase::RESUMING) {
                    track->mState = TrackBase::ACTIVE;
                    param = AudioMixer::RAMP_VOLUME;
                }
                mAudioMixer->setParameter(name, AudioMixer::RESAMPLE, AudioMixer::RESET, NULL);
            // FIXME should not make a decision based on mServer
            } else if (cblk->mServer != 0) {
                // If the track is stopped before the first frame was mixed,
                // do not apply ramp
                param = AudioMixer::RAMP_VOLUME;
            }

            // compute volume for this track
            uint32_t vl, vr, va;
            if (track->isPausing() || mStreamTypes[track->streamType()].mute) {
                vl = vr = va = 0;
                if (track->isPausing()) {
                    track->setPaused();
                }
            } else {

                // read original volumes with volume control
                float typeVolume = mStreamTypes[track->streamType()].volume;
                float v = masterVolume * typeVolume;
                AudioTrackServerProxy *proxy = track->mAudioTrackServerProxy;
                uint32_t vlr = proxy->getVolumeLR();
                vl = vlr & 0xFFFF;
                vr = vlr >> 16;
                // track volumes come from shared memory, so can't be trusted and must be clamped
                if (vl > MAX_GAIN_INT) {
                    ALOGV("Track left volume out of range: %04X", vl);
                    vl = MAX_GAIN_INT;
                }
                if (vr > MAX_GAIN_INT) {
                    ALOGV("Track right volume out of range: %04X", vr);
                    vr = MAX_GAIN_INT;
                }
                // now apply the master volume and stream type volume
                vl = (uint32_t)(v * vl) << 12;
                vr = (uint32_t)(v * vr) << 12;
                // assuming master volume and stream type volume each go up to 1.0,
                // vl and vr are now in 8.24 format

                uint16_t sendLevel = proxy->getSendLevel_U4_12();
                // send level comes from shared memory and so may be corrupt
                if (sendLevel > MAX_GAIN_INT) {
                    ALOGV("Track send level out of range: %04X", sendLevel);
                    sendLevel = MAX_GAIN_INT;
                }
                va = (uint32_t)(v * sendLevel);
            }

            // Delegate volume control to effect in track effect chain if needed
            if (chain != 0 && chain->setVolume_l(&vl, &vr)) {
                // Do not ramp volume if volume is controlled by effect
                param = AudioMixer::VOLUME;
                track->mHasVolumeController = true;
            } else {
                // force no volume ramp when volume controller was just disabled or removed
                // from effect chain to avoid volume spike
                if (track->mHasVolumeController) {
                    param = AudioMixer::VOLUME;
                }
                track->mHasVolumeController = false;
            }

            // Convert volumes from 8.24 to 4.12 format
            // This additional clamping is needed in case chain->setVolume_l() overshot
            vl = (vl + (1 << 11)) >> 12;
            if (vl > MAX_GAIN_INT) {
                vl = MAX_GAIN_INT;
            }
            vr = (vr + (1 << 11)) >> 12;
            if (vr > MAX_GAIN_INT) {
                vr = MAX_GAIN_INT;
            }

            if (va > MAX_GAIN_INT) {
                va = MAX_GAIN_INT;   // va is uint32_t, so no need to check for -
            }

            // XXX: these things DON'T need to be done each time
            mAudioMixer->setBufferProvider(name, track);
            mAudioMixer->enable(name);

            mAudioMixer->setParameter(name, param, AudioMixer::VOLUME0, (void *)(uintptr_t)vl);
            mAudioMixer->setParameter(name, param, AudioMixer::VOLUME1, (void *)(uintptr_t)vr);
            mAudioMixer->setParameter(name, param, AudioMixer::AUXLEVEL, (void *)(uintptr_t)va);
            mAudioMixer->setParameter(
                name,
                AudioMixer::TRACK,
                AudioMixer::FORMAT, (void *)track->format());
            mAudioMixer->setParameter(
                name,
                AudioMixer::TRACK,
                AudioMixer::CHANNEL_MASK, (void *)(uintptr_t)track->channelMask());
            // limit track sample rate to 2 x output sample rate, which changes at re-configuration
            uint32_t maxSampleRate = mSampleRate * 2;
            uint32_t reqSampleRate = track->mAudioTrackServerProxy->getSampleRate();
            if (reqSampleRate == 0) {
                reqSampleRate = mSampleRate;
            } else if (reqSampleRate > maxSampleRate) {
                reqSampleRate = maxSampleRate;
            }
            mAudioMixer->setParameter(
                name,
                AudioMixer::RESAMPLE,
                AudioMixer::SAMPLE_RATE,
                (void *)(uintptr_t)reqSampleRate);
            mAudioMixer->setParameter(
                name,
                AudioMixer::TRACK,
                AudioMixer::MAIN_BUFFER, (void *)track->mainBuffer());
            mAudioMixer->setParameter(
                name,
                AudioMixer::TRACK,
                AudioMixer::AUX_BUFFER, (void *)track->auxBuffer());

            // reset retry count
            track->mRetryCount = kMaxTrackRetries;

            // If one track is ready, set the mixer ready if:
            //  - the mixer was not ready during previous round OR
            //  - no other track is not ready
            if (mMixerStatusIgnoringFastTracks != MIXER_TRACKS_READY ||
                    mixerStatus != MIXER_TRACKS_ENABLED) {
                mixerStatus = MIXER_TRACKS_READY;
            }
        } else {
            if (framesReady < desiredFrames && !track->isStopped() && !track->isPaused()) {
                track->mAudioTrackServerProxy->tallyUnderrunFrames(desiredFrames);
            }
            // clear effect chain input buffer if an active track underruns to avoid sending
            // previous audio buffer again to effects
            chain = getEffectChain_l(track->sessionId());
            if (chain != 0) {
                chain->clearInputBuffer();
            }

            ALOGVV("track %d s=%08x [NOT READY] on thread %p", name, cblk->mServer, this);
            if ((track->sharedBuffer() != 0) || track->isTerminated() ||
                    track->isStopped() || track->isPaused()) {
                // We have consumed all the buffers of this track.
                // Remove it from the list of active tracks.
                // TODO: use actual buffer filling status instead of latency when available from
                // audio HAL
                size_t audioHALFrames = (latency_l() * mSampleRate) / 1000;
                size_t framesWritten = mBytesWritten / mFrameSize;
                if (mStandby || track->presentationComplete(framesWritten, audioHALFrames)) {
                    if (track->isStopped()) {
                        track->reset();
                    }
                    tracksToRemove->add(track);
                }
            } else {
                // No buffers for this track. Give it a few chances to
                // fill a buffer, then remove it from active list.
                if (--(track->mRetryCount) <= 0) {
                    ALOGI("BUFFER TIMEOUT: remove(%d) from active list on thread %p", name, this);
                    tracksToRemove->add(track);
                    // indicate to client process that the track was disabled because of underrun;
                    // it will then automatically call start() when data is available
                    android_atomic_or(CBLK_DISABLED, &cblk->mFlags);
                // If one track is not ready, mark the mixer also not ready if:
                //  - the mixer was ready during previous round OR
                //  - no other track is ready
                } else if (mMixerStatusIgnoringFastTracks == MIXER_TRACKS_READY ||
                                mixerStatus != MIXER_TRACKS_READY) {
                    mixerStatus = MIXER_TRACKS_ENABLED;
                }
            }
            mAudioMixer->disable(name);
        }

        }   // local variable scope to avoid goto warning
track_is_ready: ;

    }

    // Push the new FastMixer state if necessary
    bool pauseAudioWatchdog = false;
    if (didModify) {
        state->mFastTracksGen++;
        // if the fast mixer was active, but now there are no fast tracks, then put it in cold idle
        if (kUseFastMixer == FastMixer_Dynamic &&
                state->mCommand == FastMixerState::MIX_WRITE && state->mTrackMask <= 1) {
            state->mCommand = FastMixerState::COLD_IDLE;
            state->mColdFutexAddr = &mFastMixerFutex;
            state->mColdGen++;
            mFastMixerFutex = 0;
            if (kUseFastMixer == FastMixer_Dynamic) {
                mNormalSink = mOutputSink;
            }
            // If we go into cold idle, need to wait for acknowledgement
            // so that fast mixer stops doing I/O.
            block = FastMixerStateQueue::BLOCK_UNTIL_ACKED;
            pauseAudioWatchdog = true;
        }
    }
    if (sq != NULL) {
        sq->end(didModify);
        sq->push(block);
    }
#ifdef AUDIO_WATCHDOG
    if (pauseAudioWatchdog && mAudioWatchdog != 0) {
        mAudioWatchdog->pause();
    }
#endif

    // Now perform the deferred reset on fast tracks that have stopped
    while (resetMask != 0) {
        size_t i = __builtin_ctz(resetMask);
        ALOG_ASSERT(i < count);
        resetMask &= ~(1 << i);
        sp<Track> t = mActiveTracks[i].promote();
        if (t == 0) {
            continue;
        }
        Track* track = t.get();
        ALOG_ASSERT(track->isFastTrack() && track->isStopped());
        track->reset();
    }

    // remove all the tracks that need to be...
    removeTracks_l(*tracksToRemove);

    // mix buffer must be cleared if all tracks are connected to an
    // effect chain as in this case the mixer will not write to
    // mix buffer and track effects will accumulate into it
    if ((mBytesRemaining == 0) && ((mixedTracks != 0 && mixedTracks == tracksWithEffect) ||
            (mixedTracks == 0 && fastTracks > 0))) {
        // FIXME as a performance optimization, should remember previous zero status
        memset(mMixBuffer, 0, mNormalFrameCount * mChannelCount * sizeof(int16_t));
    }

    // if any fast tracks, then status is ready
    mMixerStatusIgnoringFastTracks = mixerStatus;
    if (fastTracks > 0) {
        mixerStatus = MIXER_TRACKS_READY;
    }
    return mixerStatus;
}

// getTrackName_l() must be called with ThreadBase::mLock held
int AudioFlinger::MixerThread::getTrackName_l(audio_channel_mask_t channelMask, int sessionId)
{
    return mAudioMixer->getTrackName(channelMask, sessionId);
}

// deleteTrackName_l() must be called with ThreadBase::mLock held
void AudioFlinger::MixerThread::deleteTrackName_l(int name)
{
    ALOGV("remove track (%d) and delete from mixer", name);
    mAudioMixer->deleteTrackName(name);
}

// checkForNewParameters_l() must be called with ThreadBase::mLock held
bool AudioFlinger::MixerThread::checkForNewParameters_l()
{
    // if !&IDLE, holds the FastMixer state to restore after new parameters processed
    FastMixerState::Command previousCommand = FastMixerState::HOT_IDLE;
    bool reconfig = false;

    while (!mNewParameters.isEmpty()) {

        if (mFastMixer != NULL) {
            FastMixerStateQueue *sq = mFastMixer->sq();
            FastMixerState *state = sq->begin();
            if (!(state->mCommand & FastMixerState::IDLE)) {
                previousCommand = state->mCommand;
                state->mCommand = FastMixerState::HOT_IDLE;
                sq->end();
                sq->push(FastMixerStateQueue::BLOCK_UNTIL_ACKED);
            } else {
                sq->end(false /*didModify*/);
            }
        }

        status_t status = NO_ERROR;
        String8 keyValuePair = mNewParameters[0];
        AudioParameter param = AudioParameter(keyValuePair);
        int value;

        if (param.getInt(String8(AudioParameter::keySamplingRate), value) == NO_ERROR) {
            reconfig = true;
        }
        if (param.getInt(String8(AudioParameter::keyFormat), value) == NO_ERROR) {
            if ((audio_format_t) value != AUDIO_FORMAT_PCM_16_BIT) {
                status = BAD_VALUE;
            } else {
                // no need to save value, since it's constant
                reconfig = true;
            }
        }
        if (param.getInt(String8(AudioParameter::keyChannels), value) == NO_ERROR) {
            if ((audio_channel_mask_t) value != AUDIO_CHANNEL_OUT_STEREO) {
                status = BAD_VALUE;
            } else {
                // no need to save value, since it's constant
                reconfig = true;
            }
        }
        if (param.getInt(String8(AudioParameter::keyFrameCount), value) == NO_ERROR) {
            // do not accept frame count changes if tracks are open as the track buffer
            // size depends on frame count and correct behavior would not be guaranteed
            // if frame count is changed after track creation
            if (!mTracks.isEmpty()) {
                status = INVALID_OPERATION;
            } else {
                reconfig = true;
            }
        }
        if (param.getInt(String8(AudioParameter::keyRouting), value) == NO_ERROR) {
#ifdef ADD_BATTERY_DATA
            // when changing the audio output device, call addBatteryData to notify
            // the change
            if (mOutDevice != value) {
                uint32_t params = 0;
                // check whether speaker is on
                if (value & AUDIO_DEVICE_OUT_SPEAKER) {
                    params |= IMediaPlayerService::kBatteryDataSpeakerOn;
                }

                audio_devices_t deviceWithoutSpeaker
                    = AUDIO_DEVICE_OUT_ALL & ~AUDIO_DEVICE_OUT_SPEAKER;
                // check if any other device (except speaker) is on
                if (value & deviceWithoutSpeaker ) {
                    params |= IMediaPlayerService::kBatteryDataOtherAudioDeviceOn;
                }

                if (params != 0) {
                    addBatteryData(params);
                }
            }
#endif

            // forward device change to effects that have requested to be
            // aware of attached audio device.
            if (value != AUDIO_DEVICE_NONE) {
                mOutDevice = value;
                for (size_t i = 0; i < mEffectChains.size(); i++) {
                    mEffectChains[i]->setDevice_l(mOutDevice);
                }
            }
        }

        if (status == NO_ERROR) {
            status = mOutput->stream->common.set_parameters(&mOutput->stream->common,
                                                    keyValuePair.string());
            if (!mStandby && status == INVALID_OPERATION) {
                mOutput->stream->common.standby(&mOutput->stream->common);
                mStandby = true;
                mBytesWritten = 0;
                status = mOutput->stream->common.set_parameters(&mOutput->stream->common,
                                                       keyValuePair.string());
            }
            if (status == NO_ERROR && reconfig) {
                readOutputParameters();
                delete mAudioMixer;
                mAudioMixer = new AudioMixer(mNormalFrameCount, mSampleRate);
                for (size_t i = 0; i < mTracks.size() ; i++) {
                    int name = getTrackName_l(mTracks[i]->mChannelMask, mTracks[i]->mSessionId);
                    if (name < 0) {
                        break;
                    }
                    mTracks[i]->mName = name;
                }
                sendIoConfigEvent_l(AudioSystem::OUTPUT_CONFIG_CHANGED);
            }
        }

        mNewParameters.removeAt(0);

        mParamStatus = status;
        mParamCond.signal();
        // wait for condition with time out in case the thread calling ThreadBase::setParameters()
        // already timed out waiting for the status and will never signal the condition.
        mWaitWorkCV.waitRelative(mLock, kSetParametersTimeoutNs);
    }

    if (!(previousCommand & FastMixerState::IDLE)) {
        ALOG_ASSERT(mFastMixer != NULL);
        FastMixerStateQueue *sq = mFastMixer->sq();
        FastMixerState *state = sq->begin();
        ALOG_ASSERT(state->mCommand == FastMixerState::HOT_IDLE);
        state->mCommand = previousCommand;
        sq->end();
        sq->push(FastMixerStateQueue::BLOCK_UNTIL_PUSHED);
    }

    return reconfig;
}


void AudioFlinger::MixerThread::dumpInternals(int fd, const Vector<String16>& args)
{
    const size_t SIZE = 256;
    char buffer[SIZE];
    String8 result;

    PlaybackThread::dumpInternals(fd, args);

    fdprintf(fd, "  AudioMixer tracks: 0x%08x\n", mAudioMixer->trackNames());

    // Make a non-atomic copy of fast mixer dump state so it won't change underneath us
    const FastMixerDumpState copy(mFastMixerDumpState);
    copy.dump(fd);

#ifdef STATE_QUEUE_DUMP
    // Similar for state queue
    StateQueueObserverDump observerCopy = mStateQueueObserverDump;
    observerCopy.dump(fd);
    StateQueueMutatorDump mutatorCopy = mStateQueueMutatorDump;
    mutatorCopy.dump(fd);
#endif

#ifdef TEE_SINK
    // Write the tee output to a .wav file
    dumpTee(fd, mTeeSource, mId);
#endif

#ifdef AUDIO_WATCHDOG
    if (mAudioWatchdog != 0) {
        // Make a non-atomic copy of audio watchdog dump so it won't change underneath us
        AudioWatchdogDump wdCopy = mAudioWatchdogDump;
        wdCopy.dump(fd);
    }
#endif
}

uint32_t AudioFlinger::MixerThread::idleSleepTimeUs() const
{
    return (uint32_t)(((mNormalFrameCount * 1000) / mSampleRate) * 1000) / 2;
}

uint32_t AudioFlinger::MixerThread::suspendSleepTimeUs() const
{
    return (uint32_t)(((mNormalFrameCount * 1000) / mSampleRate) * 1000);
}

void AudioFlinger::MixerThread::cacheParameters_l()
{
    PlaybackThread::cacheParameters_l();

    // FIXME: Relaxed timing because of a certain device that can't meet latency
    // Should be reduced to 2x after the vendor fixes the driver issue
    // increase threshold again due to low power audio mode. The way this warning
    // threshold is calculated and its usefulness should be reconsidered anyway.
    maxPeriod = seconds(mNormalFrameCount) / mSampleRate * 15;
}

// ----------------------------------------------------------------------------

AudioFlinger::DirectOutputThread::DirectOutputThread(const sp<AudioFlinger>& audioFlinger,
        AudioStreamOut* output, audio_io_handle_t id, audio_devices_t device)
    :   PlaybackThread(audioFlinger, output, id, device, DIRECT)
        // mLeftVolFloat, mRightVolFloat
{
}

AudioFlinger::DirectOutputThread::DirectOutputThread(const sp<AudioFlinger>& audioFlinger,
        AudioStreamOut* output, audio_io_handle_t id, uint32_t device,
        ThreadBase::type_t type)
    :   PlaybackThread(audioFlinger, output, id, device, type)
        // mLeftVolFloat, mRightVolFloat
{
}

AudioFlinger::DirectOutputThread::~DirectOutputThread()
{
}

void AudioFlinger::DirectOutputThread::processVolume_l(Track *track, bool lastTrack)
{
    audio_track_cblk_t* cblk = track->cblk();
    float left, right;

    if (mMasterMute || mStreamTypes[track->streamType()].mute) {
        left = right = 0;
    } else {
        float typeVolume = mStreamTypes[track->streamType()].volume;
        float v = mMasterVolume * typeVolume;
        AudioTrackServerProxy *proxy = track->mAudioTrackServerProxy;
        uint32_t vlr = proxy->getVolumeLR();
        float v_clamped = v * (vlr & 0xFFFF);
        if (v_clamped > MAX_GAIN) v_clamped = MAX_GAIN;
        left = v_clamped/MAX_GAIN;
        v_clamped = v * (vlr >> 16);
        if (v_clamped > MAX_GAIN) v_clamped = MAX_GAIN;
        right = v_clamped/MAX_GAIN;
    }

    if (lastTrack) {
        if (left != mLeftVolFloat || right != mRightVolFloat) {
            mLeftVolFloat = left;
            mRightVolFloat = right;

            // Convert volumes from float to 8.24
            uint32_t vl = (uint32_t)(left * (1 << 24));
            uint32_t vr = (uint32_t)(right * (1 << 24));

            // Delegate volume control to effect in track effect chain if needed
            // only one effect chain can be present on DirectOutputThread, so if
            // there is one, the track is connected to it
            if (!mEffectChains.isEmpty()) {
                mEffectChains[0]->setVolume_l(&vl, &vr);
                left = (float)vl / (1 << 24);
                right = (float)vr / (1 << 24);
            }
            if (mOutput->stream->set_volume) {
                mOutput->stream->set_volume(mOutput->stream, left, right);
            }
        }
    }
}


AudioFlinger::PlaybackThread::mixer_state AudioFlinger::DirectOutputThread::prepareTracks_l(
    Vector< sp<Track> > *tracksToRemove
)
{
    size_t count = mActiveTracks.size();
    mixer_state mixerStatus = MIXER_IDLE;

    // find out which tracks need to be processed
    for (size_t i = 0; i < count; i++) {
        sp<Track> t = mActiveTracks[i].promote();
        // The track died recently
        if (t == 0) {
            continue;
        }

        Track* const track = t.get();
        audio_track_cblk_t* cblk = track->cblk();
        // Only consider last track started for volume and mixer state control.
        // In theory an older track could underrun and restart after the new one starts
        // but as we only care about the transition phase between two tracks on a
        // direct output, it is not a problem to ignore the underrun case.
        sp<Track> l = mLatestActiveTrack.promote();
        bool last = l.get() == track;

        // The first time a track is added we wait
        // for all its buffers to be filled before processing it
        uint32_t minFrames;
        if ((track->sharedBuffer() == 0) && !track->isStopped() && !track->isPausing()) {
            minFrames = mNormalFrameCount;
        } else {
            minFrames = 1;
        }

        if ((track->framesReady() >= minFrames) && track->isReady() &&
                !track->isPaused() && !track->isTerminated())
        {
            ALOGVV("track %d s=%08x [OK]", track->name(), cblk->mServer);

            if (track->mFillingUpStatus == Track::FS_FILLED) {
                track->mFillingUpStatus = Track::FS_ACTIVE;
                // make sure processVolume_l() will apply new volume even if 0
                mLeftVolFloat = mRightVolFloat = -1.0;
                if (track->mState == TrackBase::RESUMING) {
                    track->mState = TrackBase::ACTIVE;
                }
            }

            // compute volume for this track
            processVolume_l(track, last);
            if (last) {
                // reset retry count
                track->mRetryCount = kMaxTrackRetriesDirect;
                mActiveTrack = t;
                mixerStatus = MIXER_TRACKS_READY;
            }
        } else {
            // clear effect chain input buffer if the last active track started underruns
            // to avoid sending previous audio buffer again to effects
            if (!mEffectChains.isEmpty() && last) {
                mEffectChains[0]->clearInputBuffer();
            }

            ALOGVV("track %d s=%08x [NOT READY]", track->name(), cblk->mServer);
            if ((track->sharedBuffer() != 0) || track->isTerminated() ||
                    track->isStopped() || track->isPaused()) {
                // We have consumed all the buffers of this track.
                // Remove it from the list of active tracks.
                // TODO: implement behavior for compressed audio
                size_t audioHALFrames = (latency_l() * mSampleRate) / 1000;
                size_t framesWritten = mBytesWritten / mFrameSize;
                if (mStandby || !last ||
                        track->presentationComplete(framesWritten, audioHALFrames)) {
                    if (track->isStopped()) {
                        track->reset();
                    }
                    tracksToRemove->add(track);
                }
            } else {
                // No buffers for this track. Give it a few chances to
                // fill a buffer, then remove it from active list.
                // Only consider last track started for mixer state control
                if (--(track->mRetryCount) <= 0) {
                    ALOGV("BUFFER TIMEOUT: remove(%d) from active list", track->name());
                    tracksToRemove->add(track);
                    // indicate to client process that the track was disabled because of underrun;
                    // it will then automatically call start() when data is available
                    android_atomic_or(CBLK_DISABLED, &cblk->mFlags);
                } else if (last) {
                    mixerStatus = MIXER_TRACKS_ENABLED;
                }
            }
        }
    }

    // remove all the tracks that need to be...
    removeTracks_l(*tracksToRemove);

    return mixerStatus;
}

void AudioFlinger::DirectOutputThread::threadLoop_mix()
{
    size_t frameCount = mFrameCount;
    int8_t *curBuf = (int8_t *)mMixBuffer;
    // output audio to hardware
    while (frameCount) {
        AudioBufferProvider::Buffer buffer;
        buffer.frameCount = frameCount;
        mActiveTrack->getNextBuffer(&buffer);
        if (buffer.raw == NULL) {
            memset(curBuf, 0, frameCount * mFrameSize);
            break;
        }
        memcpy(curBuf, buffer.raw, buffer.frameCount * mFrameSize);
        frameCount -= buffer.frameCount;
        curBuf += buffer.frameCount * mFrameSize;
        mActiveTrack->releaseBuffer(&buffer);
    }
    mCurrentWriteLength = curBuf - (int8_t *)mMixBuffer;
    sleepTime = 0;
    standbyTime = systemTime() + standbyDelay;
    mActiveTrack.clear();
}

void AudioFlinger::DirectOutputThread::threadLoop_sleepTime()
{
    if (sleepTime == 0) {
        if (mMixerStatus == MIXER_TRACKS_ENABLED) {
            sleepTime = activeSleepTime;
        } else {
            sleepTime = idleSleepTime;
        }
    } else if (mBytesWritten != 0 && audio_is_linear_pcm(mFormat)) {
        memset(mMixBuffer, 0, mFrameCount * mFrameSize);
        sleepTime = 0;
    }
}

// getTrackName_l() must be called with ThreadBase::mLock held
int AudioFlinger::DirectOutputThread::getTrackName_l(audio_channel_mask_t channelMask __unused,
        int sessionId __unused)
{
    return 0;
}

// deleteTrackName_l() must be called with ThreadBase::mLock held
void AudioFlinger::DirectOutputThread::deleteTrackName_l(int name __unused)
{
}

// checkForNewParameters_l() must be called with ThreadBase::mLock held
bool AudioFlinger::DirectOutputThread::checkForNewParameters_l()
{
    bool reconfig = false;

    while (!mNewParameters.isEmpty()) {
        status_t status = NO_ERROR;
        String8 keyValuePair = mNewParameters[0];
        AudioParameter param = AudioParameter(keyValuePair);
        int value;

        if (param.getInt(String8(AudioParameter::keyFrameCount), value) == NO_ERROR) {
            // do not accept frame count changes if tracks are open as the track buffer
            // size depends on frame count and correct behavior would not be garantied
            // if frame count is changed after track creation
            if (!mTracks.isEmpty()) {
                status = INVALID_OPERATION;
            } else {
                reconfig = true;
            }
        }
        if (status == NO_ERROR) {
            status = mOutput->stream->common.set_parameters(&mOutput->stream->common,
                                                    keyValuePair.string());
            if (!mStandby && status == INVALID_OPERATION) {
                mOutput->stream->common.standby(&mOutput->stream->common);
                mStandby = true;
                mBytesWritten = 0;
                status = mOutput->stream->common.set_parameters(&mOutput->stream->common,
                                                       keyValuePair.string());
            }
            if (status == NO_ERROR && reconfig) {
                readOutputParameters();
                sendIoConfigEvent_l(AudioSystem::OUTPUT_CONFIG_CHANGED);
            }
        }

        mNewParameters.removeAt(0);

        mParamStatus = status;
        mParamCond.signal();
        // wait for condition with time out in case the thread calling ThreadBase::setParameters()
        // already timed out waiting for the status and will never signal the condition.
        mWaitWorkCV.waitRelative(mLock, kSetParametersTimeoutNs);
    }
    return reconfig;
}

uint32_t AudioFlinger::DirectOutputThread::activeSleepTimeUs() const
{
    uint32_t time;
    if (audio_is_linear_pcm(mFormat)) {
        time = PlaybackThread::activeSleepTimeUs();
    } else {
        time = 10000;
    }
    return time;
}

uint32_t AudioFlinger::DirectOutputThread::idleSleepTimeUs() const
{
    uint32_t time;
    if (audio_is_linear_pcm(mFormat)) {
        time = (uint32_t)(((mFrameCount * 1000) / mSampleRate) * 1000) / 2;
    } else {
        time = 10000;
    }
    return time;
}

uint32_t AudioFlinger::DirectOutputThread::suspendSleepTimeUs() const
{
    uint32_t time;
    if (audio_is_linear_pcm(mFormat)) {
        time = (uint32_t)(((mFrameCount * 1000) / mSampleRate) * 1000);
    } else {
        time = 10000;
    }
    return time;
}

void AudioFlinger::DirectOutputThread::cacheParameters_l()
{
    PlaybackThread::cacheParameters_l();

    // use shorter standby delay as on normal output to release
    // hardware resources as soon as possible
    if (audio_is_linear_pcm(mFormat)) {
        standbyDelay = microseconds(activeSleepTime*2);
    } else {
        standbyDelay = kOffloadStandbyDelayNs;
    }
}

// ----------------------------------------------------------------------------

AudioFlinger::AsyncCallbackThread::AsyncCallbackThread(
        const wp<AudioFlinger::PlaybackThread>& playbackThread)
    :   Thread(false /*canCallJava*/),
        mPlaybackThread(playbackThread),
        mWriteAckSequence(0),
        mDrainSequence(0)
{
}

AudioFlinger::AsyncCallbackThread::~AsyncCallbackThread()
{
}

void AudioFlinger::AsyncCallbackThread::onFirstRef()
{
    run("Offload Cbk", ANDROID_PRIORITY_URGENT_AUDIO);
}

bool AudioFlinger::AsyncCallbackThread::threadLoop()
{
    while (!exitPending()) {
        uint32_t writeAckSequence;
        uint32_t drainSequence;

        {
            Mutex::Autolock _l(mLock);
            while (!((mWriteAckSequence & 1) ||
                     (mDrainSequence & 1) ||
                     exitPending())) {
                mWaitWorkCV.wait(mLock);
            }

            if (exitPending()) {
                break;
            }
            ALOGV("AsyncCallbackThread mWriteAckSequence %d mDrainSequence %d",
                  mWriteAckSequence, mDrainSequence);
            writeAckSequence = mWriteAckSequence;
            mWriteAckSequence &= ~1;
            drainSequence = mDrainSequence;
            mDrainSequence &= ~1;
        }
        {
            sp<AudioFlinger::PlaybackThread> playbackThread = mPlaybackThread.promote();
            if (playbackThread != 0) {
                if (writeAckSequence & 1) {
                    playbackThread->resetWriteBlocked(writeAckSequence >> 1);
                }
                if (drainSequence & 1) {
                    playbackThread->resetDraining(drainSequence >> 1);
                }
            }
        }
    }
    return false;
}

void AudioFlinger::AsyncCallbackThread::exit()
{
    ALOGV("AsyncCallbackThread::exit");
    Mutex::Autolock _l(mLock);
    requestExit();
    mWaitWorkCV.broadcast();
}

void AudioFlinger::AsyncCallbackThread::setWriteBlocked(uint32_t sequence)
{
    Mutex::Autolock _l(mLock);
    // bit 0 is cleared
    mWriteAckSequence = sequence << 1;
}

void AudioFlinger::AsyncCallbackThread::resetWriteBlocked()
{
    Mutex::Autolock _l(mLock);
    // ignore unexpected callbacks
    if (mWriteAckSequence & 2) {
        mWriteAckSequence |= 1;
        mWaitWorkCV.signal();
    }
}

void AudioFlinger::AsyncCallbackThread::setDraining(uint32_t sequence)
{
    Mutex::Autolock _l(mLock);
    // bit 0 is cleared
    mDrainSequence = sequence << 1;
}

void AudioFlinger::AsyncCallbackThread::resetDraining()
{
    Mutex::Autolock _l(mLock);
    // ignore unexpected callbacks
    if (mDrainSequence & 2) {
        mDrainSequence |= 1;
        mWaitWorkCV.signal();
    }
}


// ----------------------------------------------------------------------------
AudioFlinger::OffloadThread::OffloadThread(const sp<AudioFlinger>& audioFlinger,
        AudioStreamOut* output, audio_io_handle_t id, uint32_t device)
    :   DirectOutputThread(audioFlinger, output, id, device, OFFLOAD),
        mHwPaused(false),
        mFlushPending(false),
        mPausedBytesRemaining(0)
{
    //FIXME: mStandby should be set to true by ThreadBase constructor
    mStandby = true;
}

void AudioFlinger::OffloadThread::threadLoop_exit()
{
    if (mFlushPending || mHwPaused) {
        // If a flush is pending or track was paused, just discard buffered data
        flushHw_l();
    } else {
        mMixerStatus = MIXER_DRAIN_ALL;
        threadLoop_drain();
    }
    mCallbackThread->exit();
    PlaybackThread::threadLoop_exit();
}

AudioFlinger::PlaybackThread::mixer_state AudioFlinger::OffloadThread::prepareTracks_l(
    Vector< sp<Track> > *tracksToRemove
)
{
    size_t count = mActiveTracks.size();

    mixer_state mixerStatus = MIXER_IDLE;
    bool doHwPause = false;
    bool doHwResume = false;

    ALOGV("OffloadThread::prepareTracks_l active tracks %d", count);

    // find out which tracks need to be processed
    for (size_t i = 0; i < count; i++) {
        sp<Track> t = mActiveTracks[i].promote();
        // The track died recently
        if (t == 0) {
            continue;
        }
        Track* const track = t.get();
        audio_track_cblk_t* cblk = track->cblk();
        // Only consider last track started for volume and mixer state control.
        // In theory an older track could underrun and restart after the new one starts
        // but as we only care about the transition phase between two tracks on a
        // direct output, it is not a problem to ignore the underrun case.
        sp<Track> l = mLatestActiveTrack.promote();
        bool last = l.get() == track;

        if (track->isInvalid()) {
            ALOGW("An invalidated track shouldn't be in active list");
            tracksToRemove->add(track);
            continue;
        }

        if (track->mState == TrackBase::IDLE) {
            ALOGW("An idle track shouldn't be in active list");
            continue;
        }

        if (track->isPausing()) {
            track->setPaused();
            if (last) {
                if (!mHwPaused) {
                    doHwPause = true;
                    mHwPaused = true;
                }
                // If we were part way through writing the mixbuffer to
                // the HAL we must save this until we resume
                // BUG - this will be wrong if a different track is made active,
                // in that case we want to discard the pending data in the
                // mixbuffer and tell the client to present it again when the
                // track is resumed
                mPausedWriteLength = mCurrentWriteLength;
                mPausedBytesRemaining = mBytesRemaining;
                mBytesRemaining = 0;    // stop writing
            }
            tracksToRemove->add(track);
        } else if (track->isFlushPending()) {
            track->flushAck();
            if (last) {
                mFlushPending = true;
            }
        } else if (track->framesReady() && track->isReady() &&
                !track->isPaused() && !track->isTerminated() && !track->isStopping_2()) {
            ALOGVV("OffloadThread: track %d s=%08x [OK]", track->name(), cblk->mServer);
            if (track->mFillingUpStatus == Track::FS_FILLED) {
                track->mFillingUpStatus = Track::FS_ACTIVE;
                // make sure processVolume_l() will apply new volume even if 0
                mLeftVolFloat = mRightVolFloat = -1.0;
                if (track->mState == TrackBase::RESUMING) {
                    track->mState = TrackBase::ACTIVE;
                    if (last) {
                        if (mPausedBytesRemaining) {
                            // Need to continue write that was interrupted
                            mCurrentWriteLength = mPausedWriteLength;
                            mBytesRemaining = mPausedBytesRemaining;
                            mPausedBytesRemaining = 0;
                        }
                        if (mHwPaused) {
                            doHwResume = true;
                            mHwPaused = false;
                            // threadLoop_mix() will handle the case that we need to
                            // resume an interrupted write
                        }
                        // enable write to audio HAL
                        sleepTime = 0;
                    }
                }
            }

            if (last) {
                sp<Track> previousTrack = mPreviousTrack.promote();
                if (previousTrack != 0) {
                    if (track != previousTrack.get()) {
                        // Flush any data still being written from last track
                        mBytesRemaining = 0;
                        if (mPausedBytesRemaining) {
                            // Last track was paused so we also need to flush saved
                            // mixbuffer state and invalidate track so that it will
                            // re-submit that unwritten data when it is next resumed
                            mPausedBytesRemaining = 0;
                            // Invalidate is a bit drastic - would be more efficient
                            // to have a flag to tell client that some of the
                            // previously written data was lost
                            previousTrack->invalidate();
                        }
                        // flush data already sent to the DSP if changing audio session as audio
                        // comes from a different source. Also invalidate previous track to force a
                        // seek when resuming.
                        if (previousTrack->sessionId() != track->sessionId()) {
                            previousTrack->invalidate();
                        }
                    }
                }
                mPreviousTrack = track;
                // reset retry count
                track->mRetryCount = kMaxTrackRetriesOffload;
                mActiveTrack = t;
                mixerStatus = MIXER_TRACKS_READY;
            }
        } else {
            ALOGVV("OffloadThread: track %d s=%08x [NOT READY]", track->name(), cblk->mServer);
            if (track->isStopping_1()) {
                // Hardware buffer can hold a large amount of audio so we must
                // wait for all current track's data to drain before we say
                // that the track is stopped.
                if (mBytesRemaining == 0) {
                    // Only start draining when all data in mixbuffer
                    // has been written
                    ALOGV("OffloadThread: underrun and STOPPING_1 -> draining, STOPPING_2");
                    track->mState = TrackBase::STOPPING_2; // so presentation completes after drain
                    // do not drain if no data was ever sent to HAL (mStandby == true)
                    if (last && !mStandby) {
                        // do not modify drain sequence if we are already draining. This happens
                        // when resuming from pause after drain.
                        if ((mDrainSequence & 1) == 0) {
                            sleepTime = 0;
                            standbyTime = systemTime() + standbyDelay;
                            mixerStatus = MIXER_DRAIN_TRACK;
                            mDrainSequence += 2;
                        }
                        if (mHwPaused) {
                            // It is possible to move from PAUSED to STOPPING_1 without
                            // a resume so we must ensure hardware is running
                            doHwResume = true;
                            mHwPaused = false;
                        }
                    }
                }
            } else if (track->isStopping_2()) {
                // Drain has completed or we are in standby, signal presentation complete
                if (!(mDrainSequence & 1) || !last || mStandby) {
                    track->mState = TrackBase::STOPPED;
                    size_t audioHALFrames =
                            (mOutput->stream->get_latency(mOutput->stream)*mSampleRate) / 1000;
                    size_t framesWritten =
                            mBytesWritten / audio_stream_frame_size(&mOutput->stream->common);
                    track->presentationComplete(framesWritten, audioHALFrames);
                    track->reset();
                    tracksToRemove->add(track);
                }
            } else {
                // No buffers for this track. Give it a few chances to
                // fill a buffer, then remove it from active list.
                if (--(track->mRetryCount) <= 0) {
                    ALOGV("OffloadThread: BUFFER TIMEOUT: remove(%d) from active list",
                          track->name());
                    tracksToRemove->add(track);
                    // indicate to client process that the track was disabled because of underrun;
                    // it will then automatically call start() when data is available
                    android_atomic_or(CBLK_DISABLED, &cblk->mFlags);
                } else if (last){
                    mixerStatus = MIXER_TRACKS_ENABLED;
                }
            }
        }
        // compute volume for this track
        processVolume_l(track, last);
    }

    // make sure the pause/flush/resume sequence is executed in the right order.
    // If a flush is pending and a track is active but the HW is not paused, force a HW pause
    // before flush and then resume HW. This can happen in case of pause/flush/resume
    // if resume is received before pause is executed.
    if (!mStandby && (doHwPause || (mFlushPending && !mHwPaused && (count != 0)))) {
        mOutput->stream->pause(mOutput->stream);
    }
    if (mFlushPending) {
        flushHw_l();
        mFlushPending = false;
    }
    if (!mStandby && doHwResume) {
        mOutput->stream->resume(mOutput->stream);
    }

    // remove all the tracks that need to be...
    removeTracks_l(*tracksToRemove);

    return mixerStatus;
}

// must be called with thread mutex locked
bool AudioFlinger::OffloadThread::waitingAsyncCallback_l()
{
    ALOGVV("waitingAsyncCallback_l mWriteAckSequence %d mDrainSequence %d",
          mWriteAckSequence, mDrainSequence);
    if (mUseAsyncWrite && ((mWriteAckSequence & 1) || (mDrainSequence & 1))) {
        return true;
    }
    return false;
}

// must be called with thread mutex locked
bool AudioFlinger::OffloadThread::shouldStandby_l()
{
    bool trackPaused = false;

    // do not put the HAL in standby when paused. AwesomePlayer clear the offloaded AudioTrack
    // after a timeout and we will enter standby then.
    if (mTracks.size() > 0) {
        trackPaused = mTracks[mTracks.size() - 1]->isPaused();
    }

    return !mStandby && !trackPaused;
}


bool AudioFlinger::OffloadThread::waitingAsyncCallback()
{
    Mutex::Autolock _l(mLock);
    return waitingAsyncCallback_l();
}

void AudioFlinger::OffloadThread::flushHw_l()
{
    mOutput->stream->flush(mOutput->stream);
    // Flush anything still waiting in the mixbuffer
    mCurrentWriteLength = 0;
    mBytesRemaining = 0;
    mPausedWriteLength = 0;
    mPausedBytesRemaining = 0;
    mHwPaused = false;

    if (mUseAsyncWrite) {
        // discard any pending drain or write ack by incrementing sequence
        mWriteAckSequence = (mWriteAckSequence + 2) & ~1;
        mDrainSequence = (mDrainSequence + 2) & ~1;
        ALOG_ASSERT(mCallbackThread != 0);
        mCallbackThread->setWriteBlocked(mWriteAckSequence);
        mCallbackThread->setDraining(mDrainSequence);
    }
}

void AudioFlinger::OffloadThread::onAddNewTrack_l()
{
    sp<Track> previousTrack = mPreviousTrack.promote();
    sp<Track> latestTrack = mLatestActiveTrack.promote();

    if (previousTrack != 0 && latestTrack != 0 &&
        (previousTrack->sessionId() != latestTrack->sessionId())) {
        mFlushPending = true;
    }
    PlaybackThread::onAddNewTrack_l();
}

// ----------------------------------------------------------------------------

AudioFlinger::DuplicatingThread::DuplicatingThread(const sp<AudioFlinger>& audioFlinger,
        AudioFlinger::MixerThread* mainThread, audio_io_handle_t id)
    :   MixerThread(audioFlinger, mainThread->getOutput(), id, mainThread->outDevice(),
                DUPLICATING),
        mWaitTimeMs(UINT_MAX)
{
    addOutputTrack(mainThread);
}

AudioFlinger::DuplicatingThread::~DuplicatingThread()
{
    for (size_t i = 0; i < mOutputTracks.size(); i++) {
        mOutputTracks[i]->destroy();
    }
}

void AudioFlinger::DuplicatingThread::threadLoop_mix()
{
    // mix buffers...
    if (outputsReady(outputTracks)) {
        mAudioMixer->process(AudioBufferProvider::kInvalidPTS);
    } else {
        memset(mMixBuffer, 0, mixBufferSize);
    }
    sleepTime = 0;
    writeFrames = mNormalFrameCount;
    mCurrentWriteLength = mixBufferSize;
    standbyTime = systemTime() + standbyDelay;
}

void AudioFlinger::DuplicatingThread::threadLoop_sleepTime()
{
    if (sleepTime == 0) {
        if (mMixerStatus == MIXER_TRACKS_ENABLED) {
            sleepTime = activeSleepTime;
        } else {
            sleepTime = idleSleepTime;
        }
    } else if (mBytesWritten != 0) {
        if (mMixerStatus == MIXER_TRACKS_ENABLED) {
            writeFrames = mNormalFrameCount;
            memset(mMixBuffer, 0, mixBufferSize);
        } else {
            // flush remaining overflow buffers in output tracks
            writeFrames = 0;
        }
        sleepTime = 0;
    }
}

ssize_t AudioFlinger::DuplicatingThread::threadLoop_write()
{
    for (size_t i = 0; i < outputTracks.size(); i++) {
        outputTracks[i]->write(mMixBuffer, writeFrames);
    }
    mStandby = false;
    return (ssize_t)mixBufferSize;
}

void AudioFlinger::DuplicatingThread::threadLoop_standby()
{
    // DuplicatingThread implements standby by stopping all tracks
    for (size_t i = 0; i < outputTracks.size(); i++) {
        outputTracks[i]->stop();
    }
}

void AudioFlinger::DuplicatingThread::saveOutputTracks()
{
    outputTracks = mOutputTracks;
}

void AudioFlinger::DuplicatingThread::clearOutputTracks()
{
    outputTracks.clear();
}

void AudioFlinger::DuplicatingThread::addOutputTrack(MixerThread *thread)
{
    Mutex::Autolock _l(mLock);
    // FIXME explain this formula
    size_t frameCount = (3 * mNormalFrameCount * mSampleRate) / thread->sampleRate();
    OutputTrack *outputTrack = new OutputTrack(thread,
                                            this,
                                            mSampleRate,
                                            mFormat,
                                            mChannelMask,
                                            frameCount,
                                            IPCThreadState::self()->getCallingUid());
    if (outputTrack->cblk() != NULL) {
        thread->setStreamVolume(AUDIO_STREAM_CNT, 1.0f);
        mOutputTracks.add(outputTrack);
        ALOGV("addOutputTrack() track %p, on thread %p", outputTrack, thread);
        updateWaitTime_l();
    }
}

void AudioFlinger::DuplicatingThread::removeOutputTrack(MixerThread *thread)
{
    Mutex::Autolock _l(mLock);
    for (size_t i = 0; i < mOutputTracks.size(); i++) {
        if (mOutputTracks[i]->thread() == thread) {
            mOutputTracks[i]->destroy();
            mOutputTracks.removeAt(i);
            updateWaitTime_l();
            return;
        }
    }
    ALOGV("removeOutputTrack(): unkonwn thread: %p", thread);
}

// caller must hold mLock
void AudioFlinger::DuplicatingThread::updateWaitTime_l()
{
    mWaitTimeMs = UINT_MAX;
    for (size_t i = 0; i < mOutputTracks.size(); i++) {
        sp<ThreadBase> strong = mOutputTracks[i]->thread().promote();
        if (strong != 0) {
            uint32_t waitTimeMs = (strong->frameCount() * 2 * 1000) / strong->sampleRate();
            if (waitTimeMs < mWaitTimeMs) {
                mWaitTimeMs = waitTimeMs;
            }
        }
    }
}


bool AudioFlinger::DuplicatingThread::outputsReady(
        const SortedVector< sp<OutputTrack> > &outputTracks)
{
    for (size_t i = 0; i < outputTracks.size(); i++) {
        sp<ThreadBase> thread = outputTracks[i]->thread().promote();
        if (thread == 0) {
            ALOGW("DuplicatingThread::outputsReady() could not promote thread on output track %p",
                    outputTracks[i].get());
            return false;
        }
        PlaybackThread *playbackThread = (PlaybackThread *)thread.get();
        // see note at standby() declaration
        if (playbackThread->standby() && !playbackThread->isSuspended()) {
            ALOGV("DuplicatingThread output track %p on thread %p Not Ready", outputTracks[i].get(),
                    thread.get());
            return false;
        }
    }
    return true;
}

uint32_t AudioFlinger::DuplicatingThread::activeSleepTimeUs() const
{
    return (mWaitTimeMs * 1000) / 2;
}

void AudioFlinger::DuplicatingThread::cacheParameters_l()
{
    // updateWaitTime_l() sets mWaitTimeMs, which affects activeSleepTimeUs(), so call it first
    updateWaitTime_l();

    MixerThread::cacheParameters_l();
}

// ----------------------------------------------------------------------------
//      Record
// ----------------------------------------------------------------------------

AudioFlinger::RecordThread::RecordThread(const sp<AudioFlinger>& audioFlinger,
                                         AudioStreamIn *input,
                                         uint32_t sampleRate,
                                         audio_channel_mask_t channelMask,
                                         audio_io_handle_t id,
                                         audio_devices_t outDevice,
                                         audio_devices_t inDevice
#ifdef TEE_SINK
                                         , const sp<NBAIO_Sink>& teeSink
#endif
                                         ) :
    ThreadBase(audioFlinger, id, outDevice, inDevice, RECORD),
    mInput(input), mActiveTracksGen(0), mResampler(NULL), mRsmpOutBuffer(NULL), mRsmpInBuffer(NULL),
    // mRsmpInFrames, mRsmpInFramesP2, mRsmpInUnrel, mRsmpInFront, and mRsmpInRear
    //      are set by readInputParameters()
    // mRsmpInIndex LEGACY
    mReqChannelCount(popcount(channelMask)),
    mReqSampleRate(sampleRate)
    // mBytesRead is only meaningful while active, and so is cleared in start()
    // (but might be better to also clear here for dump?)
#ifdef TEE_SINK
    , mTeeSink(teeSink)
#endif
{
    snprintf(mName, kNameLength, "AudioIn_%X", id);
    mNBLogWriter = audioFlinger->newWriter_l(kLogSize, mName);

    readInputParameters();
}


AudioFlinger::RecordThread::~RecordThread()
{
    mAudioFlinger->unregisterWriter(mNBLogWriter);
    delete[] mRsmpInBuffer;
    delete mResampler;
    delete[] mRsmpOutBuffer;
}

void AudioFlinger::RecordThread::onFirstRef()
{
    run(mName, PRIORITY_URGENT_AUDIO);
}

bool AudioFlinger::RecordThread::threadLoop()
{
    nsecs_t lastWarning = 0;

    inputStandBy();

    // used to verify we've read at least once before evaluating how many bytes were read
    bool readOnce = false;

    // used to request a deferred sleep, to be executed later while mutex is unlocked
    bool doSleep = false;

reacquire_wakelock:
    sp<RecordTrack> activeTrack;
    int activeTracksGen;
    {
        Mutex::Autolock _l(mLock);
        size_t size = mActiveTracks.size();
        activeTracksGen = mActiveTracksGen;
        if (size > 0) {
            // FIXME an arbitrary choice
            activeTrack = mActiveTracks[0];
            acquireWakeLock_l(activeTrack->uid());
            if (size > 1) {
                SortedVector<int> tmp;
                for (size_t i = 0; i < size; i++) {
                    tmp.add(mActiveTracks[i]->uid());
                }
                updateWakeLockUids_l(tmp);
            }
        } else {
            acquireWakeLock_l(-1);
        }
    }

    // start recording
    for (;;) {
        TrackBase::track_state activeTrackState;
        Vector< sp<EffectChain> > effectChains;

        // sleep with mutex unlocked
        if (doSleep) {
            doSleep = false;
            usleep(kRecordThreadSleepUs);
        }

        { // scope for mLock
            Mutex::Autolock _l(mLock);

            processConfigEvents_l();
            // return value 'reconfig' is currently unused
            bool reconfig = checkForNewParameters_l();

            // check exitPending here because checkForNewParameters_l() and
            // checkForNewParameters_l() can temporarily release mLock
            if (exitPending()) {
                break;
            }

            // if no active track(s), then standby and release wakelock
            size_t size = mActiveTracks.size();
            if (size == 0) {
                standbyIfNotAlreadyInStandby();
                // exitPending() can't become true here
                releaseWakeLock_l();
                ALOGV("RecordThread: loop stopping");
                // go to sleep
                mWaitWorkCV.wait(mLock);
                ALOGV("RecordThread: loop starting");
                goto reacquire_wakelock;
            }

            if (mActiveTracksGen != activeTracksGen) {
                activeTracksGen = mActiveTracksGen;
                SortedVector<int> tmp;
                for (size_t i = 0; i < size; i++) {
                    tmp.add(mActiveTracks[i]->uid());
                }
                updateWakeLockUids_l(tmp);
                // FIXME an arbitrary choice
                activeTrack = mActiveTracks[0];
            }

            if (activeTrack->isTerminated()) {
                removeTrack_l(activeTrack);
                mActiveTracks.remove(activeTrack);
                mActiveTracksGen++;
                continue;
            }

            activeTrackState = activeTrack->mState;
            switch (activeTrackState) {
            case TrackBase::PAUSING:
                standbyIfNotAlreadyInStandby();
                mActiveTracks.remove(activeTrack);
                mActiveTracksGen++;
                mStartStopCond.broadcast();
                doSleep = true;
                continue;

            case TrackBase::RESUMING:
                mStandby = false;
                if (mReqChannelCount != activeTrack->channelCount()) {
                    mActiveTracks.remove(activeTrack);
                    mActiveTracksGen++;
                    mStartStopCond.broadcast();
                    continue;
                }
                if (readOnce) {
                    mStartStopCond.broadcast();
                    // record start succeeds only if first read from audio input succeeds
                    if (mBytesRead < 0) {
                        mActiveTracks.remove(activeTrack);
                        mActiveTracksGen++;
                        continue;
                    }
                    activeTrack->mState = TrackBase::ACTIVE;
                }
                break;

            case TrackBase::ACTIVE:
                break;

            case TrackBase::IDLE:
                doSleep = true;
                continue;

            default:
                LOG_FATAL("Unexpected activeTrackState %d", activeTrackState);
            }

            lockEffectChains_l(effectChains);
        }

        // thread mutex is now unlocked, mActiveTracks unknown, activeTrack != 0, kept, immutable
        // activeTrack->mState unknown, activeTrackState immutable and is ACTIVE or RESUMING

        for (size_t i = 0; i < effectChains.size(); i ++) {
            // thread mutex is not locked, but effect chain is locked
            effectChains[i]->process_l();
        }

        AudioBufferProvider::Buffer buffer;
        buffer.frameCount = mFrameCount;
        status_t status = activeTrack->getNextBuffer(&buffer);
        if (status == NO_ERROR) {
            readOnce = true;
            size_t framesOut = buffer.frameCount;
            if (mResampler == NULL) {
                // no resampling
                while (framesOut) {
                    size_t framesIn = mFrameCount - mRsmpInIndex;
                    if (framesIn > 0) {
                        int8_t *src = (int8_t *)mRsmpInBuffer + mRsmpInIndex * mFrameSize;
                        int8_t *dst = buffer.i8 + (buffer.frameCount - framesOut) *
                                activeTrack->mFrameSize;
                        if (framesIn > framesOut) {
                            framesIn = framesOut;
                        }
                        mRsmpInIndex += framesIn;
                        framesOut -= framesIn;
                        if (mChannelCount == mReqChannelCount) {
                            memcpy(dst, src, framesIn * mFrameSize);
                        } else {
                            if (mChannelCount == 1) {
                                upmix_to_stereo_i16_from_mono_i16((int16_t *)dst,
                                        (int16_t *)src, framesIn);
                            } else {
                                downmix_to_mono_i16_from_stereo_i16((int16_t *)dst,
                                        (int16_t *)src, framesIn);
                            }
                        }
                    }
                    if (framesOut > 0 && mFrameCount == mRsmpInIndex) {
                        void *readInto;
                        if (framesOut == mFrameCount && mChannelCount == mReqChannelCount) {
                            readInto = buffer.raw;
                            framesOut = 0;
                        } else {
                            readInto = mRsmpInBuffer;
                            mRsmpInIndex = 0;
                        }
                        mBytesRead = mInput->stream->read(mInput->stream, readInto, mBufferSize);
                        if (mBytesRead <= 0) {
                            // TODO: verify that it's benign to use a stale track state
                            if ((mBytesRead < 0) && (activeTrackState == TrackBase::ACTIVE))
                            {
                                ALOGE("Error reading audio input");
                                // Force input into standby so that it tries to
                                // recover at next read attempt
                                inputStandBy();
                                doSleep = true;
                            }
                            mRsmpInIndex = mFrameCount;
                            framesOut = 0;
                            buffer.frameCount = 0;
                        }
#ifdef TEE_SINK
                        else if (mTeeSink != 0) {
                            (void) mTeeSink->write(readInto,
                                    mBytesRead >> Format_frameBitShift(mTeeSink->format()));
                        }
#endif
                    }
                }
            } else {
                // resampling

                // avoid busy-waiting if client doesn't keep up
                bool madeProgress = false;

                // keep mRsmpInBuffer full so resampler always has sufficient input
                for (;;) {
                    int32_t rear = mRsmpInRear;
                    ssize_t filled = rear - mRsmpInFront;
                    ALOG_ASSERT(0 <= filled && (size_t) filled <= mRsmpInFramesP2);
                    // exit once there is enough data in buffer for resampler
                    if ((size_t) filled >= mRsmpInFrames) {
                        break;
                    }
                    size_t avail = mRsmpInFramesP2 - filled;
                    // Only try to read full HAL buffers.
                    // But if the HAL read returns a partial buffer, use it.
                    if (avail < mFrameCount) {
                        ALOGE("insufficient space to read: avail %d < mFrameCount %d",
                                avail, mFrameCount);
                        break;
                    }
                    // If 'avail' is non-contiguous, first read past the nominal end of buffer, then
                    // copy to the right place.  Permitted because mRsmpInBuffer was over-allocated.
                    rear &= mRsmpInFramesP2 - 1;
                    mBytesRead = mInput->stream->read(mInput->stream,
                            &mRsmpInBuffer[rear * mChannelCount], mBufferSize);
                    if (mBytesRead <= 0) {
                        ALOGE("read failed: mBytesRead=%d < %u", mBytesRead, mBufferSize);
                        break;
                    }
                    ALOG_ASSERT((size_t) mBytesRead <= mBufferSize);
                    size_t framesRead = mBytesRead / mFrameSize;
                    ALOG_ASSERT(framesRead > 0);
                    madeProgress = true;
                    // If 'avail' was non-contiguous, we now correct for reading past end of buffer.
                    size_t part1 = mRsmpInFramesP2 - rear;
                    if (framesRead > part1) {
                        memcpy(mRsmpInBuffer, &mRsmpInBuffer[mRsmpInFramesP2 * mChannelCount],
                                (framesRead - part1) * mFrameSize);
                    }
                    mRsmpInRear += framesRead;
                }

                if (!madeProgress) {
                    ALOGV("Did not make progress");
                    usleep(((mFrameCount * 1000) / mSampleRate) * 1000);
                }

                // resampler accumulates, but we only have one source track
                memset(mRsmpOutBuffer, 0, framesOut * FCC_2 * sizeof(int32_t));
                mResampler->resample(mRsmpOutBuffer, framesOut,
                        this /* AudioBufferProvider* */);
                // ditherAndClamp() works as long as all buffers returned by
                // activeTrack->getNextBuffer() are 32 bit aligned which should be always true.
                if (mReqChannelCount == 1) {
                    // temporarily type pun mRsmpOutBuffer from Q19.12 to int16_t
                    ditherAndClamp(mRsmpOutBuffer, mRsmpOutBuffer, framesOut);
                    // the resampler always outputs stereo samples:
                    // do post stereo to mono conversion
                    downmix_to_mono_i16_from_stereo_i16(buffer.i16, (int16_t *)mRsmpOutBuffer,
                            framesOut);
                } else {
                    ditherAndClamp((int32_t *)buffer.raw, mRsmpOutBuffer, framesOut);
                }
                // now done with mRsmpOutBuffer

            }
            if (mFramestoDrop == 0) {
                activeTrack->releaseBuffer(&buffer);
            } else {
                if (mFramestoDrop > 0) {
                    mFramestoDrop -= buffer.frameCount;
                    if (mFramestoDrop <= 0) {
                        clearSyncStartEvent();
                    }
                } else {
                    mFramestoDrop += buffer.frameCount;
                    if (mFramestoDrop >= 0 || mSyncStartEvent == 0 ||
                            mSyncStartEvent->isCancelled()) {
                        ALOGW("Synced record %s, session %d, trigger session %d",
                              (mFramestoDrop >= 0) ? "timed out" : "cancelled",
                              activeTrack->sessionId(),
                              (mSyncStartEvent != 0) ? mSyncStartEvent->triggerSession() : 0);
                        clearSyncStartEvent();
                    }
                }
            }
            activeTrack->clearOverflow();
        }
        // client isn't retrieving buffers fast enough
        else {
            if (!activeTrack->setOverflow()) {
                nsecs_t now = systemTime();
                if ((now - lastWarning) > kWarningThrottleNs) {
                    ALOGW("RecordThread: buffer overflow");
                    lastWarning = now;
                }
            }
            // Release the processor for a while before asking for a new buffer.
            // This will give the application more chance to read from the buffer and
            // clear the overflow.
            doSleep = true;
        }

        // enable changes in effect chain
        unlockEffectChains(effectChains);
        // effectChains doesn't need to be cleared, since it is cleared by destructor at scope end
    }

    standbyIfNotAlreadyInStandby();

    {
        Mutex::Autolock _l(mLock);
        for (size_t i = 0; i < mTracks.size(); i++) {
            sp<RecordTrack> track = mTracks[i];
            track->invalidate();
        }
        mActiveTracks.clear();
        mActiveTracksGen++;
        mStartStopCond.broadcast();
    }

    releaseWakeLock();

    ALOGV("RecordThread %p exiting", this);
    return false;
}

void AudioFlinger::RecordThread::standbyIfNotAlreadyInStandby()
{
    if (!mStandby) {
        inputStandBy();
        mStandby = true;
    }
}

void AudioFlinger::RecordThread::inputStandBy()
{
    mInput->stream->common.standby(&mInput->stream->common);
}

sp<AudioFlinger::RecordThread::RecordTrack> AudioFlinger::RecordThread::createRecordTrack_l(
        const sp<AudioFlinger::Client>& client,
        uint32_t sampleRate,
        audio_format_t format,
        audio_channel_mask_t channelMask,
        size_t *pFrameCount,
        int sessionId,
        int uid,
        IAudioFlinger::track_flags_t *flags,
        pid_t tid,
        status_t *status)
{
    size_t frameCount = *pFrameCount;
    sp<RecordTrack> track;
    status_t lStatus;

    lStatus = initCheck();
    if (lStatus != NO_ERROR) {
        ALOGE("createRecordTrack_l() audio driver not initialized");
        goto Exit;
    }

    // client expresses a preference for FAST, but we get the final say
    if (*flags & IAudioFlinger::TRACK_FAST) {
      if (
            // use case: callback handler and frame count is default or at least as large as HAL
            (
                (tid != -1) &&
                ((frameCount == 0) ||
                (frameCount >= mFrameCount))
            ) &&
            // FIXME when record supports non-PCM data, also check for audio_is_linear_pcm(format)
            // mono or stereo
            ( (channelMask == AUDIO_CHANNEL_OUT_MONO) ||
              (channelMask == AUDIO_CHANNEL_OUT_STEREO) ) &&
            // hardware sample rate
            (sampleRate == mSampleRate) &&
            // record thread has an associated fast recorder
            hasFastRecorder()
            // FIXME test that RecordThread for this fast track has a capable output HAL
            // FIXME add a permission test also?
        ) {
        // if frameCount not specified, then it defaults to fast recorder (HAL) frame count
        if (frameCount == 0) {
            frameCount = mFrameCount * kFastTrackMultiplier;
        }
        ALOGV("AUDIO_INPUT_FLAG_FAST accepted: frameCount=%d mFrameCount=%d",
                frameCount, mFrameCount);
      } else {
        ALOGV("AUDIO_INPUT_FLAG_FAST denied: frameCount=%d "
                "mFrameCount=%d format=%d isLinear=%d channelMask=%#x sampleRate=%u mSampleRate=%u "
                "hasFastRecorder=%d tid=%d",
                frameCount, mFrameCount, format,
                audio_is_linear_pcm(format),
                channelMask, sampleRate, mSampleRate, hasFastRecorder(), tid);
        *flags &= ~IAudioFlinger::TRACK_FAST;
        // For compatibility with AudioRecord calculation, buffer depth is forced
        // to be at least 2 x the record thread frame count and cover audio hardware latency.
        // This is probably too conservative, but legacy application code may depend on it.
        // If you change this calculation, also review the start threshold which is related.
        uint32_t latencyMs = 50; // FIXME mInput->stream->get_latency(mInput->stream);
        size_t mNormalFrameCount = 2048; // FIXME
        uint32_t minBufCount = latencyMs / ((1000 * mNormalFrameCount) / mSampleRate);
        if (minBufCount < 2) {
            minBufCount = 2;
        }
        size_t minFrameCount = mNormalFrameCount * minBufCount;
        if (frameCount < minFrameCount) {
            frameCount = minFrameCount;
        }
      }
    }
    *pFrameCount = frameCount;

    // FIXME use flags and tid similar to createTrack_l()

    { // scope for mLock
        Mutex::Autolock _l(mLock);

        track = new RecordTrack(this, client, sampleRate,
                      format, channelMask, frameCount, sessionId, uid);

        lStatus = track->initCheck();
        if (lStatus != NO_ERROR) {
            ALOGE("createRecordTrack_l() initCheck failed %d; no control block?", lStatus);
            // track must be cleared from the caller as the caller has the AF lock
            goto Exit;
        }
        mTracks.add(track);

        // disable AEC and NS if the device is a BT SCO headset supporting those pre processings
        bool suspend = audio_is_bluetooth_sco_device(mInDevice) &&
                        mAudioFlinger->btNrecIsOff();
        setEffectSuspended_l(FX_IID_AEC, suspend, sessionId);
        setEffectSuspended_l(FX_IID_NS, suspend, sessionId);

        if ((*flags & IAudioFlinger::TRACK_FAST) && (tid != -1)) {
            pid_t callingPid = IPCThreadState::self()->getCallingPid();
            // we don't have CAP_SYS_NICE, nor do we want to have it as it's too powerful,
            // so ask activity manager to do this on our behalf
            sendPrioConfigEvent_l(callingPid, tid, kPriorityAudioApp);
        }
    }
    lStatus = NO_ERROR;

Exit:
    *status = lStatus;
    return track;
}

status_t AudioFlinger::RecordThread::start(RecordThread::RecordTrack* recordTrack,
                                           AudioSystem::sync_event_t event,
                                           int triggerSession)
{
    ALOGV("RecordThread::start event %d, triggerSession %d", event, triggerSession);
    sp<ThreadBase> strongMe = this;
    status_t status = NO_ERROR;

    if (event == AudioSystem::SYNC_EVENT_NONE) {
        clearSyncStartEvent();
    } else if (event != AudioSystem::SYNC_EVENT_SAME) {
        mSyncStartEvent = mAudioFlinger->createSyncEvent(event,
                                       triggerSession,
                                       recordTrack->sessionId(),
                                       syncStartEventCallback,
                                       this);
        // Sync event can be cancelled by the trigger session if the track is not in a
        // compatible state in which case we start record immediately
        if (mSyncStartEvent->isCancelled()) {
            clearSyncStartEvent();
        } else {
            // do not wait for the event for more than AudioSystem::kSyncRecordStartTimeOutMs
            mFramestoDrop = - ((AudioSystem::kSyncRecordStartTimeOutMs * mReqSampleRate) / 1000);
        }
    }

    {
        // This section is a rendezvous between binder thread executing start() and RecordThread
        AutoMutex lock(mLock);
        if (mActiveTracks.size() > 0) {
            // FIXME does not work for multiple active tracks
            if (mActiveTracks.indexOf(recordTrack) != 0) {
                status = -EBUSY;
            } else if (recordTrack->mState == TrackBase::PAUSING) {
                recordTrack->mState = TrackBase::ACTIVE;
            }
            return status;
        }

        // FIXME why? already set in constructor, 'STARTING_1' would be more accurate
        recordTrack->mState = TrackBase::IDLE;
        mActiveTracks.add(recordTrack);
        mActiveTracksGen++;
        mLock.unlock();
        status_t status = AudioSystem::startInput(mId);
        mLock.lock();
        // FIXME should verify that mActiveTrack is still == recordTrack
        if (status != NO_ERROR) {
            mActiveTracks.remove(recordTrack);
            mActiveTracksGen++;
            clearSyncStartEvent();
            return status;
        }
        // FIXME LEGACY
        mRsmpInIndex = mFrameCount;
        mRsmpInFront = 0;
        mRsmpInRear = 0;
        mRsmpInUnrel = 0;
        mBytesRead = 0;
        if (mResampler != NULL) {
            mResampler->reset();
        }
        // FIXME hijacking a playback track state name which was intended for start after pause;
        //       here 'STARTING_2' would be more accurate
        recordTrack->mState = TrackBase::RESUMING;
        // signal thread to start
        ALOGV("Signal record thread");
        mWaitWorkCV.broadcast();
        // do not wait for mStartStopCond if exiting
        if (exitPending()) {
            mActiveTracks.remove(recordTrack);
            mActiveTracksGen++;
            status = INVALID_OPERATION;
            goto startError;
        }
        // FIXME incorrect usage of wait: no explicit predicate or loop
        mStartStopCond.wait(mLock);
        if (mActiveTracks.indexOf(recordTrack) < 0) {
            ALOGV("Record failed to start");
            status = BAD_VALUE;
            goto startError;
        }
        ALOGV("Record started OK");
        return status;
    }

startError:
    AudioSystem::stopInput(mId);
    clearSyncStartEvent();
    return status;
}

void AudioFlinger::RecordThread::clearSyncStartEvent()
{
    if (mSyncStartEvent != 0) {
        mSyncStartEvent->cancel();
    }
    mSyncStartEvent.clear();
    mFramestoDrop = 0;
}

void AudioFlinger::RecordThread::syncStartEventCallback(const wp<SyncEvent>& event)
{
    sp<SyncEvent> strongEvent = event.promote();

    if (strongEvent != 0) {
        RecordThread *me = (RecordThread *)strongEvent->cookie();
        me->handleSyncStartEvent(strongEvent);
    }
}

void AudioFlinger::RecordThread::handleSyncStartEvent(const sp<SyncEvent>& event)
{
    if (event == mSyncStartEvent) {
        // TODO: use actual buffer filling status instead of 2 buffers when info is available
        // from audio HAL
        mFramestoDrop = mFrameCount * 2;
    }
}

bool AudioFlinger::RecordThread::stop(RecordThread::RecordTrack* recordTrack) {
    ALOGV("RecordThread::stop");
    AutoMutex _l(mLock);
    if (mActiveTracks.indexOf(recordTrack) != 0 || recordTrack->mState == TrackBase::PAUSING) {
        return false;
    }
    // note that threadLoop may still be processing the track at this point [without lock]
    recordTrack->mState = TrackBase::PAUSING;
    // do not wait for mStartStopCond if exiting
    if (exitPending()) {
        return true;
    }
    // FIXME incorrect usage of wait: no explicit predicate or loop
    mStartStopCond.wait(mLock);
    // if we have been restarted, recordTrack is in mActiveTracks here
    if (exitPending() || mActiveTracks.indexOf(recordTrack) != 0) {
        ALOGV("Record stopped OK");
        return true;
    }
    return false;
}

bool AudioFlinger::RecordThread::isValidSyncEvent(const sp<SyncEvent>& event __unused) const
{
    return false;
}

status_t AudioFlinger::RecordThread::setSyncEvent(const sp<SyncEvent>& event __unused)
{
#if 0   // This branch is currently dead code, but is preserved in case it will be needed in future
    if (!isValidSyncEvent(event)) {
        return BAD_VALUE;
    }

    int eventSession = event->triggerSession();
    status_t ret = NAME_NOT_FOUND;

    Mutex::Autolock _l(mLock);

    for (size_t i = 0; i < mTracks.size(); i++) {
        sp<RecordTrack> track = mTracks[i];
        if (eventSession == track->sessionId()) {
            (void) track->setSyncEvent(event);
            ret = NO_ERROR;
        }
    }
    return ret;
#else
    return BAD_VALUE;
#endif
}

// destroyTrack_l() must be called with ThreadBase::mLock held
void AudioFlinger::RecordThread::destroyTrack_l(const sp<RecordTrack>& track)
{
    track->terminate();
    track->mState = TrackBase::STOPPED;
    // active tracks are removed by threadLoop()
    if (mActiveTracks.indexOf(track) < 0) {
        removeTrack_l(track);
    }
}

void AudioFlinger::RecordThread::removeTrack_l(const sp<RecordTrack>& track)
{
    mTracks.remove(track);
    // need anything related to effects here?
}

void AudioFlinger::RecordThread::dump(int fd, const Vector<String16>& args)
{
    dumpInternals(fd, args);
    dumpTracks(fd, args);
    dumpEffectChains(fd, args);
}

void AudioFlinger::RecordThread::dumpInternals(int fd, const Vector<String16>& args)
{
    fdprintf(fd, "\nInput thread %p:\n", this);

<<<<<<< HEAD
    if (mActiveTracks.size() > 0) {
        fdprintf(fd, "  In index: %d\n", mRsmpInIndex);
        fdprintf(fd, "  Buffer size: %u bytes\n", mBufferSize);
        fdprintf(fd, "  Resampling: %d\n", (mResampler != NULL));
        fdprintf(fd, "  Out channel count: %u\n", mReqChannelCount);
        fdprintf(fd, "  Out sample rate: %u\n", mReqSampleRate);
=======
    snprintf(buffer, SIZE, "\nInput thread %p internals\n", this);
    result.append(buffer);

    if (mActiveTrack != 0) {
        snprintf(buffer, SIZE, "In index: %zu\n", mRsmpInIndex);
        result.append(buffer);
        snprintf(buffer, SIZE, "Buffer size: %zu bytes\n", mBufferSize);
        result.append(buffer);
        snprintf(buffer, SIZE, "Resampling: %d\n", (mResampler != NULL));
        result.append(buffer);
        snprintf(buffer, SIZE, "Out channel count: %u\n", mReqChannelCount);
        result.append(buffer);
        snprintf(buffer, SIZE, "Out sample rate: %u\n", mReqSampleRate);
        result.append(buffer);
>>>>>>> 566be7c3
    } else {
        fdprintf(fd, "  No active record client\n");
    }

    dumpBase(fd, args);
}

void AudioFlinger::RecordThread::dumpTracks(int fd, const Vector<String16>& args __unused)
{
    const size_t SIZE = 256;
    char buffer[SIZE];
    String8 result;

    size_t numtracks = mTracks.size();
    size_t numactive = mActiveTracks.size();
    size_t numactiveseen = 0;
    fdprintf(fd, "  %d Tracks", numtracks);
    if (numtracks) {
        fdprintf(fd, " of which %d are active\n", numactive);
        RecordTrack::appendDumpHeader(result);
        for (size_t i = 0; i < numtracks ; ++i) {
            sp<RecordTrack> track = mTracks[i];
            if (track != 0) {
                bool active = mActiveTracks.indexOf(track) >= 0;
                if (active) {
                    numactiveseen++;
                }
                track->dump(buffer, SIZE, active);
                result.append(buffer);
            }
        }
    } else {
        fdprintf(fd, "\n");
    }

    if (numactiveseen != numactive) {
        snprintf(buffer, SIZE, "  The following tracks are in the active list but"
                " not in the track list\n");
        result.append(buffer);
        RecordTrack::appendDumpHeader(result);
        for (size_t i = 0; i < numactive; ++i) {
            sp<RecordTrack> track = mActiveTracks[i];
            if (mTracks.indexOf(track) < 0) {
                track->dump(buffer, SIZE, true);
                result.append(buffer);
            }
        }

    }
    write(fd, result.string(), result.size());
}

// AudioBufferProvider interface
status_t AudioFlinger::RecordThread::getNextBuffer(AudioBufferProvider::Buffer* buffer, int64_t pts __unused)
{
    int32_t rear = mRsmpInRear;
    int32_t front = mRsmpInFront;
    ssize_t filled = rear - front;
    ALOG_ASSERT(0 <= filled && (size_t) filled <= mRsmpInFramesP2);
    // 'filled' may be non-contiguous, so return only the first contiguous chunk
    front &= mRsmpInFramesP2 - 1;
    size_t part1 = mRsmpInFramesP2 - front;
    if (part1 > (size_t) filled) {
        part1 = filled;
    }
    size_t ask = buffer->frameCount;
    ALOG_ASSERT(ask > 0);
    if (part1 > ask) {
        part1 = ask;
    }
    if (part1 == 0) {
        // Higher-level should keep mRsmpInBuffer full, and not call resampler if empty
        ALOGE("RecordThread::getNextBuffer() starved");
        buffer->raw = NULL;
        buffer->frameCount = 0;
        mRsmpInUnrel = 0;
        return NOT_ENOUGH_DATA;
    }

    buffer->raw = mRsmpInBuffer + front * mChannelCount;
    buffer->frameCount = part1;
    mRsmpInUnrel = part1;
    return NO_ERROR;
}

// AudioBufferProvider interface
void AudioFlinger::RecordThread::releaseBuffer(AudioBufferProvider::Buffer* buffer)
{
    size_t stepCount = buffer->frameCount;
    if (stepCount == 0) {
        return;
    }
    ALOG_ASSERT(stepCount <= mRsmpInUnrel);
    mRsmpInUnrel -= stepCount;
    mRsmpInFront += stepCount;
    buffer->raw = NULL;
    buffer->frameCount = 0;
}

bool AudioFlinger::RecordThread::checkForNewParameters_l()
{
    bool reconfig = false;

    while (!mNewParameters.isEmpty()) {
        status_t status = NO_ERROR;
        String8 keyValuePair = mNewParameters[0];
        AudioParameter param = AudioParameter(keyValuePair);
        int value;
        audio_format_t reqFormat = mFormat;
        uint32_t reqSamplingRate = mReqSampleRate;
        audio_channel_mask_t reqChannelMask = audio_channel_in_mask_from_count(mReqChannelCount);

        if (param.getInt(String8(AudioParameter::keySamplingRate), value) == NO_ERROR) {
            reqSamplingRate = value;
            reconfig = true;
        }
        if (param.getInt(String8(AudioParameter::keyFormat), value) == NO_ERROR) {
            if ((audio_format_t) value != AUDIO_FORMAT_PCM_16_BIT) {
                status = BAD_VALUE;
            } else {
                reqFormat = (audio_format_t) value;
                reconfig = true;
            }
        }
        if (param.getInt(String8(AudioParameter::keyChannels), value) == NO_ERROR) {
            audio_channel_mask_t mask = (audio_channel_mask_t) value;
            if (mask != AUDIO_CHANNEL_IN_MONO && mask != AUDIO_CHANNEL_IN_STEREO) {
                status = BAD_VALUE;
            } else {
                reqChannelMask = mask;
                reconfig = true;
            }
        }
        if (param.getInt(String8(AudioParameter::keyFrameCount), value) == NO_ERROR) {
            // do not accept frame count changes if tracks are open as the track buffer
            // size depends on frame count and correct behavior would not be guaranteed
            // if frame count is changed after track creation
            if (mActiveTracks.size() > 0) {
                status = INVALID_OPERATION;
            } else {
                reconfig = true;
            }
        }
        if (param.getInt(String8(AudioParameter::keyRouting), value) == NO_ERROR) {
            // forward device change to effects that have requested to be
            // aware of attached audio device.
            for (size_t i = 0; i < mEffectChains.size(); i++) {
                mEffectChains[i]->setDevice_l(value);
            }

            // store input device and output device but do not forward output device to audio HAL.
            // Note that status is ignored by the caller for output device
            // (see AudioFlinger::setParameters()
            if (audio_is_output_devices(value)) {
                mOutDevice = value;
                status = BAD_VALUE;
            } else {
                mInDevice = value;
                // disable AEC and NS if the device is a BT SCO headset supporting those
                // pre processings
                if (mTracks.size() > 0) {
                    bool suspend = audio_is_bluetooth_sco_device(mInDevice) &&
                                        mAudioFlinger->btNrecIsOff();
                    for (size_t i = 0; i < mTracks.size(); i++) {
                        sp<RecordTrack> track = mTracks[i];
                        setEffectSuspended_l(FX_IID_AEC, suspend, track->sessionId());
                        setEffectSuspended_l(FX_IID_NS, suspend, track->sessionId());
                    }
                }
            }
        }
        if (param.getInt(String8(AudioParameter::keyInputSource), value) == NO_ERROR &&
                mAudioSource != (audio_source_t)value) {
            // forward device change to effects that have requested to be
            // aware of attached audio device.
            for (size_t i = 0; i < mEffectChains.size(); i++) {
                mEffectChains[i]->setAudioSource_l((audio_source_t)value);
            }
            mAudioSource = (audio_source_t)value;
        }

        if (status == NO_ERROR) {
            status = mInput->stream->common.set_parameters(&mInput->stream->common,
                    keyValuePair.string());
            if (status == INVALID_OPERATION) {
                inputStandBy();
                status = mInput->stream->common.set_parameters(&mInput->stream->common,
                        keyValuePair.string());
            }
            if (reconfig) {
                if (status == BAD_VALUE &&
                    reqFormat == mInput->stream->common.get_format(&mInput->stream->common) &&
                    reqFormat == AUDIO_FORMAT_PCM_16_BIT &&
                    (mInput->stream->common.get_sample_rate(&mInput->stream->common)
                            <= (2 * reqSamplingRate)) &&
                    popcount(mInput->stream->common.get_channels(&mInput->stream->common))
                            <= FCC_2 &&
                    (reqChannelMask == AUDIO_CHANNEL_IN_MONO ||
                            reqChannelMask == AUDIO_CHANNEL_IN_STEREO)) {
                    status = NO_ERROR;
                }
                if (status == NO_ERROR) {
                    readInputParameters();
                    sendIoConfigEvent_l(AudioSystem::INPUT_CONFIG_CHANGED);
                }
            }
        }

        mNewParameters.removeAt(0);

        mParamStatus = status;
        mParamCond.signal();
        // wait for condition with time out in case the thread calling ThreadBase::setParameters()
        // already timed out waiting for the status and will never signal the condition.
        mWaitWorkCV.waitRelative(mLock, kSetParametersTimeoutNs);
    }
    return reconfig;
}

String8 AudioFlinger::RecordThread::getParameters(const String8& keys)
{
    Mutex::Autolock _l(mLock);
    if (initCheck() != NO_ERROR) {
        return String8();
    }

    char *s = mInput->stream->common.get_parameters(&mInput->stream->common, keys.string());
    const String8 out_s8(s);
    free(s);
    return out_s8;
}

void AudioFlinger::RecordThread::audioConfigChanged_l(int event, int param __unused) {
    AudioSystem::OutputDescriptor desc;
    const void *param2 = NULL;

    switch (event) {
    case AudioSystem::INPUT_OPENED:
    case AudioSystem::INPUT_CONFIG_CHANGED:
        desc.channelMask = mChannelMask;
        desc.samplingRate = mSampleRate;
        desc.format = mFormat;
        desc.frameCount = mFrameCount;
        desc.latency = 0;
        param2 = &desc;
        break;

    case AudioSystem::INPUT_CLOSED:
    default:
        break;
    }
    mAudioFlinger->audioConfigChanged_l(event, mId, param2);
}

void AudioFlinger::RecordThread::readInputParameters()
{
    delete[] mRsmpInBuffer;
    // mRsmpInBuffer is always assigned a new[] below
    delete[] mRsmpOutBuffer;
    mRsmpOutBuffer = NULL;
    delete mResampler;
    mResampler = NULL;

    mSampleRate = mInput->stream->common.get_sample_rate(&mInput->stream->common);
    mChannelMask = mInput->stream->common.get_channels(&mInput->stream->common);
    mChannelCount = popcount(mChannelMask);
    mFormat = mInput->stream->common.get_format(&mInput->stream->common);
    if (mFormat != AUDIO_FORMAT_PCM_16_BIT) {
        ALOGE("HAL format %#x not supported; must be AUDIO_FORMAT_PCM_16_BIT", mFormat);
    }
    mFrameSize = audio_stream_frame_size(&mInput->stream->common);
    mBufferSize = mInput->stream->common.get_buffer_size(&mInput->stream->common);
    mFrameCount = mBufferSize / mFrameSize;
    // With 3 HAL buffers, we can guarantee ability to down-sample the input by ratio of 2:1 to
    // 1 full output buffer, regardless of the alignment of the available input.
    mRsmpInFrames = mFrameCount * 3;
    mRsmpInFramesP2 = roundup(mRsmpInFrames);
    // Over-allocate beyond mRsmpInFramesP2 to permit a HAL read past end of buffer
    mRsmpInBuffer = new int16_t[(mRsmpInFramesP2 + mFrameCount - 1) * mChannelCount];
    mRsmpInFront = 0;
    mRsmpInRear = 0;
    mRsmpInUnrel = 0;

    if (mSampleRate != mReqSampleRate && mChannelCount <= FCC_2 && mReqChannelCount <= FCC_2) {
        mResampler = AudioResampler::create(16, (int) mChannelCount, mReqSampleRate);
        mResampler->setSampleRate(mSampleRate);
        mResampler->setVolume(AudioMixer::UNITY_GAIN, AudioMixer::UNITY_GAIN);
        // resampler always outputs stereo
        mRsmpOutBuffer = new int32_t[mFrameCount * FCC_2];
    }
    mRsmpInIndex = mFrameCount;
}

uint32_t AudioFlinger::RecordThread::getInputFramesLost()
{
    Mutex::Autolock _l(mLock);
    if (initCheck() != NO_ERROR) {
        return 0;
    }

    return mInput->stream->get_input_frames_lost(mInput->stream);
}

uint32_t AudioFlinger::RecordThread::hasAudioSession(int sessionId) const
{
    Mutex::Autolock _l(mLock);
    uint32_t result = 0;
    if (getEffectChain_l(sessionId) != 0) {
        result = EFFECT_SESSION;
    }

    for (size_t i = 0; i < mTracks.size(); ++i) {
        if (sessionId == mTracks[i]->sessionId()) {
            result |= TRACK_SESSION;
            break;
        }
    }

    return result;
}

KeyedVector<int, bool> AudioFlinger::RecordThread::sessionIds() const
{
    KeyedVector<int, bool> ids;
    Mutex::Autolock _l(mLock);
    for (size_t j = 0; j < mTracks.size(); ++j) {
        sp<RecordThread::RecordTrack> track = mTracks[j];
        int sessionId = track->sessionId();
        if (ids.indexOfKey(sessionId) < 0) {
            ids.add(sessionId, true);
        }
    }
    return ids;
}

AudioFlinger::AudioStreamIn* AudioFlinger::RecordThread::clearInput()
{
    Mutex::Autolock _l(mLock);
    AudioStreamIn *input = mInput;
    mInput = NULL;
    return input;
}

// this method must always be called either with ThreadBase mLock held or inside the thread loop
audio_stream_t* AudioFlinger::RecordThread::stream() const
{
    if (mInput == NULL) {
        return NULL;
    }
    return &mInput->stream->common;
}

status_t AudioFlinger::RecordThread::addEffectChain_l(const sp<EffectChain>& chain)
{
    // only one chain per input thread
    if (mEffectChains.size() != 0) {
        return INVALID_OPERATION;
    }
    ALOGV("addEffectChain_l() %p on thread %p", chain.get(), this);

    chain->setInBuffer(NULL);
    chain->setOutBuffer(NULL);

    checkSuspendOnAddEffectChain_l(chain);

    mEffectChains.add(chain);

    return NO_ERROR;
}

size_t AudioFlinger::RecordThread::removeEffectChain_l(const sp<EffectChain>& chain)
{
    ALOGV("removeEffectChain_l() %p from thread %p", chain.get(), this);
    ALOGW_IF(mEffectChains.size() != 1,
            "removeEffectChain_l() %p invalid chain size %d on thread %p",
            chain.get(), mEffectChains.size(), this);
    if (mEffectChains.size() == 1) {
        mEffectChains.removeAt(0);
    }
    return 0;
}

}; // namespace android<|MERGE_RESOLUTION|>--- conflicted
+++ resolved
@@ -480,7 +480,6 @@
 
     bool locked = AudioFlinger::dumpTryLock(mLock);
     if (!locked) {
-<<<<<<< HEAD
         fdprintf(fd, "thread %p maybe dead locked\n", this);
     }
 
@@ -488,56 +487,24 @@
     fdprintf(fd, "  TID: %d\n", getTid());
     fdprintf(fd, "  Standby: %s\n", mStandby ? "yes" : "no");
     fdprintf(fd, "  Sample rate: %u\n", mSampleRate);
-    fdprintf(fd, "  HAL frame count: %d\n", mFrameCount);
+    fdprintf(fd, "  HAL frame count: %zu\n", mFrameCount);
     fdprintf(fd, "  HAL buffer size: %u bytes\n", mBufferSize);
     fdprintf(fd, "  Channel Count: %u\n", mChannelCount);
     fdprintf(fd, "  Channel Mask: 0x%08x (%s)\n", mChannelMask,
             channelMaskToString(mChannelMask, mType != RECORD).string());
     fdprintf(fd, "  Format: 0x%x (%s)\n", mFormat, formatToString(mFormat));
-    fdprintf(fd, "  Frame size: %u\n", mFrameSize);
+    fdprintf(fd, "  Frame size: %zu\n", mFrameSize);
     fdprintf(fd, "  Pending setParameters commands:");
     size_t numParams = mNewParameters.size();
     if (numParams) {
         fdprintf(fd, "\n   Index Command");
         for (size_t i = 0; i < numParams; ++i) {
-            fdprintf(fd, "\n   %02d    ", i);
+            fdprintf(fd, "\n   %02zu    ", i);
             fdprintf(fd, mNewParameters[i]);
         }
         fdprintf(fd, "\n");
     } else {
         fdprintf(fd, " none\n");
-=======
-        snprintf(buffer, SIZE, "thread %p maybe dead locked\n", this);
-        write(fd, buffer, strlen(buffer));
-    }
-
-    snprintf(buffer, SIZE, "io handle: %d\n", mId);
-    result.append(buffer);
-    snprintf(buffer, SIZE, "TID: %d\n", getTid());
-    result.append(buffer);
-    snprintf(buffer, SIZE, "standby: %d\n", mStandby);
-    result.append(buffer);
-    snprintf(buffer, SIZE, "Sample rate: %u\n", mSampleRate);
-    result.append(buffer);
-    snprintf(buffer, SIZE, "HAL frame count: %zu\n", mFrameCount);
-    result.append(buffer);
-    snprintf(buffer, SIZE, "Channel Count: %u\n", mChannelCount);
-    result.append(buffer);
-    snprintf(buffer, SIZE, "Channel Mask: 0x%08x\n", mChannelMask);
-    result.append(buffer);
-    snprintf(buffer, SIZE, "Format: %d\n", mFormat);
-    result.append(buffer);
-    snprintf(buffer, SIZE, "Frame size: %zu\n", mFrameSize);
-    result.append(buffer);
-
-    snprintf(buffer, SIZE, "\nPending setParameters commands: \n");
-    result.append(buffer);
-    result.append(" Index Command");
-    for (size_t i = 0; i < mNewParameters.size(); ++i) {
-        snprintf(buffer, SIZE, "\n %02zu    ", i);
-        result.append(buffer);
-        result.append(mNewParameters[i]);
->>>>>>> 566be7c3
     }
     fdprintf(fd, "  Pending config events:");
     size_t numConfig = mConfigEvents.size();
@@ -562,12 +529,8 @@
     char buffer[SIZE];
     String8 result;
 
-<<<<<<< HEAD
     size_t numEffectChains = mEffectChains.size();
-    snprintf(buffer, SIZE, "  %d Effect Chains\n", numEffectChains);
-=======
-    snprintf(buffer, SIZE, "\n- %zu Effect Chains:\n", mEffectChains.size());
->>>>>>> 566be7c3
+    snprintf(buffer, SIZE, "  %zu Effect Chains\n", numEffectChains);
     write(fd, buffer, strlen(buffer));
 
     for (size_t i = 0; i < numEffectChains; ++i) {
@@ -1239,9 +1202,8 @@
 
 void AudioFlinger::PlaybackThread::dumpInternals(int fd, const Vector<String16>& args)
 {
-<<<<<<< HEAD
     fdprintf(fd, "\nOutput thread %p:\n", this);
-    fdprintf(fd, "  Normal frame count: %d\n", mNormalFrameCount);
+    fdprintf(fd, "  Normal frame count: %zu\n", mNormalFrameCount);
     fdprintf(fd, "  Last write occurred (msecs): %llu\n", ns2ms(systemTime() - mLastWriteTime));
     fdprintf(fd, "  Total writes: %d\n", mNumWrites);
     fdprintf(fd, "  Delayed writes: %d\n", mNumDelayedWrites);
@@ -1249,31 +1211,6 @@
     fdprintf(fd, "  Suspend count: %d\n", mSuspended);
     fdprintf(fd, "  Mix buffer : %p\n", mMixBuffer);
     fdprintf(fd, "  Fast track availMask=%#x\n", mFastTrackAvailMask);
-=======
-    const size_t SIZE = 256;
-    char buffer[SIZE];
-    String8 result;
-
-    snprintf(buffer, SIZE, "\nOutput thread %p internals\n", this);
-    result.append(buffer);
-    snprintf(buffer, SIZE, "Normal frame count: %zu\n", mNormalFrameCount);
-    result.append(buffer);
-    snprintf(buffer, SIZE, "last write occurred (msecs): %llu\n",
-            ns2ms(systemTime() - mLastWriteTime));
-    result.append(buffer);
-    snprintf(buffer, SIZE, "total writes: %d\n", mNumWrites);
-    result.append(buffer);
-    snprintf(buffer, SIZE, "delayed writes: %d\n", mNumDelayedWrites);
-    result.append(buffer);
-    snprintf(buffer, SIZE, "blocked in write: %d\n", mInWrite);
-    result.append(buffer);
-    snprintf(buffer, SIZE, "suspend count: %d\n", mSuspended);
-    result.append(buffer);
-    snprintf(buffer, SIZE, "mix buffer : %p\n", mMixBuffer);
-    result.append(buffer);
-    write(fd, result.string(), result.size());
-    fdprintf(fd, "Fast track availMask=%#x\n", mFastTrackAvailMask);
->>>>>>> 566be7c3
 
     dumpBase(fd, args);
 }
@@ -5213,29 +5150,12 @@
 {
     fdprintf(fd, "\nInput thread %p:\n", this);
 
-<<<<<<< HEAD
     if (mActiveTracks.size() > 0) {
-        fdprintf(fd, "  In index: %d\n", mRsmpInIndex);
-        fdprintf(fd, "  Buffer size: %u bytes\n", mBufferSize);
+        fdprintf(fd, "  In index: %zu\n", mRsmpInIndex);
+        fdprintf(fd, "  Buffer size: %zu bytes\n", mBufferSize);
         fdprintf(fd, "  Resampling: %d\n", (mResampler != NULL));
         fdprintf(fd, "  Out channel count: %u\n", mReqChannelCount);
         fdprintf(fd, "  Out sample rate: %u\n", mReqSampleRate);
-=======
-    snprintf(buffer, SIZE, "\nInput thread %p internals\n", this);
-    result.append(buffer);
-
-    if (mActiveTrack != 0) {
-        snprintf(buffer, SIZE, "In index: %zu\n", mRsmpInIndex);
-        result.append(buffer);
-        snprintf(buffer, SIZE, "Buffer size: %zu bytes\n", mBufferSize);
-        result.append(buffer);
-        snprintf(buffer, SIZE, "Resampling: %d\n", (mResampler != NULL));
-        result.append(buffer);
-        snprintf(buffer, SIZE, "Out channel count: %u\n", mReqChannelCount);
-        result.append(buffer);
-        snprintf(buffer, SIZE, "Out sample rate: %u\n", mReqSampleRate);
-        result.append(buffer);
->>>>>>> 566be7c3
     } else {
         fdprintf(fd, "  No active record client\n");
     }
