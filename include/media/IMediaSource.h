/*
 * Copyright (C) 2009 The Android Open Source Project
 *
 * Licensed under the Apache License, Version 2.0 (the "License");
 * you may not use this file except in compliance with the License.
 * You may obtain a copy of the License at
 *
 *      http://www.apache.org/licenses/LICENSE-2.0
 *
 * Unless required by applicable law or agreed to in writing, software
 * distributed under the License is distributed on an "AS IS" BASIS,
 * WITHOUT WARRANTIES OR CONDITIONS OF ANY KIND, either express or implied.
 * See the License for the specific language governing permissions and
 * limitations under the License.
 */

#ifndef IMEDIA_SOURCE_BASE_H_

#define IMEDIA_SOURCE_BASE_H_

#include <map>

#include <binder/IInterface.h>
#include <binder/IMemory.h>
#include <media/stagefright/MediaBuffer.h>
#include <media/stagefright/MediaErrors.h>

namespace android {

struct MediaSource;
class MetaData;
class MediaBufferGroup;

class IMediaSource : public IInterface {
public:
    DECLARE_META_INTERFACE(MediaSource);

    enum {
        // Maximum number of buffers would be read in readMultiple.
        kMaxNumReadMultiple = 128,
    };

    // To be called before any other methods on this object, except
    // getFormat().
    virtual status_t start(MetaData *params = NULL) = 0;

    // Any blocking read call returns immediately with a result of NO_INIT.
    // It is an error to call any methods other than start after this call
    // returns. Any buffers the object may be holding onto at the time of
    // the stop() call are released.
    // Also, it is imperative that any buffers output by this object and
    // held onto by callers be released before a call to stop() !!!
    virtual status_t stop() = 0;

    // Returns the format of the data output by this media source.
    virtual sp<MetaData> getFormat() = 0;

    // Options that modify read() behaviour. The default is to
    // a) not request a seek
    // b) not be late, i.e. lateness_us = 0
    struct ReadOptions {
        enum SeekMode : int32_t {
            SEEK_PREVIOUS_SYNC,
            SEEK_NEXT_SYNC,
            SEEK_CLOSEST_SYNC,
            SEEK_CLOSEST,
        };

        ReadOptions();

        // Reset everything back to defaults.
        void reset();

        void setSeekTo(int64_t time_us, SeekMode mode = SEEK_CLOSEST_SYNC);
        void clearSeekTo();
        bool getSeekTo(int64_t *time_us, SeekMode *mode) const;

        // TODO: remove this if unused.
        void setLateBy(int64_t lateness_us);
        int64_t getLateBy() const;

        void setNonBlocking();
        void clearNonBlocking();
        bool getNonBlocking() const;

        // Used to clear all non-persistent options for multiple buffer reads.
        void clearNonPersistent() {
            clearSeekTo();
        }

    private:
        enum Options {
            kSeekTo_Option      = 1,
        };

        uint32_t mOptions;
        int64_t mSeekTimeUs;
        SeekMode mSeekMode;
        int64_t mLatenessUs;
        bool mNonBlocking;
    };

    // Returns a new buffer of data. Call blocks until a
    // buffer is available, an error is encountered or the end of the stream
    // is reached.
    // End of stream is signalled by a result of ERROR_END_OF_STREAM.
    // A result of INFO_FORMAT_CHANGED indicates that the format of this
    // MediaSource has changed mid-stream, the client can continue reading
    // but should be prepared for buffers of the new configuration.
    //
    // TODO: consider removing read() in favor of readMultiple().
    virtual status_t read(
            MediaBuffer **buffer, const ReadOptions *options = NULL) = 0;

    // Returns a vector of new buffers of data, where the new buffers are added
    // to the end of the vector.
    // Call blocks until an error is encountered, or the end of the stream is
    // reached, or format change is hit, or |kMaxNumReadMultiple| buffers have
    // been read.
    // End of stream is signaled by a result of ERROR_END_OF_STREAM.
    // A result of INFO_FORMAT_CHANGED indicates that the format of this
    // MediaSource has changed mid-stream, the client can continue reading
    // but should be prepared for buffers of the new configuration.
    //
    // ReadOptions may be specified. Persistent options apply to all reads;
    // non-persistent options (e.g. seek) apply only to the first read.
    virtual status_t readMultiple(
            Vector<MediaBuffer *> *buffers, uint32_t maxNumBuffers = 1,
            const ReadOptions *options = nullptr) = 0;

    // Returns true if |readMultiple| is supported, otherwise false.
    virtual bool supportReadMultiple() = 0;

    // Returns true if |read| supports nonblocking option, otherwise false.
    // |readMultiple| if supported, always allows the nonblocking option.
    virtual bool supportNonblockingRead() = 0;

    // Returns true if readMultiple is supported, otherwise false.
    virtual bool canReadMultiple() = 0;

    // Causes this source to suspend pulling data from its upstream source
    // until a subsequent read-with-seek. Currently only supported by
    // OMXCodec.
    virtual status_t pause()  = 0;

    // The consumer of this media source requests that the given buffers
    // are to be returned exclusively in response to read calls.
    // This will be called after a successful start() and before the
    // first read() call.
    // Callee assumes ownership of the buffers if no error is returned.
    virtual status_t setBuffers(const Vector<MediaBuffer *> & /* buffers */) = 0;

};

class BnMediaSource: public BnInterface<IMediaSource>
{
public:
    BnMediaSource();

    virtual status_t    onTransact(uint32_t code, const Parcel& data, Parcel* reply,
                                uint32_t flags = 0);

    virtual status_t pause() {
        return ERROR_UNSUPPORTED;
    }

    virtual status_t setBuffers(const Vector<MediaBuffer *> & /* buffers */) {
        return ERROR_UNSUPPORTED;
    }

    // TODO: Implement this for local media sources.
    virtual status_t readMultiple(
            Vector<MediaBuffer *> * /* buffers */, uint32_t /* maxNumBuffers = 1 */,
            const ReadOptions * /* options = nullptr */) {
        return ERROR_UNSUPPORTED;
    }

<<<<<<< HEAD
    virtual bool canReadMultiple() {
        return true;
    }
=======
    virtual bool supportReadMultiple() {
        return false;
    }

    // Override in source if nonblocking reads are supported.
    virtual bool supportNonblockingRead() {
        return false;
    }

    static const size_t kBinderMediaBuffers = 4; // buffers managed by BnMediaSource
    static const size_t kTransferSharedAsSharedThreshold = 4 * 1024;  // if >= shared, else inline
    static const size_t kTransferInlineAsSharedThreshold = 64 * 1024; // if >= shared, else inline
    static const size_t kInlineMaxTransfer = 256 * 1024; // Binder size limited to BINDER_VM_SIZE.

>>>>>>> 9627e72f
protected:
    virtual ~BnMediaSource();

private:
    uint32_t mBuffersSinceStop; // Buffer tracking variable

    std::unique_ptr<MediaBufferGroup> mGroup;

    // To prevent marshalling IMemory with each read transaction, we cache the IMemory pointer
    // into a map.
    //
    // This is converted into an index, which is used to identify the associated memory
    // on the receiving side.  We hold a reference to the IMemory here to ensure it doesn't
    // change underneath us.

    struct IndexCache {
        IndexCache() : mIndex(0) { }

        // Returns the index of the IMemory stored in cache or 0 if not found.
        uint64_t lookup(const sp<IMemory> &mem) {
            auto p = mMemoryToIndex.find(mem.get());
            if (p == mMemoryToIndex.end()) {
                return 0;
            }
            if (MediaBuffer::isDeadObject(p->second.first)) {
                // this object's dead
                ALOGW("Attempting to lookup a dead IMemory");
                (void)mMemoryToIndex.erase(p);
                return 0;
            }
            ALOGW_IF(p->second.first.get() != mem.get(), "Mismatched buffers without reset");
            return p->second.second;
        }

        // Returns the index of the IMemory stored in the index cache.
        uint64_t insert(const sp<IMemory> &mem) {
            auto p = mMemoryToIndex.find(mem.get());
            if (p == mMemoryToIndex.end()) {
                if (mIndex == UINT64_MAX) {
                    ALOGE("Index overflow");
                    mIndex = 1; // skip overflow condition and hope for the best
                } else {
                    ++mIndex;
                }
                (void)mMemoryToIndex.emplace(// C++11 mem.get(), std::make_pair(mem, mIndex))
                        std::piecewise_construct,
                        std::forward_as_tuple(mem.get()), std::forward_as_tuple(mem, mIndex));
                return mIndex;
            }
            ALOGW("IMemory already inserted into cache");
            return p->second.second;
        }

        void reset() {
            mMemoryToIndex.clear();
            mIndex = 0;
        }

        void gc() {
            for (auto it = mMemoryToIndex.begin(); it != mMemoryToIndex.end(); ) {
                if (MediaBuffer::isDeadObject(it->second.first)) {
                    it = mMemoryToIndex.erase(it);
                } else {
                    ++it;
                }
            }
        }

    private:
        uint64_t mIndex;
        // C++14 unordered_map erase on iterator is stable; C++11 has no guarantee.
        // Could key on uintptr_t instead of IMemory *
        std::map<IMemory *, std::pair<sp<IMemory>, uint64_t>> mMemoryToIndex;
    } mIndexCache;
};

}  // namespace android

#endif  // IMEDIA_SOURCE_BASE_H_<|MERGE_RESOLUTION|>--- conflicted
+++ resolved
@@ -135,8 +135,6 @@
     // |readMultiple| if supported, always allows the nonblocking option.
     virtual bool supportNonblockingRead() = 0;
 
-    // Returns true if readMultiple is supported, otherwise false.
-    virtual bool canReadMultiple() = 0;
 
     // Causes this source to suspend pulling data from its upstream source
     // until a subsequent read-with-seek. Currently only supported by
@@ -175,11 +173,6 @@
         return ERROR_UNSUPPORTED;
     }
 
-<<<<<<< HEAD
-    virtual bool canReadMultiple() {
-        return true;
-    }
-=======
     virtual bool supportReadMultiple() {
         return false;
     }
@@ -194,7 +187,6 @@
     static const size_t kTransferInlineAsSharedThreshold = 64 * 1024; // if >= shared, else inline
     static const size_t kInlineMaxTransfer = 256 * 1024; // Binder size limited to BINDER_VM_SIZE.
 
->>>>>>> 9627e72f
 protected:
     virtual ~BnMediaSource();
 
