LOCAL_PATH:= $(call my-dir)

ifneq ($(TARGET_BUILD_PDK), true)

include $(CLEAR_VARS)

LOCAL_SRC_FILES:=       \
        HTTPHelper.cpp          \

LOCAL_C_INCLUDES:= \
	$(TOP)/frameworks/av/media/libstagefright \
	$(TOP)/frameworks/native/include/media/openmax \
	$(TOP)/frameworks/base/core/jni \

LOCAL_SHARED_LIBRARIES := \
	libstagefright liblog libutils libbinder libstagefright_foundation \
        libandroid_runtime \
        libmedia

LOCAL_MODULE:= libstagefright_http_support

LOCAL_CFLAGS += -Wno-multichar

<<<<<<< HEAD
LOCAL_CFLAGS += -Werror -Wall
LOCAL_CLANG := true
=======
LOCAL_CFLAGS += -Werror
LOCAL_CLANG := true
LOCAL_SANITIZE := signed-integer-overflow
>>>>>>> fd86dd2d

include $(BUILD_SHARED_LIBRARY)

endif<|MERGE_RESOLUTION|>--- conflicted
+++ resolved
@@ -21,14 +21,9 @@
 
 LOCAL_CFLAGS += -Wno-multichar
 
-<<<<<<< HEAD
 LOCAL_CFLAGS += -Werror -Wall
 LOCAL_CLANG := true
-=======
-LOCAL_CFLAGS += -Werror
-LOCAL_CLANG := true
 LOCAL_SANITIZE := signed-integer-overflow
->>>>>>> fd86dd2d
 
 include $(BUILD_SHARED_LIBRARY)
 
