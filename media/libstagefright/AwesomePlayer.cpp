--- conflicted
+++ resolved
@@ -1080,13 +1080,10 @@
             }
 
             if (err != OK) {
-<<<<<<< HEAD
-=======
                 mAudioSource->stop();
                 if (mAudioSource != mOmxSource && mOmxSource != NULL) {
                     mOmxSource->stop();
                 }
->>>>>>> 7425b205
                 mAudioSource.clear();
                 mOmxSource.clear();
 
