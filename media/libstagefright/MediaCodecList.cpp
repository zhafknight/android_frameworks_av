/*
 * Copyright 2012, The Android Open Source Project
 *
 * Licensed under the Apache License, Version 2.0 (the "License");
 * you may not use this file except in compliance with the License.
 * You may obtain a copy of the License at
 *
 *     http://www.apache.org/licenses/LICENSE-2.0
 *
 * Unless required by applicable law or agreed to in writing, software
 * distributed under the License is distributed on an "AS IS" BASIS,
 * WITHOUT WARRANTIES OR CONDITIONS OF ANY KIND, either express or implied.
 * See the License for the specific language governing permissions and
 * limitations under the License.
 */

//#define LOG_NDEBUG 0
#define LOG_TAG "MediaCodecList"
#include <utils/Log.h>

#include "MediaCodecListOverrides.h"

#include <binder/IServiceManager.h>

#include <media/IMediaCodecList.h>
#include <media/IMediaPlayerService.h>
#include <media/IResourceManagerService.h>
#include <media/MediaCodecInfo.h>
#include <media/MediaResourcePolicy.h>

#include <media/stagefright/foundation/ADebug.h>
#include <media/stagefright/foundation/AMessage.h>
#include <media/stagefright/MediaCodecList.h>
#include <media/stagefright/MediaErrors.h>
#include <media/stagefright/OMXClient.h>
#include <media/stagefright/OMXCodec.h>

#include <sys/stat.h>
#include <utils/threads.h>

<<<<<<< HEAD
#include <cutils/properties.h>
#include <libexpat/expat.h>
=======
#include <expat.h>
>>>>>>> 6052c89f

namespace android {

const char *kMaxEncoderInputBuffers = "max-video-encoder-input-buffers";

static Mutex sInitMutex;

static bool parseBoolean(const char *s) {
    if (!strcasecmp(s, "true") || !strcasecmp(s, "yes") || !strcasecmp(s, "y")) {
        return true;
    }
    char *end;
    unsigned long res = strtoul(s, &end, 10);
    return *s != '\0' && *end == '\0' && res > 0;
}

static bool isProfilingNeeded() {
    int8_t value = property_get_bool("debug.stagefright.profilecodec", 0);
    if (value == 0) {
        return false;
    }

    bool profilingNeeded = true;
    FILE *resultsFile = fopen(kProfilingResults, "r");
    if (resultsFile) {
        AString currentVersion = getProfilingVersionString();
        size_t currentVersionSize = currentVersion.size();
        char *versionString = new char[currentVersionSize + 1];
        fgets(versionString, currentVersionSize + 1, resultsFile);
        if (strcmp(versionString, currentVersion.c_str()) == 0) {
            // profiling result up to date
            profilingNeeded = false;
        }
        fclose(resultsFile);
        delete[] versionString;
    }
    return profilingNeeded;
}

// static
sp<IMediaCodecList> MediaCodecList::sCodecList;

// static
void *MediaCodecList::profilerThreadWrapper(void * /*arg*/) {
    ALOGV("Enter profilerThreadWrapper.");
    remove(kProfilingResults);  // remove previous result so that it won't be loaded to
                                // the new MediaCodecList
    MediaCodecList *codecList = new MediaCodecList();
    if (codecList->initCheck() != OK) {
        ALOGW("Failed to create a new MediaCodecList, skipping codec profiling.");
        delete codecList;
        return NULL;
    }

    Vector<sp<MediaCodecInfo>> infos;
    for (size_t i = 0; i < codecList->countCodecs(); ++i) {
        infos.push_back(codecList->getCodecInfo(i));
    }
    ALOGV("Codec profiling started.");
    profileCodecs(infos);
    ALOGV("Codec profiling completed.");
    codecList->parseTopLevelXMLFile(kProfilingResults, true /* ignore_errors */);

    {
        Mutex::Autolock autoLock(sInitMutex);
        sCodecList = codecList;
    }
    return NULL;
}

// static
sp<IMediaCodecList> MediaCodecList::getLocalInstance() {
    Mutex::Autolock autoLock(sInitMutex);

    if (sCodecList == NULL) {
        MediaCodecList *codecList = new MediaCodecList;
        if (codecList->initCheck() == OK) {
            sCodecList = codecList;

            if (isProfilingNeeded()) {
                ALOGV("Codec profiling needed, will be run in separated thread.");
                pthread_t profiler;
                if (pthread_create(&profiler, NULL, profilerThreadWrapper, NULL) != 0) {
                    ALOGW("Failed to create thread for codec profiling.");
                }
            }
        } else {
            // failure to initialize may be temporary. retry on next call.
            delete codecList;
        }
    }

    return sCodecList;
}

static Mutex sRemoteInitMutex;

sp<IMediaCodecList> MediaCodecList::sRemoteList;

sp<MediaCodecList::BinderDeathObserver> MediaCodecList::sBinderDeathObserver;

void MediaCodecList::BinderDeathObserver::binderDied(const wp<IBinder> &who __unused) {
    Mutex::Autolock _l(sRemoteInitMutex);
    sRemoteList.clear();
    sBinderDeathObserver.clear();
}

// static
sp<IMediaCodecList> MediaCodecList::getInstance() {
    Mutex::Autolock _l(sRemoteInitMutex);
    if (sRemoteList == NULL) {
        sp<IBinder> binder =
            defaultServiceManager()->getService(String16("media.player"));
        sp<IMediaPlayerService> service =
            interface_cast<IMediaPlayerService>(binder);
        if (service.get() != NULL) {
            sRemoteList = service->getCodecList();
            if (sRemoteList != NULL) {
                sBinderDeathObserver = new BinderDeathObserver();
                binder->linkToDeath(sBinderDeathObserver.get());
            }
        }
        if (sRemoteList == NULL) {
            // if failed to get remote list, create local list
            sRemoteList = getLocalInstance();
        }
    }
    return sRemoteList;
}

MediaCodecList::MediaCodecList()
    : mInitCheck(NO_INIT),
      mUpdate(false),
      mGlobalSettings(new AMessage()) {
    parseTopLevelXMLFile("/etc/media_codecs.xml");
    parseTopLevelXMLFile("/etc/media_codecs_performance.xml", true/* ignore_errors */);
    parseTopLevelXMLFile(kProfilingResults, true/* ignore_errors */);
}

void MediaCodecList::parseTopLevelXMLFile(const char *codecs_xml, bool ignore_errors) {
    // get href_base
    char *href_base_end = strrchr(codecs_xml, '/');
    if (href_base_end != NULL) {
        mHrefBase = AString(codecs_xml, href_base_end - codecs_xml + 1);
    }

    mInitCheck = OK; // keeping this here for safety
    mCurrentSection = SECTION_TOPLEVEL;
    mDepth = 0;

    OMXClient client;
    mInitCheck = client.connect();
    if (mInitCheck != OK) {
        return;  // this may fail if IMediaPlayerService is not available.
    }
    mOMX = client.interface();
    parseXMLFile(codecs_xml);
    mOMX.clear();

    if (mInitCheck != OK) {
        if (ignore_errors) {
            mInitCheck = OK;
            return;
        }
        mCodecInfos.clear();
        return;
    }

    Vector<MediaResourcePolicy> policies;
    AString value;
    if (mGlobalSettings->findString(kPolicySupportsMultipleSecureCodecs, &value)) {
        policies.push_back(
                MediaResourcePolicy(
                        String8(kPolicySupportsMultipleSecureCodecs),
                        String8(value.c_str())));
    }
    if (policies.size() > 0) {
        sp<IServiceManager> sm = defaultServiceManager();
        sp<IBinder> binder = sm->getService(String16("media.resource_manager"));
        sp<IResourceManagerService> service = interface_cast<IResourceManagerService>(binder);
        if (service == NULL) {
            ALOGE("MediaCodecList: failed to get ResourceManagerService");
        } else {
            service->config(policies);
        }
    }

    for (size_t i = mCodecInfos.size(); i > 0;) {
        i--;
        const MediaCodecInfo &info = *mCodecInfos.itemAt(i).get();
        if (info.mCaps.size() == 0) {
            // No types supported by this component???
            ALOGW("Component %s does not support any type of media?",
                  info.mName.c_str());

            mCodecInfos.removeAt(i);
#if LOG_NDEBUG == 0
        } else {
            for (size_t type_ix = 0; type_ix < info.mCaps.size(); ++type_ix) {
                AString mime = info.mCaps.keyAt(type_ix);
                const sp<MediaCodecInfo::Capabilities> &caps = info.mCaps.valueAt(type_ix);

                ALOGV("%s codec info for %s: %s", info.mName.c_str(), mime.c_str(),
                        caps->getDetails()->debugString().c_str());
                ALOGV("    flags=%d", caps->getFlags());
                {
                    Vector<uint32_t> colorFormats;
                    caps->getSupportedColorFormats(&colorFormats);
                    AString nice;
                    for (size_t ix = 0; ix < colorFormats.size(); ix++) {
                        if (ix > 0) {
                            nice.append(", ");
                        }
                        nice.append(colorFormats.itemAt(ix));
                    }
                    ALOGV("    colors=[%s]", nice.c_str());
                }
                {
                    Vector<MediaCodecInfo::ProfileLevel> profileLevels;
                    caps->getSupportedProfileLevels(&profileLevels);
                    AString nice;
                    for (size_t ix = 0; ix < profileLevels.size(); ix++) {
                        if (ix > 0) {
                            nice.append(", ");
                        }
                        const MediaCodecInfo::ProfileLevel &pl =
                            profileLevels.itemAt(ix);
                        nice.append(pl.mProfile);
                        nice.append("/");
                        nice.append(pl.mLevel);
                    }
                    ALOGV("    levels=[%s]", nice.c_str());
                }
                {
                    AString quirks;
                    for (size_t ix = 0; ix < info.mQuirks.size(); ix++) {
                        if (ix > 0) {
                            quirks.append(", ");
                        }
                        quirks.append(info.mQuirks[ix]);
                    }
                    ALOGV("    quirks=[%s]", quirks.c_str());
                }
            }
#endif
        }
    }

#if 0
    for (size_t i = 0; i < mCodecInfos.size(); ++i) {
        const CodecInfo &info = mCodecInfos.itemAt(i);

        AString line = info.mName;
        line.append(" supports ");
        for (size_t j = 0; j < mTypes.size(); ++j) {
            uint32_t value = mTypes.valueAt(j);

            if (info.mTypes & (1ul << value)) {
                line.append(mTypes.keyAt(j));
                line.append(" ");
            }
        }

        ALOGI("%s", line.c_str());
    }
#endif
}

MediaCodecList::~MediaCodecList() {
}

status_t MediaCodecList::initCheck() const {
    return mInitCheck;
}

void MediaCodecList::parseXMLFile(const char *path) {
    FILE *file = fopen(path, "r");

    if (file == NULL) {
        ALOGW("unable to open media codecs configuration xml file: %s", path);
        mInitCheck = NAME_NOT_FOUND;
        return;
    }

    XML_Parser parser = ::XML_ParserCreate(NULL);
    CHECK(parser != NULL);

    ::XML_SetUserData(parser, this);
    ::XML_SetElementHandler(
            parser, StartElementHandlerWrapper, EndElementHandlerWrapper);

    const int BUFF_SIZE = 512;
    while (mInitCheck == OK) {
        void *buff = ::XML_GetBuffer(parser, BUFF_SIZE);
        if (buff == NULL) {
            ALOGE("failed in call to XML_GetBuffer()");
            mInitCheck = UNKNOWN_ERROR;
            break;
        }

        int bytes_read = ::fread(buff, 1, BUFF_SIZE, file);
        if (bytes_read < 0) {
            ALOGE("failed in call to read");
            mInitCheck = ERROR_IO;
            break;
        }

        XML_Status status = ::XML_ParseBuffer(parser, bytes_read, bytes_read == 0);
        if (status != XML_STATUS_OK) {
            ALOGE("malformed (%s)", ::XML_ErrorString(::XML_GetErrorCode(parser)));
            mInitCheck = ERROR_MALFORMED;
            break;
        }

        if (bytes_read == 0) {
            break;
        }
    }

    ::XML_ParserFree(parser);

    fclose(file);
    file = NULL;
}

// static
void MediaCodecList::StartElementHandlerWrapper(
        void *me, const char *name, const char **attrs) {
    static_cast<MediaCodecList *>(me)->startElementHandler(name, attrs);
}

// static
void MediaCodecList::EndElementHandlerWrapper(void *me, const char *name) {
    static_cast<MediaCodecList *>(me)->endElementHandler(name);
}

status_t MediaCodecList::includeXMLFile(const char **attrs) {
    const char *href = NULL;
    size_t i = 0;
    while (attrs[i] != NULL) {
        if (!strcmp(attrs[i], "href")) {
            if (attrs[i + 1] == NULL) {
                return -EINVAL;
            }
            href = attrs[i + 1];
            ++i;
        } else {
            return -EINVAL;
        }
        ++i;
    }

    // For security reasons and for simplicity, file names can only contain
    // [a-zA-Z0-9_.] and must start with  media_codecs_ and end with .xml
    for (i = 0; href[i] != '\0'; i++) {
        if (href[i] == '.' || href[i] == '_' ||
                (href[i] >= '0' && href[i] <= '9') ||
                (href[i] >= 'A' && href[i] <= 'Z') ||
                (href[i] >= 'a' && href[i] <= 'z')) {
            continue;
        }
        ALOGE("invalid include file name: %s", href);
        return -EINVAL;
    }

    AString filename = href;
    if (!filename.startsWith("media_codecs_") ||
        !filename.endsWith(".xml")) {
        ALOGE("invalid include file name: %s", href);
        return -EINVAL;
    }
    filename.insert(mHrefBase, 0);

    parseXMLFile(filename.c_str());
    return mInitCheck;
}

void MediaCodecList::startElementHandler(
        const char *name, const char **attrs) {
    if (mInitCheck != OK) {
        return;
    }

    bool inType = true;

    if (!strcmp(name, "Include")) {
        mInitCheck = includeXMLFile(attrs);
        if (mInitCheck == OK) {
            mPastSections.push(mCurrentSection);
            mCurrentSection = SECTION_INCLUDE;
        }
        ++mDepth;
        return;
    }

    switch (mCurrentSection) {
        case SECTION_TOPLEVEL:
        {
            if (!strcmp(name, "Decoders")) {
                mCurrentSection = SECTION_DECODERS;
            } else if (!strcmp(name, "Encoders")) {
                mCurrentSection = SECTION_ENCODERS;
            } else if (!strcmp(name, "Settings")) {
                mCurrentSection = SECTION_SETTINGS;
            }
            break;
        }

        case SECTION_SETTINGS:
        {
            if (!strcmp(name, "Setting")) {
                mInitCheck = addSettingFromAttributes(attrs);
            }
            break;
        }

        case SECTION_DECODERS:
        {
            if (!strcmp(name, "MediaCodec")) {
                mInitCheck =
                    addMediaCodecFromAttributes(false /* encoder */, attrs);

                mCurrentSection = SECTION_DECODER;
            }
            break;
        }

        case SECTION_ENCODERS:
        {
            if (!strcmp(name, "MediaCodec")) {
                mInitCheck =
                    addMediaCodecFromAttributes(true /* encoder */, attrs);

                mCurrentSection = SECTION_ENCODER;
            }
            break;
        }

        case SECTION_DECODER:
        case SECTION_ENCODER:
        {
            if (!strcmp(name, "Quirk")) {
                mInitCheck = addQuirk(attrs);
            } else if (!strcmp(name, "Type")) {
                mInitCheck = addTypeFromAttributes(attrs);
                mCurrentSection =
                    (mCurrentSection == SECTION_DECODER
                            ? SECTION_DECODER_TYPE : SECTION_ENCODER_TYPE);
            }
        }
        inType = false;
        // fall through

        case SECTION_DECODER_TYPE:
        case SECTION_ENCODER_TYPE:
        {
            // ignore limits and features specified outside of type
            bool outside = !inType && !mCurrentInfo->mHasSoleMime;
            if (outside && (!strcmp(name, "Limit") || !strcmp(name, "Feature"))) {
                ALOGW("ignoring %s specified outside of a Type", name);
            } else if (!strcmp(name, "Limit")) {
                mInitCheck = addLimit(attrs);
            } else if (!strcmp(name, "Feature")) {
                mInitCheck = addFeature(attrs);
            }
            break;
        }

        default:
            break;
    }

    ++mDepth;
}

void MediaCodecList::endElementHandler(const char *name) {
    if (mInitCheck != OK) {
        return;
    }

    switch (mCurrentSection) {
        case SECTION_SETTINGS:
        {
            if (!strcmp(name, "Settings")) {
                mCurrentSection = SECTION_TOPLEVEL;
            }
            break;
        }

        case SECTION_DECODERS:
        {
            if (!strcmp(name, "Decoders")) {
                mCurrentSection = SECTION_TOPLEVEL;
            }
            break;
        }

        case SECTION_ENCODERS:
        {
            if (!strcmp(name, "Encoders")) {
                mCurrentSection = SECTION_TOPLEVEL;
            }
            break;
        }

        case SECTION_DECODER_TYPE:
        case SECTION_ENCODER_TYPE:
        {
            if (!strcmp(name, "Type")) {
                mCurrentSection =
                    (mCurrentSection == SECTION_DECODER_TYPE
                            ? SECTION_DECODER : SECTION_ENCODER);

                mCurrentInfo->complete();
            }
            break;
        }

        case SECTION_DECODER:
        {
            if (!strcmp(name, "MediaCodec")) {
                mCurrentSection = SECTION_DECODERS;
                mCurrentInfo->complete();
                mCurrentInfo = NULL;
            }
            break;
        }

        case SECTION_ENCODER:
        {
            if (!strcmp(name, "MediaCodec")) {
                mCurrentSection = SECTION_ENCODERS;
                mCurrentInfo->complete();;
                mCurrentInfo = NULL;
            }
            break;
        }

        case SECTION_INCLUDE:
        {
            if (!strcmp(name, "Include") && mPastSections.size() > 0) {
                mCurrentSection = mPastSections.top();
                mPastSections.pop();
            }
            break;
        }

        default:
            break;
    }

    --mDepth;
}

status_t MediaCodecList::addSettingFromAttributes(const char **attrs) {
    const char *name = NULL;
    const char *value = NULL;
    const char *update = NULL;

    size_t i = 0;
    while (attrs[i] != NULL) {
        if (!strcmp(attrs[i], "name")) {
            if (attrs[i + 1] == NULL) {
                return -EINVAL;
            }
            name = attrs[i + 1];
            ++i;
        } else if (!strcmp(attrs[i], "value")) {
            if (attrs[i + 1] == NULL) {
                return -EINVAL;
            }
            value = attrs[i + 1];
            ++i;
        } else if (!strcmp(attrs[i], "update")) {
            if (attrs[i + 1] == NULL) {
                return -EINVAL;
            }
            update = attrs[i + 1];
            ++i;
        } else {
            return -EINVAL;
        }

        ++i;
    }

    if (name == NULL || value == NULL) {
        return -EINVAL;
    }

    mUpdate = (update != NULL) && parseBoolean(update);
    if (mUpdate != mGlobalSettings->contains(name)) {
        return -EINVAL;
    }

    mGlobalSettings->setString(name, value);
    return OK;
}

void MediaCodecList::setCurrentCodecInfo(bool encoder, const char *name, const char *type) {
    for (size_t i = 0; i < mCodecInfos.size(); ++i) {
        if (AString(name) == mCodecInfos[i]->getCodecName()) {
            if (mCodecInfos[i]->getCapabilitiesFor(type) == NULL) {
                ALOGW("Overrides with an unexpected mime %s", type);
                // Create a new MediaCodecInfo (but don't add it to mCodecInfos) to hold the
                // overrides we don't want.
                mCurrentInfo = new MediaCodecInfo(name, encoder, type);
            } else {
                mCurrentInfo = mCodecInfos.editItemAt(i);
                mCurrentInfo->updateMime(type);  // to set the current cap
            }
            return;
        }
    }
    mCurrentInfo = new MediaCodecInfo(name, encoder, type);
    // The next step involves trying to load the codec, which may
    // fail.  Only list the codec if this succeeds.
    // However, keep mCurrentInfo object around until parsing
    // of full codec info is completed.
    if (initializeCapabilities(type) == OK) {
        mCodecInfos.push_back(mCurrentInfo);
    }
}

status_t MediaCodecList::addMediaCodecFromAttributes(
        bool encoder, const char **attrs) {
    const char *name = NULL;
    const char *type = NULL;
    const char *update = NULL;

    size_t i = 0;
    while (attrs[i] != NULL) {
        if (!strcmp(attrs[i], "name")) {
            if (attrs[i + 1] == NULL) {
                return -EINVAL;
            }
            name = attrs[i + 1];
            ++i;
        } else if (!strcmp(attrs[i], "type")) {
            if (attrs[i + 1] == NULL) {
                return -EINVAL;
            }
            type = attrs[i + 1];
            ++i;
        } else if (!strcmp(attrs[i], "update")) {
            if (attrs[i + 1] == NULL) {
                return -EINVAL;
            }
            update = attrs[i + 1];
            ++i;
        } else {
            return -EINVAL;
        }

        ++i;
    }

    if (name == NULL) {
        return -EINVAL;
    }

    mUpdate = (update != NULL) && parseBoolean(update);
    ssize_t index = -1;
    for (size_t i = 0; i < mCodecInfos.size(); ++i) {
        if (AString(name) == mCodecInfos[i]->getCodecName()) {
            index = i;
        }
    }
    if (mUpdate != (index >= 0)) {
        return -EINVAL;
    }

    if (index >= 0) {
        // existing codec
        mCurrentInfo = mCodecInfos.editItemAt(index);
        if (type != NULL) {
            // existing type
            if (mCodecInfos[index]->getCapabilitiesFor(type) == NULL) {
                return -EINVAL;
            }
            mCurrentInfo->updateMime(type);
        }
    } else {
        // new codec
        mCurrentInfo = new MediaCodecInfo(name, encoder, type);
        // The next step involves trying to load the codec, which may
        // fail.  Only list the codec if this succeeds.
        // However, keep mCurrentInfo object around until parsing
        // of full codec info is completed.
        if (initializeCapabilities(type) == OK) {
            mCodecInfos.push_back(mCurrentInfo);
        }
    }

    return OK;
}

status_t MediaCodecList::initializeCapabilities(const char *type) {
    if (type == NULL) {
        return OK;
    }

    ALOGV("initializeCapabilities %s:%s",
            mCurrentInfo->mName.c_str(), type);

    CodecCapabilities caps;
    status_t err = QueryCodec(
            mOMX,
            mCurrentInfo->mName.c_str(),
            type,
            mCurrentInfo->mIsEncoder,
            &caps);
    if (err != OK) {
        return err;
    }

    return mCurrentInfo->initializeCapabilities(caps);
}

status_t MediaCodecList::addQuirk(const char **attrs) {
    const char *name = NULL;

    size_t i = 0;
    while (attrs[i] != NULL) {
        if (!strcmp(attrs[i], "name")) {
            if (attrs[i + 1] == NULL) {
                return -EINVAL;
            }
            name = attrs[i + 1];
            ++i;
        } else {
            return -EINVAL;
        }

        ++i;
    }

    if (name == NULL) {
        return -EINVAL;
    }

    mCurrentInfo->addQuirk(name);
    return OK;
}

status_t MediaCodecList::addTypeFromAttributes(const char **attrs) {
    const char *name = NULL;
    const char *update = NULL;

    size_t i = 0;
    while (attrs[i] != NULL) {
        if (!strcmp(attrs[i], "name")) {
            if (attrs[i + 1] == NULL) {
                return -EINVAL;
            }
            name = attrs[i + 1];
            ++i;
        } else if (!strcmp(attrs[i], "update")) {
            if (attrs[i + 1] == NULL) {
                return -EINVAL;
            }
            update = attrs[i + 1];
            ++i;
        } else {
            return -EINVAL;
        }

        ++i;
    }

    if (name == NULL) {
        return -EINVAL;
    }

    bool isExistingType = (mCurrentInfo->getCapabilitiesFor(name) != NULL);
    if (mUpdate != isExistingType) {
        return -EINVAL;
    }

    status_t ret;
    if (mUpdate) {
        ret = mCurrentInfo->updateMime(name);
    } else {
        ret = mCurrentInfo->addMime(name);
    }

    if (ret != OK) {
        return ret;
    }

    // The next step involves trying to load the codec, which may
    // fail.  Handle this gracefully (by not reporting such mime).
    if (!mUpdate && initializeCapabilities(name) != OK) {
        mCurrentInfo->removeMime(name);
    }
    return OK;
}

// legacy method for non-advanced codecs
ssize_t MediaCodecList::findCodecByType(
        const char *type, bool encoder, size_t startIndex) const {
    static const char *advancedFeatures[] = {
        "feature-secure-playback",
        "feature-tunneled-playback",
    };

    size_t numCodecs = mCodecInfos.size();
    for (; startIndex < numCodecs; ++startIndex) {
        const MediaCodecInfo &info = *mCodecInfos.itemAt(startIndex).get();

        if (info.isEncoder() != encoder) {
            continue;
        }
        sp<MediaCodecInfo::Capabilities> capabilities = info.getCapabilitiesFor(type);
        if (capabilities == NULL) {
            continue;
        }
        const sp<AMessage> &details = capabilities->getDetails();

        int32_t required;
        bool isAdvanced = false;
        for (size_t ix = 0; ix < ARRAY_SIZE(advancedFeatures); ix++) {
            if (details->findInt32(advancedFeatures[ix], &required) &&
                    required != 0) {
                isAdvanced = true;
                break;
            }
        }

        if (!isAdvanced) {
            return startIndex;
        }
    }

    return -ENOENT;
}

static status_t limitFoundMissingAttr(AString name, const char *attr, bool found = true) {
    ALOGE("limit '%s' with %s'%s' attribute", name.c_str(),
            (found ? "" : "no "), attr);
    return -EINVAL;
}

static status_t limitError(AString name, const char *msg) {
    ALOGE("limit '%s' %s", name.c_str(), msg);
    return -EINVAL;
}

static status_t limitInvalidAttr(AString name, const char *attr, AString value) {
    ALOGE("limit '%s' with invalid '%s' attribute (%s)", name.c_str(),
            attr, value.c_str());
    return -EINVAL;
}

status_t MediaCodecList::addLimit(const char **attrs) {
    sp<AMessage> msg = new AMessage();

    size_t i = 0;
    while (attrs[i] != NULL) {
        if (attrs[i + 1] == NULL) {
            return -EINVAL;
        }

        // attributes with values
        if (!strcmp(attrs[i], "name")
                || !strcmp(attrs[i], "default")
                || !strcmp(attrs[i], "in")
                || !strcmp(attrs[i], "max")
                || !strcmp(attrs[i], "min")
                || !strcmp(attrs[i], "range")
                || !strcmp(attrs[i], "ranges")
                || !strcmp(attrs[i], "scale")
                || !strcmp(attrs[i], "value")) {
            msg->setString(attrs[i], attrs[i + 1]);
            ++i;
        } else {
            return -EINVAL;
        }
        ++i;
    }

    AString name;
    if (!msg->findString("name", &name)) {
        ALOGE("limit with no 'name' attribute");
        return -EINVAL;
    }

    // size, blocks, bitrate, frame-rate, blocks-per-second, aspect-ratio,
    // measured-frame-rate, measured-blocks-per-second: range
    // quality: range + default + [scale]
    // complexity: range + default
    bool found;

    if (name == "aspect-ratio" || name == "bitrate" || name == "block-count"
            || name == "blocks-per-second" || name == "complexity"
            || name == "frame-rate" || name == "quality" || name == "size"
            || name == "measured-blocks-per-second" || name.startsWith("measured-frame-rate-")) {
        AString min, max;
        if (msg->findString("min", &min) && msg->findString("max", &max)) {
            min.append("-");
            min.append(max);
            if (msg->contains("range") || msg->contains("value")) {
                return limitError(name, "has 'min' and 'max' as well as 'range' or "
                        "'value' attributes");
            }
            msg->setString("range", min);
        } else if (msg->contains("min") || msg->contains("max")) {
            return limitError(name, "has only 'min' or 'max' attribute");
        } else if (msg->findString("value", &max)) {
            min = max;
            min.append("-");
            min.append(max);
            if (msg->contains("range")) {
                return limitError(name, "has both 'range' and 'value' attributes");
            }
            msg->setString("range", min);
        }

        AString range, scale = "linear", def, in_;
        if (!msg->findString("range", &range)) {
            return limitError(name, "with no 'range', 'value' or 'min'/'max' attributes");
        }

        if ((name == "quality" || name == "complexity") ^
                (found = msg->findString("default", &def))) {
            return limitFoundMissingAttr(name, "default", found);
        }
        if (name != "quality" && msg->findString("scale", &scale)) {
            return limitFoundMissingAttr(name, "scale");
        }
        if ((name == "aspect-ratio") ^ (found = msg->findString("in", &in_))) {
            return limitFoundMissingAttr(name, "in", found);
        }

        if (name == "aspect-ratio") {
            if (!(in_ == "pixels") && !(in_ == "blocks")) {
                return limitInvalidAttr(name, "in", in_);
            }
            in_.erase(5, 1); // (pixel|block)-aspect-ratio
            in_.append("-");
            in_.append(name);
            name = in_;
        }
        if (name == "quality") {
            mCurrentInfo->addDetail("quality-scale", scale);
        }
        if (name == "quality" || name == "complexity") {
            AString tag = name;
            tag.append("-default");
            mCurrentInfo->addDetail(tag, def);
        }
        AString tag = name;
        tag.append("-range");
        mCurrentInfo->addDetail(tag, range);
    } else {
        AString max, value, ranges;
        if (msg->contains("default")) {
            return limitFoundMissingAttr(name, "default");
        } else if (msg->contains("in")) {
            return limitFoundMissingAttr(name, "in");
        } else if ((name == "channel-count" || name == "concurrent-instances") ^
                (found = msg->findString("max", &max))) {
            return limitFoundMissingAttr(name, "max", found);
        } else if (msg->contains("min")) {
            return limitFoundMissingAttr(name, "min");
        } else if (msg->contains("range")) {
            return limitFoundMissingAttr(name, "range");
        } else if ((name == "sample-rate") ^
                (found = msg->findString("ranges", &ranges))) {
            return limitFoundMissingAttr(name, "ranges", found);
        } else if (msg->contains("scale")) {
            return limitFoundMissingAttr(name, "scale");
        } else if ((name == "alignment" || name == "block-size") ^
                (found = msg->findString("value", &value))) {
            return limitFoundMissingAttr(name, "value", found);
        }

        if (max.size()) {
            AString tag = "max-";
            tag.append(name);
            mCurrentInfo->addDetail(tag, max);
        } else if (value.size()) {
            mCurrentInfo->addDetail(name, value);
        } else if (ranges.size()) {
            AString tag = name;
            tag.append("-ranges");
            mCurrentInfo->addDetail(tag, ranges);
        } else {
            ALOGW("Ignoring unrecognized limit '%s'", name.c_str());
        }
    }
    return OK;
}

status_t MediaCodecList::addFeature(const char **attrs) {
    size_t i = 0;
    const char *name = NULL;
    int32_t optional = -1;
    int32_t required = -1;
    const char *value = NULL;

    while (attrs[i] != NULL) {
        if (attrs[i + 1] == NULL) {
            return -EINVAL;
        }

        // attributes with values
        if (!strcmp(attrs[i], "name")) {
            name = attrs[i + 1];
            ++i;
        } else if (!strcmp(attrs[i], "optional") || !strcmp(attrs[i], "required")) {
            int value = (int)parseBoolean(attrs[i + 1]);
            if (!strcmp(attrs[i], "optional")) {
                optional = value;
            } else {
                required = value;
            }
            ++i;
        } else if (!strcmp(attrs[i], "value")) {
            value = attrs[i + 1];
            ++i;
        } else {
            return -EINVAL;
        }
        ++i;
    }
    if (name == NULL) {
        ALOGE("feature with no 'name' attribute");
        return -EINVAL;
    }

    if (optional == required && optional != -1) {
        ALOGE("feature '%s' is both/neither optional and required", name);
        return -EINVAL;
    }

    if ((optional != -1 || required != -1) && (value != NULL)) {
        ALOGE("feature '%s' has both a value and optional/required attribute", name);
        return -EINVAL;
    }

    if (value != NULL) {
        mCurrentInfo->addFeature(name, value);
    } else {
        mCurrentInfo->addFeature(name, (required == 1) || (optional == 0));
    }
    return OK;
}

ssize_t MediaCodecList::findCodecByName(const char *name) const {
    for (size_t i = 0; i < mCodecInfos.size(); ++i) {
        const MediaCodecInfo &info = *mCodecInfos.itemAt(i).get();

        if (info.mName == name) {
            return i;
        }
    }

    return -ENOENT;
}

size_t MediaCodecList::countCodecs() const {
    return mCodecInfos.size();
}

const sp<AMessage> MediaCodecList::getGlobalSettings() const {
    return mGlobalSettings;
}

}  // namespace android<|MERGE_RESOLUTION|>--- conflicted
+++ resolved
@@ -38,12 +38,8 @@
 #include <sys/stat.h>
 #include <utils/threads.h>
 
-<<<<<<< HEAD
 #include <cutils/properties.h>
-#include <libexpat/expat.h>
-=======
 #include <expat.h>
->>>>>>> 6052c89f
 
 namespace android {
 
