/*
 * Copyright (C) 2009 The Android Open Source Project
 *
 * Licensed under the Apache License, Version 2.0 (the "License");
 * you may not use this file except in compliance with the License.
 * You may obtain a copy of the License at
 *
 *      http://www.apache.org/licenses/LICENSE-2.0
 *
 * Unless required by applicable law or agreed to in writing, software
 * distributed under the License is distributed on an "AS IS" BASIS,
 * WITHOUT WARRANTIES OR CONDITIONS OF ANY KIND, either express or implied.
 * See the License for the specific language governing permissions and
 * limitations under the License.
 */

//#define LOG_NDEBUG 0
#define LOG_TAG "OMXNodeInstance"
#include <utils/Log.h>

#include <inttypes.h>

#include "../include/OMXNodeInstance.h"
#include "OMXMaster.h"
#include "OMXUtils.h"
#include "GraphicBufferSource.h"

#include <OMX_Component.h>
#include <OMX_IndexExt.h>
#include <OMX_AsString.h>

#include <binder/IMemory.h>
#include <cutils/properties.h>
#include <gui/BufferQueue.h>
#include <HardwareAPI.h>
#include <media/stagefright/foundation/ADebug.h>
#include <media/stagefright/foundation/ABuffer.h>
#include <media/stagefright/MediaErrors.h>
#include <utils/misc.h>
#include <utils/NativeHandle.h>

static const OMX_U32 kPortIndexInput = 0;
static const OMX_U32 kPortIndexOutput = 1;

#define CLOGW(fmt, ...) ALOGW("[%x:%s] " fmt, mNodeID, mName, ##__VA_ARGS__)

#define CLOG_ERROR_IF(cond, fn, err, fmt, ...) \
    ALOGE_IF(cond, #fn "(%x:%s, " fmt ") ERROR: %s(%#x)", \
    mNodeID, mName, ##__VA_ARGS__, asString(err), err)
#define CLOG_ERROR(fn, err, fmt, ...) CLOG_ERROR_IF(true, fn, err, fmt, ##__VA_ARGS__)
#define CLOG_IF_ERROR(fn, err, fmt, ...) \
    CLOG_ERROR_IF((err) != OMX_ErrorNone, fn, err, fmt, ##__VA_ARGS__)

#define CLOGI_(level, fn, fmt, ...) \
    ALOGI_IF(DEBUG >= (level), #fn "(%x:%s, " fmt ")", mNodeID, mName, ##__VA_ARGS__)
#define CLOGD_(level, fn, fmt, ...) \
    ALOGD_IF(DEBUG >= (level), #fn "(%x:%s, " fmt ")", mNodeID, mName, ##__VA_ARGS__)

#define CLOG_LIFE(fn, fmt, ...)     CLOGI_(ADebug::kDebugLifeCycle,     fn, fmt, ##__VA_ARGS__)
#define CLOG_STATE(fn, fmt, ...)    CLOGI_(ADebug::kDebugState,         fn, fmt, ##__VA_ARGS__)
#define CLOG_CONFIG(fn, fmt, ...)   CLOGI_(ADebug::kDebugConfig,        fn, fmt, ##__VA_ARGS__)
#define CLOG_INTERNAL(fn, fmt, ...) CLOGD_(ADebug::kDebugInternalState, fn, fmt, ##__VA_ARGS__)

#define CLOG_DEBUG_IF(cond, fn, fmt, ...) \
    ALOGD_IF(cond, #fn "(%x, " fmt ")", mNodeID, ##__VA_ARGS__)

#define CLOG_BUFFER(fn, fmt, ...) \
    CLOG_DEBUG_IF(DEBUG >= ADebug::kDebugAll, fn, fmt, ##__VA_ARGS__)
#define CLOG_BUMPED_BUFFER(fn, fmt, ...) \
    CLOG_DEBUG_IF(DEBUG_BUMP >= ADebug::kDebugAll, fn, fmt, ##__VA_ARGS__)

/* buffer formatting */
#define BUFFER_FMT(port, fmt, ...) "%s:%u " fmt, portString(port), (port), ##__VA_ARGS__
#define NEW_BUFFER_FMT(buffer_id, port, fmt, ...) \
    BUFFER_FMT(port, fmt ") (#%zu => %#x", ##__VA_ARGS__, mActiveBuffers.size(), (buffer_id))

#define SIMPLE_BUFFER(port, size, data) BUFFER_FMT(port, "%zu@%p", (size), (data))
#define SIMPLE_NEW_BUFFER(buffer_id, port, size, data) \
    NEW_BUFFER_FMT(buffer_id, port, "%zu@%p", (size), (data))

#define EMPTY_BUFFER(addr, header, fenceFd) "%#x [%u@%p fc=%d]", \
    (addr), (header)->nAllocLen, (header)->pBuffer, (fenceFd)
#define FULL_BUFFER(addr, header, fenceFd) "%#" PRIxPTR " [%u@%p (%u..+%u) f=%x ts=%lld fc=%d]", \
    (intptr_t)(addr), (header)->nAllocLen, (header)->pBuffer, \
    (header)->nOffset, (header)->nFilledLen, (header)->nFlags, (header)->nTimeStamp, (fenceFd)

#define WITH_STATS_WRAPPER(fmt, ...) fmt " { IN=%zu/%zu OUT=%zu/%zu }", ##__VA_ARGS__, \
    mInputBuffersWithCodec.size(), mNumPortBuffers[kPortIndexInput], \
    mOutputBuffersWithCodec.size(), mNumPortBuffers[kPortIndexOutput]
// TRICKY: this is needed so formatting macros expand before substitution
#define WITH_STATS(fmt, ...) WITH_STATS_WRAPPER(fmt, ##__VA_ARGS__)

namespace android {

struct BufferMeta {
<<<<<<< HEAD
    explicit BufferMeta(const sp<IMemory> &mem, OMX_U32 portIndex, bool is_backup = false)
=======
    BufferMeta(
            const sp<IMemory> &mem, OMX_U32 portIndex, bool copyToOmx,
            bool copyFromOmx, OMX_U8 *backup)
>>>>>>> 35514a3f
        : mMem(mem),
          mCopyFromOmx(copyFromOmx),
          mCopyToOmx(copyToOmx),
          mPortIndex(portIndex),
          mBackup(backup) {
    }

    explicit BufferMeta(size_t size, OMX_U32 portIndex)
        : mSize(size),
          mCopyFromOmx(false),
          mCopyToOmx(false),
          mPortIndex(portIndex),
          mBackup(NULL) {
    }

    explicit BufferMeta(const sp<GraphicBuffer> &graphicBuffer, OMX_U32 portIndex)
        : mGraphicBuffer(graphicBuffer),
          mCopyFromOmx(false),
          mCopyToOmx(false),
          mPortIndex(portIndex),
          mBackup(NULL) {
    }

    void CopyFromOMX(const OMX_BUFFERHEADERTYPE *header) {
        if (!mCopyFromOmx) {
            return;
        }

        // check component returns proper range
        sp<ABuffer> codec = getBuffer(header, false /* backup */, true /* limit */);

        memcpy((OMX_U8 *)mMem->pointer() + header->nOffset, codec->data(), codec->size());
    }

    void CopyToOMX(const OMX_BUFFERHEADERTYPE *header) {
        if (!mCopyToOmx) {
            return;
        }

        memcpy(header->pBuffer + header->nOffset,
                (const OMX_U8 *)mMem->pointer() + header->nOffset,
                header->nFilledLen);
    }

    // return either the codec or the backup buffer
    sp<ABuffer> getBuffer(const OMX_BUFFERHEADERTYPE *header, bool backup, bool limit) {
        sp<ABuffer> buf;
        if (backup && mMem != NULL) {
            buf = new ABuffer(mMem->pointer(), mMem->size());
        } else {
            buf = new ABuffer(header->pBuffer, header->nAllocLen);
        }
        if (limit) {
            if (header->nOffset + header->nFilledLen > header->nOffset
                    && header->nOffset + header->nFilledLen <= header->nAllocLen) {
                buf->setRange(header->nOffset, header->nFilledLen);
            } else {
                buf->setRange(0, 0);
            }
        }
        return buf;
    }

    void setGraphicBuffer(const sp<GraphicBuffer> &graphicBuffer) {
        mGraphicBuffer = graphicBuffer;
    }

    void setNativeHandle(const sp<NativeHandle> &nativeHandle) {
        mNativeHandle = nativeHandle;
    }

    OMX_U32 getPortIndex() {
        return mPortIndex;
    }

    ~BufferMeta() {
        delete[] mBackup;
    }

private:
    sp<GraphicBuffer> mGraphicBuffer;
    sp<NativeHandle> mNativeHandle;
    sp<IMemory> mMem;
    size_t mSize;
    bool mCopyFromOmx;
    bool mCopyToOmx;
    OMX_U32 mPortIndex;
    OMX_U8 *mBackup;

    BufferMeta(const BufferMeta &);
    BufferMeta &operator=(const BufferMeta &);
};

// static
OMX_CALLBACKTYPE OMXNodeInstance::kCallbacks = {
    &OnEvent, &OnEmptyBufferDone, &OnFillBufferDone
};

static inline const char *portString(OMX_U32 portIndex) {
    switch (portIndex) {
        case kPortIndexInput:  return "Input";
        case kPortIndexOutput: return "Output";
        case ~0U:              return "All";
        default:               return "port";
    }
}

OMXNodeInstance::OMXNodeInstance(
        OMX *owner, const sp<IOMXObserver> &observer, const char *name)
    : mOwner(owner),
      mNodeID(0),
      mHandle(NULL),
      mObserver(observer),
      mDying(false),
      mSailed(false),
      mQueriedProhibitedExtensions(false),
      mBufferIDCount(0)
{
    mName = ADebug::GetDebugName(name);
    DEBUG = ADebug::GetDebugLevelFromProperty(name, "debug.stagefright.omx-debug");
    ALOGV("debug level for %s is %d", name, DEBUG);
    DEBUG_BUMP = DEBUG;
    mNumPortBuffers[0] = 0;
    mNumPortBuffers[1] = 0;
    mDebugLevelBumpPendingBuffers[0] = 0;
    mDebugLevelBumpPendingBuffers[1] = 0;
    mMetadataType[0] = kMetadataBufferTypeInvalid;
    mMetadataType[1] = kMetadataBufferTypeInvalid;
    mSecureBufferType[0] = kSecureBufferTypeUnknown;
    mSecureBufferType[1] = kSecureBufferTypeUnknown;
    mIsSecure = AString(name).endsWith(".secure");
}

OMXNodeInstance::~OMXNodeInstance() {
    free(mName);
    CHECK(mHandle == NULL);
}

void OMXNodeInstance::setHandle(OMX::node_id node_id, OMX_HANDLETYPE handle) {
    mNodeID = node_id;
    CLOG_LIFE(allocateNode, "handle=%p", handle);
    CHECK(mHandle == NULL);
    mHandle = handle;
}

sp<GraphicBufferSource> OMXNodeInstance::getGraphicBufferSource() {
    Mutex::Autolock autoLock(mGraphicBufferSourceLock);
    return mGraphicBufferSource;
}

void OMXNodeInstance::setGraphicBufferSource(
        const sp<GraphicBufferSource>& bufferSource) {
    Mutex::Autolock autoLock(mGraphicBufferSourceLock);
    CLOG_INTERNAL(setGraphicBufferSource, "%p", bufferSource.get());
    mGraphicBufferSource = bufferSource;
}

OMX *OMXNodeInstance::owner() {
    return mOwner;
}

sp<IOMXObserver> OMXNodeInstance::observer() {
    return mObserver;
}

OMX::node_id OMXNodeInstance::nodeID() {
    return mNodeID;
}

status_t OMXNodeInstance::freeNode(OMXMaster *master) {
    CLOG_LIFE(freeNode, "handle=%p", mHandle);
    static int32_t kMaxNumIterations = 10;

    // exit if we have already freed the node
    if (mHandle == NULL) {
        return OK;
    }

    // Transition the node from its current state all the way down
    // to "Loaded".
    // This ensures that all active buffers are properly freed even
    // for components that don't do this themselves on a call to
    // "FreeHandle".

    // The code below may trigger some more events to be dispatched
    // by the OMX component - we want to ignore them as our client
    // does not expect them.
    mDying = true;

    OMX_STATETYPE state;
    CHECK_EQ(OMX_GetState(mHandle, &state), OMX_ErrorNone);
    switch (state) {
        case OMX_StateExecuting:
        {
            ALOGV("forcing Executing->Idle");
            sendCommand(OMX_CommandStateSet, OMX_StateIdle);
            OMX_ERRORTYPE err;
            int32_t iteration = 0;
            while ((err = OMX_GetState(mHandle, &state)) == OMX_ErrorNone
                    && state != OMX_StateIdle
                    && state != OMX_StateInvalid) {
                if (++iteration > kMaxNumIterations) {
                    CLOGW("failed to enter Idle state (now %s(%d), aborting.",
                            asString(state), state);
                    state = OMX_StateInvalid;
                    break;
                }

                usleep(100000);
            }
            CHECK_EQ(err, OMX_ErrorNone);

            if (state == OMX_StateInvalid) {
                break;
            }

            // fall through
        }

        case OMX_StateIdle:
        {
            ALOGV("forcing Idle->Loaded");
            sendCommand(OMX_CommandStateSet, OMX_StateLoaded);

            freeActiveBuffers();

            OMX_ERRORTYPE err;
            int32_t iteration = 0;
            while ((err = OMX_GetState(mHandle, &state)) == OMX_ErrorNone
                    && state != OMX_StateLoaded
                    && state != OMX_StateInvalid) {
                if (++iteration > kMaxNumIterations) {
                    CLOGW("failed to enter Loaded state (now %s(%d), aborting.",
                            asString(state), state);
                    state = OMX_StateInvalid;
                    break;
                }

                ALOGV("waiting for Loaded state...");
                usleep(100000);
            }
            CHECK_EQ(err, OMX_ErrorNone);

            // fall through
        }

        case OMX_StateLoaded:
        case OMX_StateInvalid:
            break;

        default:
            LOG_ALWAYS_FATAL("unknown state %s(%#x).", asString(state), state);
            break;
    }

    ALOGV("[%x:%s] calling destroyComponentInstance", mNodeID, mName);
    OMX_ERRORTYPE err = master->destroyComponentInstance(
            static_cast<OMX_COMPONENTTYPE *>(mHandle));

    mHandle = NULL;
    CLOG_IF_ERROR(freeNode, err, "");
    free(mName);
    mName = NULL;

    mOwner->invalidateNodeID(mNodeID);
    mNodeID = 0;

    ALOGV("OMXNodeInstance going away.");
    delete this;

    return StatusFromOMXError(err);
}

status_t OMXNodeInstance::sendCommand(
        OMX_COMMANDTYPE cmd, OMX_S32 param) {
    if (cmd == OMX_CommandStateSet) {
        // We do not support returning from unloaded state, so there are no configurations past
        // first StateSet command.
        mSailed = true;
    }
    const sp<GraphicBufferSource> bufferSource(getGraphicBufferSource());
    if (bufferSource != NULL && cmd == OMX_CommandStateSet) {
        if (param == OMX_StateIdle) {
            // Initiating transition from Executing -> Idle
            // ACodec is waiting for all buffers to be returned, do NOT
            // submit any more buffers to the codec.
            bufferSource->omxIdle();
        } else if (param == OMX_StateLoaded) {
            // Initiating transition from Idle/Executing -> Loaded
            // Buffers are about to be freed.
            bufferSource->omxLoaded();
            setGraphicBufferSource(NULL);
        }

        // fall through
    }

    Mutex::Autolock autoLock(mLock);

    // bump internal-state debug level for 2 input and output frames past a command
    {
        Mutex::Autolock _l(mDebugLock);
        bumpDebugLevel_l(2 /* numInputBuffers */, 2 /* numOutputBuffers */);
    }

    const char *paramString =
        cmd == OMX_CommandStateSet ? asString((OMX_STATETYPE)param) : portString(param);
    CLOG_STATE(sendCommand, "%s(%d), %s(%d)", asString(cmd), cmd, paramString, param);
    OMX_ERRORTYPE err = OMX_SendCommand(mHandle, cmd, param, NULL);
    CLOG_IF_ERROR(sendCommand, err, "%s(%d), %s(%d)", asString(cmd), cmd, paramString, param);
    return StatusFromOMXError(err);
}

bool OMXNodeInstance::isProhibitedIndex_l(OMX_INDEXTYPE index) {
    // these extensions can only be used from OMXNodeInstance, not by clients directly.
    static const char *restricted_extensions[] = {
        "OMX.google.android.index.storeMetaDataInBuffers",
        "OMX.google.android.index.storeANWBufferInMetadata",
        "OMX.google.android.index.prepareForAdaptivePlayback",
        "OMX.google.android.index.configureVideoTunnelMode",
        "OMX.google.android.index.useAndroidNativeBuffer2",
        "OMX.google.android.index.useAndroidNativeBuffer",
        "OMX.google.android.index.enableAndroidNativeBuffers",
        "OMX.google.android.index.allocateNativeHandle",
        "OMX.google.android.index.getAndroidNativeBufferUsage",
    };

    if ((index > OMX_IndexComponentStartUnused && index <= OMX_IndexParamStandardComponentRole)
            || (index > OMX_IndexPortStartUnused && index <= OMX_IndexParamCompBufferSupplier)
            || (index > OMX_IndexAudioStartUnused && index <= OMX_IndexConfigAudioChannelVolume)
            || (index > OMX_IndexVideoStartUnused && index <= OMX_IndexConfigVideoNalSize)
            || (index > OMX_IndexCommonStartUnused
                    && index <= OMX_IndexConfigCommonTransitionEffect)
            || (index > (OMX_INDEXTYPE)OMX_IndexExtAudioStartUnused
                    && index <= (OMX_INDEXTYPE)OMX_IndexParamAudioProfileQuerySupported)
            || (index > (OMX_INDEXTYPE)OMX_IndexExtVideoStartUnused
                    && index <= (OMX_INDEXTYPE)OMX_IndexConfigAndroidVideoTemporalLayering)
            || (index > (OMX_INDEXTYPE)OMX_IndexExtOtherStartUnused
                    && index <= (OMX_INDEXTYPE)OMX_IndexParamConsumerUsageBits)) {
        return false;
    }

    if (!mQueriedProhibitedExtensions) {
        for (size_t i = 0; i < NELEM(restricted_extensions); ++i) {
            OMX_INDEXTYPE ext;
            if (OMX_GetExtensionIndex(mHandle, (OMX_STRING)restricted_extensions[i], &ext) == OMX_ErrorNone) {
                mProhibitedExtensions.add(ext);
            }
        }
        mQueriedProhibitedExtensions = true;
    }

    return mProhibitedExtensions.indexOf(index) >= 0;
}

status_t OMXNodeInstance::getParameter(
        OMX_INDEXTYPE index, void *params, size_t /* size */) {
    Mutex::Autolock autoLock(mLock);

    if (isProhibitedIndex_l(index)) {
        android_errorWriteLog(0x534e4554, "29422020");
        return BAD_INDEX;
    }

    OMX_ERRORTYPE err = OMX_GetParameter(mHandle, index, params);
    OMX_INDEXEXTTYPE extIndex = (OMX_INDEXEXTTYPE)index;
    // some errors are expected for getParameter
    if (err != OMX_ErrorNoMore) {
        CLOG_IF_ERROR(getParameter, err, "%s(%#x)", asString(extIndex), index);
    }
    return StatusFromOMXError(err);
}

status_t OMXNodeInstance::setParameter(
        OMX_INDEXTYPE index, const void *params, size_t size) {
    Mutex::Autolock autoLock(mLock);
    OMX_INDEXEXTTYPE extIndex = (OMX_INDEXEXTTYPE)index;
    CLOG_CONFIG(setParameter, "%s(%#x), %zu@%p)", asString(extIndex), index, size, params);

    if (isProhibitedIndex_l(index)) {
        android_errorWriteLog(0x534e4554, "29422020");
        return BAD_INDEX;
    }

    OMX_ERRORTYPE err = OMX_SetParameter(
            mHandle, index, const_cast<void *>(params));
    CLOG_IF_ERROR(setParameter, err, "%s(%#x)", asString(extIndex), index);
    return StatusFromOMXError(err);
}

status_t OMXNodeInstance::getConfig(
        OMX_INDEXTYPE index, void *params, size_t /* size */) {
    Mutex::Autolock autoLock(mLock);

    if (isProhibitedIndex_l(index)) {
        android_errorWriteLog(0x534e4554, "29422020");
        return BAD_INDEX;
    }

    OMX_ERRORTYPE err = OMX_GetConfig(mHandle, index, params);
    OMX_INDEXEXTTYPE extIndex = (OMX_INDEXEXTTYPE)index;
    // some errors are expected for getConfig
    if (err != OMX_ErrorNoMore) {
        CLOG_IF_ERROR(getConfig, err, "%s(%#x)", asString(extIndex), index);
    }
    return StatusFromOMXError(err);
}

status_t OMXNodeInstance::setConfig(
        OMX_INDEXTYPE index, const void *params, size_t size) {
    Mutex::Autolock autoLock(mLock);
    OMX_INDEXEXTTYPE extIndex = (OMX_INDEXEXTTYPE)index;
    CLOG_CONFIG(setConfig, "%s(%#x), %zu@%p)", asString(extIndex), index, size, params);

    if (isProhibitedIndex_l(index)) {
        android_errorWriteLog(0x534e4554, "29422020");
        return BAD_INDEX;
    }

    OMX_ERRORTYPE err = OMX_SetConfig(
            mHandle, index, const_cast<void *>(params));
    CLOG_IF_ERROR(setConfig, err, "%s(%#x)", asString(extIndex), index);
    return StatusFromOMXError(err);
}

status_t OMXNodeInstance::getState(OMX_STATETYPE* state) {
    Mutex::Autolock autoLock(mLock);

    OMX_ERRORTYPE err = OMX_GetState(mHandle, state);
    CLOG_IF_ERROR(getState, err, "");
    return StatusFromOMXError(err);
}

status_t OMXNodeInstance::enableNativeBuffers(
        OMX_U32 portIndex, OMX_BOOL graphic, OMX_BOOL enable) {
    Mutex::Autolock autoLock(mLock);
    CLOG_CONFIG(enableNativeBuffers, "%s:%u%s, %d", portString(portIndex), portIndex,
                graphic ? ", graphic" : "", enable);
    OMX_STRING name = const_cast<OMX_STRING>(
            graphic ? "OMX.google.android.index.enableAndroidNativeBuffers"
                    : "OMX.google.android.index.allocateNativeHandle");

    OMX_INDEXTYPE index;
    OMX_ERRORTYPE err = OMX_GetExtensionIndex(mHandle, name, &index);

    if (err == OMX_ErrorNone) {
        EnableAndroidNativeBuffersParams params;
        InitOMXParams(&params);
        params.nPortIndex = portIndex;
        params.enable = enable;

        err = OMX_SetParameter(mHandle, index, &params);
        CLOG_IF_ERROR(setParameter, err, "%s(%#x): %s:%u en=%d", name, index,
                      portString(portIndex), portIndex, enable);
        if (!graphic) {
            if (err == OMX_ErrorNone) {
                mSecureBufferType[portIndex] =
                    enable ? kSecureBufferTypeNativeHandle : kSecureBufferTypeOpaque;
            } else if (mSecureBufferType[portIndex] == kSecureBufferTypeUnknown) {
                mSecureBufferType[portIndex] = kSecureBufferTypeOpaque;
            }
        }
    } else {
        CLOG_ERROR_IF(enable, getExtensionIndex, err, "%s", name);
        if (!graphic) {
            // Extension not supported, check for manual override with system property
            // This is a temporary workaround until partners support the OMX extension
            char value[PROPERTY_VALUE_MAX];
            if (property_get("media.mediadrmservice.enable", value, NULL)
                && (!strcmp("1", value) || !strcasecmp("true", value))) {
                CLOG_CONFIG(enableNativeBuffers, "system property override: using native-handles");
                mSecureBufferType[portIndex] = kSecureBufferTypeNativeHandle;
            } else if (mSecureBufferType[portIndex] == kSecureBufferTypeUnknown) {
                mSecureBufferType[portIndex] = kSecureBufferTypeOpaque;
            }
            err = OMX_ErrorNone;
        }
    }

    return StatusFromOMXError(err);
}

status_t OMXNodeInstance::getGraphicBufferUsage(
        OMX_U32 portIndex, OMX_U32* usage) {
    Mutex::Autolock autoLock(mLock);

    OMX_INDEXTYPE index;
    OMX_STRING name = const_cast<OMX_STRING>(
            "OMX.google.android.index.getAndroidNativeBufferUsage");
    OMX_ERRORTYPE err = OMX_GetExtensionIndex(mHandle, name, &index);

    if (err != OMX_ErrorNone) {
        CLOG_ERROR(getExtensionIndex, err, "%s", name);
        return StatusFromOMXError(err);
    }

    GetAndroidNativeBufferUsageParams params;
    InitOMXParams(&params);
    params.nPortIndex = portIndex;

    err = OMX_GetParameter(mHandle, index, &params);
    if (err != OMX_ErrorNone) {
        CLOG_ERROR(getParameter, err, "%s(%#x): %s:%u", name, index,
                portString(portIndex), portIndex);
        return StatusFromOMXError(err);
    }

    *usage = params.nUsage;

    return OK;
}

status_t OMXNodeInstance::storeMetaDataInBuffers(
        OMX_U32 portIndex, OMX_BOOL enable, MetadataBufferType *type) {
    Mutex::Autolock autolock(mLock);
    CLOG_CONFIG(storeMetaDataInBuffers, "%s:%u en:%d", portString(portIndex), portIndex, enable);
    return storeMetaDataInBuffers_l(portIndex, enable, type);
}

status_t OMXNodeInstance::storeMetaDataInBuffers_l(
        OMX_U32 portIndex, OMX_BOOL enable, MetadataBufferType *type) {
    if (mSailed) {
        android_errorWriteLog(0x534e4554, "29422020");
        return INVALID_OPERATION;
    }
    if (portIndex != kPortIndexInput && portIndex != kPortIndexOutput) {
        android_errorWriteLog(0x534e4554, "26324358");
        if (type != NULL) {
            *type = kMetadataBufferTypeInvalid;
        }
        return BAD_VALUE;
    }

    OMX_INDEXTYPE index;
    OMX_STRING name = const_cast<OMX_STRING>(
            "OMX.google.android.index.storeMetaDataInBuffers");

    OMX_STRING nativeBufferName = const_cast<OMX_STRING>(
            "OMX.google.android.index.storeANWBufferInMetadata");
    MetadataBufferType negotiatedType;
    MetadataBufferType requestedType = type != NULL ? *type : kMetadataBufferTypeANWBuffer;

    StoreMetaDataInBuffersParams params;
    InitOMXParams(&params);
    params.nPortIndex = portIndex;
    params.bStoreMetaData = enable;

    OMX_ERRORTYPE err =
        requestedType == kMetadataBufferTypeANWBuffer
                ? OMX_GetExtensionIndex(mHandle, nativeBufferName, &index)
                : OMX_ErrorUnsupportedIndex;
    OMX_ERRORTYPE xerr = err;
    if (err == OMX_ErrorNone) {
        err = OMX_SetParameter(mHandle, index, &params);
        if (err == OMX_ErrorNone) {
            name = nativeBufferName; // set name for debugging
            negotiatedType = requestedType;
        }
    }
    if (err != OMX_ErrorNone) {
        err = OMX_GetExtensionIndex(mHandle, name, &index);
        xerr = err;
        if (err == OMX_ErrorNone) {
            negotiatedType =
                requestedType == kMetadataBufferTypeANWBuffer
                        ? kMetadataBufferTypeGrallocSource : requestedType;
            err = OMX_SetParameter(mHandle, index, &params);
        }
    }

    // don't log loud error if component does not support metadata mode on the output
    if (err != OMX_ErrorNone) {
        if (err == OMX_ErrorUnsupportedIndex && portIndex == kPortIndexOutput) {
            CLOGW("component does not support metadata mode; using fallback");
        } else if (xerr != OMX_ErrorNone) {
            CLOG_ERROR(getExtensionIndex, xerr, "%s", name);
        } else {
            CLOG_ERROR(setParameter, err, "%s(%#x): %s:%u en=%d type=%d", name, index,
                    portString(portIndex), portIndex, enable, negotiatedType);
        }
        negotiatedType = mMetadataType[portIndex];
    } else {
        if (!enable) {
            negotiatedType = kMetadataBufferTypeInvalid;
        }
        mMetadataType[portIndex] = negotiatedType;
    }
    CLOG_CONFIG(storeMetaDataInBuffers, "%s:%u %srequested %s:%d negotiated %s:%d",
            portString(portIndex), portIndex, enable ? "" : "UN",
            asString(requestedType), requestedType, asString(negotiatedType), negotiatedType);

    if (type != NULL) {
        *type = negotiatedType;
    }

    return StatusFromOMXError(err);
}

status_t OMXNodeInstance::prepareForAdaptivePlayback(
        OMX_U32 portIndex, OMX_BOOL enable, OMX_U32 maxFrameWidth,
        OMX_U32 maxFrameHeight) {
    Mutex::Autolock autolock(mLock);
    if (mSailed) {
        android_errorWriteLog(0x534e4554, "29422020");
        return INVALID_OPERATION;
    }
    CLOG_CONFIG(prepareForAdaptivePlayback, "%s:%u en=%d max=%ux%u",
            portString(portIndex), portIndex, enable, maxFrameWidth, maxFrameHeight);

    OMX_INDEXTYPE index;
    OMX_STRING name = const_cast<OMX_STRING>(
            "OMX.google.android.index.prepareForAdaptivePlayback");

    OMX_ERRORTYPE err = OMX_GetExtensionIndex(mHandle, name, &index);
    if (err != OMX_ErrorNone) {
        CLOG_ERROR_IF(enable, getExtensionIndex, err, "%s", name);
        return StatusFromOMXError(err);
    }

    PrepareForAdaptivePlaybackParams params;
    InitOMXParams(&params);
    params.nPortIndex = portIndex;
    params.bEnable = enable;
    params.nMaxFrameWidth = maxFrameWidth;
    params.nMaxFrameHeight = maxFrameHeight;

    err = OMX_SetParameter(mHandle, index, &params);
    CLOG_IF_ERROR(setParameter, err, "%s(%#x): %s:%u en=%d max=%ux%u", name, index,
            portString(portIndex), portIndex, enable, maxFrameWidth, maxFrameHeight);
    return StatusFromOMXError(err);
}

status_t OMXNodeInstance::configureVideoTunnelMode(
        OMX_U32 portIndex, OMX_BOOL tunneled, OMX_U32 audioHwSync,
        native_handle_t **sidebandHandle) {
    Mutex::Autolock autolock(mLock);
    if (mSailed) {
        android_errorWriteLog(0x534e4554, "29422020");
        return INVALID_OPERATION;
    }
    CLOG_CONFIG(configureVideoTunnelMode, "%s:%u tun=%d sync=%u",
            portString(portIndex), portIndex, tunneled, audioHwSync);

    OMX_INDEXTYPE index;
    OMX_STRING name = const_cast<OMX_STRING>(
            "OMX.google.android.index.configureVideoTunnelMode");

    OMX_ERRORTYPE err = OMX_GetExtensionIndex(mHandle, name, &index);
    if (err != OMX_ErrorNone) {
        CLOG_ERROR_IF(tunneled, getExtensionIndex, err, "%s", name);
        return StatusFromOMXError(err);
    }

    ConfigureVideoTunnelModeParams tunnelParams;
    InitOMXParams(&tunnelParams);
    tunnelParams.nPortIndex = portIndex;
    tunnelParams.bTunneled = tunneled;
    tunnelParams.nAudioHwSync = audioHwSync;
    err = OMX_SetParameter(mHandle, index, &tunnelParams);
    if (err != OMX_ErrorNone) {
        CLOG_ERROR(setParameter, err, "%s(%#x): %s:%u tun=%d sync=%u", name, index,
                portString(portIndex), portIndex, tunneled, audioHwSync);
        return StatusFromOMXError(err);
    }

    err = OMX_GetParameter(mHandle, index, &tunnelParams);
    if (err != OMX_ErrorNone) {
        CLOG_ERROR(getParameter, err, "%s(%#x): %s:%u tun=%d sync=%u", name, index,
                portString(portIndex), portIndex, tunneled, audioHwSync);
        return StatusFromOMXError(err);
    }
    if (sidebandHandle) {
        *sidebandHandle = (native_handle_t*)tunnelParams.pSidebandWindow;
    }

    return OK;
}

status_t OMXNodeInstance::useBuffer(
        OMX_U32 portIndex, const sp<IMemory> &params,
        OMX::buffer_id *buffer, OMX_U32 allottedSize) {
    if (params == NULL || buffer == NULL) {
        ALOGE("b/25884056");
        return BAD_VALUE;
    }

    Mutex::Autolock autoLock(mLock);
    if (allottedSize > params->size() || portIndex >= NELEM(mNumPortBuffers)) {
        return BAD_VALUE;
    }

    // metadata buffers are not connected cross process
    // use a backup buffer instead of the actual buffer
    BufferMeta *buffer_meta;
    bool useBackup = mMetadataType[portIndex] != kMetadataBufferTypeInvalid;
    OMX_U8 *data = static_cast<OMX_U8 *>(params->pointer());
    // allocate backup buffer
    if (useBackup) {
        data = new (std::nothrow) OMX_U8[allottedSize];
        if (data == NULL) {
            return NO_MEMORY;
        }
        memset(data, 0, allottedSize);

        // if we are not connecting the buffers, the sizes must match
        if (allottedSize != params->size()) {
            CLOG_ERROR(useBuffer, BAD_VALUE, SIMPLE_BUFFER(portIndex, (size_t)allottedSize, data));
            delete[] data;
            return BAD_VALUE;
        }

        buffer_meta = new BufferMeta(
                params, portIndex, false /* copyToOmx */, false /* copyFromOmx */, data);
    } else {
        buffer_meta = new BufferMeta(
                params, portIndex, false /* copyFromOmx */, false /* copyToOmx */, NULL);
    }

    OMX_BUFFERHEADERTYPE *header;

    OMX_ERRORTYPE err = OMX_UseBuffer(
            mHandle, &header, portIndex, buffer_meta,
            allottedSize, data);

    if (err != OMX_ErrorNone) {
        CLOG_ERROR(useBuffer, err, SIMPLE_BUFFER(
                portIndex, (size_t)allottedSize, data));

        delete buffer_meta;
        buffer_meta = NULL;

        *buffer = 0;

        return StatusFromOMXError(err);
    }

    CHECK_EQ(header->pAppPrivate, buffer_meta);

    *buffer = makeBufferID(header);

    addActiveBuffer(portIndex, *buffer);

    sp<GraphicBufferSource> bufferSource(getGraphicBufferSource());
    if (bufferSource != NULL && portIndex == kPortIndexInput) {
        bufferSource->addCodecBuffer(header);
    }

    CLOG_BUFFER(useBuffer, NEW_BUFFER_FMT(
            *buffer, portIndex, "%u(%zu)@%p", allottedSize, params->size(), params->pointer()));
    return OK;
}

status_t OMXNodeInstance::useGraphicBuffer2_l(
        OMX_U32 portIndex, const sp<GraphicBuffer>& graphicBuffer,
        OMX::buffer_id *buffer) {
    if (graphicBuffer == NULL || buffer == NULL) {
        ALOGE("b/25884056");
        return BAD_VALUE;
    }

    // port definition
    OMX_PARAM_PORTDEFINITIONTYPE def;
    InitOMXParams(&def);
    def.nPortIndex = portIndex;
    OMX_ERRORTYPE err = OMX_GetParameter(mHandle, OMX_IndexParamPortDefinition, &def);
    if (err != OMX_ErrorNone) {
        OMX_INDEXTYPE index = OMX_IndexParamPortDefinition;
        CLOG_ERROR(getParameter, err, "%s(%#x): %s:%u",
                asString(index), index, portString(portIndex), portIndex);
        return UNKNOWN_ERROR;
    }

    BufferMeta *bufferMeta = new BufferMeta(graphicBuffer, portIndex);

    OMX_BUFFERHEADERTYPE *header = NULL;
    OMX_U8* bufferHandle = const_cast<OMX_U8*>(
            reinterpret_cast<const OMX_U8*>(graphicBuffer->handle));

    err = OMX_UseBuffer(
            mHandle,
            &header,
            portIndex,
            bufferMeta,
            def.nBufferSize,
            bufferHandle);

    if (err != OMX_ErrorNone) {
        CLOG_ERROR(useBuffer, err, BUFFER_FMT(portIndex, "%u@%p", def.nBufferSize, bufferHandle));
        delete bufferMeta;
        bufferMeta = NULL;
        *buffer = 0;
        return StatusFromOMXError(err);
    }

    CHECK_EQ(header->pBuffer, bufferHandle);
    CHECK_EQ(header->pAppPrivate, bufferMeta);

    *buffer = makeBufferID(header);

    addActiveBuffer(portIndex, *buffer);
    CLOG_BUFFER(useGraphicBuffer2, NEW_BUFFER_FMT(
            *buffer, portIndex, "%u@%p", def.nBufferSize, bufferHandle));
    return OK;
}

// XXX: This function is here for backwards compatibility.  Once the OMX
// implementations have been updated this can be removed and useGraphicBuffer2
// can be renamed to useGraphicBuffer.
status_t OMXNodeInstance::useGraphicBuffer(
        OMX_U32 portIndex, const sp<GraphicBuffer>& graphicBuffer,
        OMX::buffer_id *buffer) {
    if (graphicBuffer == NULL || buffer == NULL) {
        ALOGE("b/25884056");
        return BAD_VALUE;
    }
    Mutex::Autolock autoLock(mLock);

    // See if the newer version of the extension is present.
    OMX_INDEXTYPE index;
    if (OMX_GetExtensionIndex(
            mHandle,
            const_cast<OMX_STRING>("OMX.google.android.index.useAndroidNativeBuffer2"),
            &index) == OMX_ErrorNone) {
        return useGraphicBuffer2_l(portIndex, graphicBuffer, buffer);
    }

    OMX_STRING name = const_cast<OMX_STRING>(
        "OMX.google.android.index.useAndroidNativeBuffer");
    OMX_ERRORTYPE err = OMX_GetExtensionIndex(mHandle, name, &index);
    if (err != OMX_ErrorNone) {
        CLOG_ERROR(getExtensionIndex, err, "%s", name);
        return StatusFromOMXError(err);
    }

    BufferMeta *bufferMeta = new BufferMeta(graphicBuffer, portIndex);

    OMX_BUFFERHEADERTYPE *header;

    OMX_VERSIONTYPE ver;
    ver.s.nVersionMajor = 1;
    ver.s.nVersionMinor = 0;
    ver.s.nRevision = 0;
    ver.s.nStep = 0;
    UseAndroidNativeBufferParams params = {
        sizeof(UseAndroidNativeBufferParams), ver, portIndex, bufferMeta,
        &header, graphicBuffer,
    };

    err = OMX_SetParameter(mHandle, index, &params);

    if (err != OMX_ErrorNone) {
        CLOG_ERROR(setParameter, err, "%s(%#x): %s:%u meta=%p GB=%p", name, index,
                portString(portIndex), portIndex, bufferMeta, graphicBuffer->handle);

        delete bufferMeta;
        bufferMeta = NULL;

        *buffer = 0;

        return StatusFromOMXError(err);
    }

    CHECK_EQ(header->pAppPrivate, bufferMeta);

    *buffer = makeBufferID(header);

    addActiveBuffer(portIndex, *buffer);
    CLOG_BUFFER(useGraphicBuffer, NEW_BUFFER_FMT(
            *buffer, portIndex, "GB=%p", graphicBuffer->handle));
    return OK;
}

status_t OMXNodeInstance::updateGraphicBufferInMeta_l(
        OMX_U32 portIndex, const sp<GraphicBuffer>& graphicBuffer,
        OMX::buffer_id buffer, OMX_BUFFERHEADERTYPE *header, bool updateCodecBuffer) {
    // No need to check |graphicBuffer| since NULL is valid for it as below.
    if (header == NULL) {
        ALOGE("b/25884056");
        return BAD_VALUE;
    }

    if (portIndex != kPortIndexInput && portIndex != kPortIndexOutput) {
        return BAD_VALUE;
    }

    BufferMeta *bufferMeta = (BufferMeta *)(header->pAppPrivate);
    sp<ABuffer> data = bufferMeta->getBuffer(
            header, !updateCodecBuffer /* backup */, false /* limit */);
    bufferMeta->setGraphicBuffer(graphicBuffer);
    MetadataBufferType metaType = mMetadataType[portIndex];
    // we use gralloc source only in the codec buffers
    if (metaType == kMetadataBufferTypeGrallocSource && !updateCodecBuffer) {
        metaType = kMetadataBufferTypeANWBuffer;
    }
    if (metaType == kMetadataBufferTypeGrallocSource
            && data->capacity() >= sizeof(VideoGrallocMetadata)) {
        VideoGrallocMetadata &metadata = *(VideoGrallocMetadata *)(data->data());
        metadata.eType = kMetadataBufferTypeGrallocSource;
        metadata.pHandle = graphicBuffer == NULL ? NULL : graphicBuffer->handle;
    } else if (metaType == kMetadataBufferTypeANWBuffer
            && data->capacity() >= sizeof(VideoNativeMetadata)) {
        VideoNativeMetadata &metadata = *(VideoNativeMetadata *)(data->data());
        metadata.eType = kMetadataBufferTypeANWBuffer;
        metadata.pBuffer = graphicBuffer == NULL ? NULL : graphicBuffer->getNativeBuffer();
        metadata.nFenceFd = -1;
    } else {
        CLOG_ERROR(updateGraphicBufferInMeta, BAD_VALUE, "%s:%u, %#x bad type (%d) or size (%u)",
            portString(portIndex), portIndex, buffer, mMetadataType[portIndex], header->nAllocLen);
        return BAD_VALUE;
    }

    CLOG_BUFFER(updateGraphicBufferInMeta, "%s:%u, %#x := %p",
            portString(portIndex), portIndex, buffer,
            graphicBuffer == NULL ? NULL : graphicBuffer->handle);
    return OK;
}

status_t OMXNodeInstance::updateGraphicBufferInMeta(
        OMX_U32 portIndex, const sp<GraphicBuffer>& graphicBuffer,
        OMX::buffer_id buffer) {
    Mutex::Autolock autoLock(mLock);
    OMX_BUFFERHEADERTYPE *header = findBufferHeader(buffer, portIndex);
    // update backup buffer for input, codec buffer for output
    return updateGraphicBufferInMeta_l(
            portIndex, graphicBuffer, buffer, header,
            true /* updateCodecBuffer */);
}

status_t OMXNodeInstance::updateNativeHandleInMeta(
        OMX_U32 portIndex, const sp<NativeHandle>& nativeHandle, OMX::buffer_id buffer) {
    Mutex::Autolock autoLock(mLock);
    OMX_BUFFERHEADERTYPE *header = findBufferHeader(buffer, portIndex);
    // No need to check |nativeHandle| since NULL is valid for it as below.
    if (header == NULL) {
        ALOGE("b/25884056");
        return BAD_VALUE;
    }

    if (portIndex != kPortIndexInput && portIndex != kPortIndexOutput) {
        return BAD_VALUE;
    }

    BufferMeta *bufferMeta = (BufferMeta *)(header->pAppPrivate);
    // update backup buffer for input, codec buffer for output
    sp<ABuffer> data = bufferMeta->getBuffer(
            header, false /* backup */, false /* limit */);
    bufferMeta->setNativeHandle(nativeHandle);
    if (mMetadataType[portIndex] == kMetadataBufferTypeNativeHandleSource
            && data->capacity() >= sizeof(VideoNativeHandleMetadata)) {
        VideoNativeHandleMetadata &metadata = *(VideoNativeHandleMetadata *)(data->data());
        metadata.eType = mMetadataType[portIndex];
        metadata.pHandle =
            nativeHandle == NULL ? NULL : const_cast<native_handle*>(nativeHandle->handle());
    } else {
        CLOG_ERROR(updateNativeHandleInMeta, BAD_VALUE, "%s:%u, %#x bad type (%d) or size (%zu)",
            portString(portIndex), portIndex, buffer, mMetadataType[portIndex], data->capacity());
        return BAD_VALUE;
    }

    CLOG_BUFFER(updateNativeHandleInMeta, "%s:%u, %#x := %p",
            portString(portIndex), portIndex, buffer,
            nativeHandle == NULL ? NULL : nativeHandle->handle());
    return OK;
}

status_t OMXNodeInstance::createGraphicBufferSource(
        OMX_U32 portIndex, const sp<IGraphicBufferConsumer> &bufferConsumer, MetadataBufferType *type) {
    status_t err;

    // only allow graphic source on input port, when there are no allocated buffers yet
    if (portIndex != kPortIndexInput) {
        android_errorWriteLog(0x534e4554, "29422020");
        return BAD_VALUE;
    } else if (mNumPortBuffers[portIndex] > 0) {
        android_errorWriteLog(0x534e4554, "29422020");
        return INVALID_OPERATION;
    }

    const sp<GraphicBufferSource> surfaceCheck = getGraphicBufferSource();
    if (surfaceCheck != NULL) {
        if (portIndex < NELEM(mMetadataType) && type != NULL) {
            *type = mMetadataType[portIndex];
        }
        return ALREADY_EXISTS;
    }

    // Input buffers will hold meta-data (ANativeWindowBuffer references).
    if (type != NULL) {
        *type = kMetadataBufferTypeANWBuffer;
    }
    err = storeMetaDataInBuffers_l(portIndex, OMX_TRUE, type);
    if (err != OK) {
        return err;
    }

    // Retrieve the width and height of the graphic buffer, set when the
    // codec was configured.
    OMX_PARAM_PORTDEFINITIONTYPE def;
    InitOMXParams(&def);
    def.nPortIndex = portIndex;
    OMX_ERRORTYPE oerr = OMX_GetParameter(
            mHandle, OMX_IndexParamPortDefinition, &def);
    if (oerr != OMX_ErrorNone) {
        OMX_INDEXTYPE index = OMX_IndexParamPortDefinition;
        CLOG_ERROR(getParameter, oerr, "%s(%#x): %s:%u",
                asString(index), index, portString(portIndex), portIndex);
        return UNKNOWN_ERROR;
    }

    if (def.format.video.eColorFormat != OMX_COLOR_FormatAndroidOpaque) {
        CLOGW("createInputSurface requires COLOR_FormatSurface "
                "(AndroidOpaque) color format instead of %s(%#x)",
                asString(def.format.video.eColorFormat), def.format.video.eColorFormat);
        return INVALID_OPERATION;
    }

    uint32_t usageBits;
    oerr = OMX_GetParameter(
            mHandle, (OMX_INDEXTYPE)OMX_IndexParamConsumerUsageBits, &usageBits);
    if (oerr != OMX_ErrorNone) {
        usageBits = 0;
    }

    sp<GraphicBufferSource> bufferSource = new GraphicBufferSource(this,
            def.format.video.nFrameWidth,
            def.format.video.nFrameHeight,
            def.nBufferCountActual,
            usageBits,
            bufferConsumer);

    if ((err = bufferSource->initCheck()) != OK) {
        return err;
    }
    setGraphicBufferSource(bufferSource);

    return OK;
}

status_t OMXNodeInstance::createInputSurface(
        OMX_U32 portIndex, android_dataspace dataSpace,
        sp<IGraphicBufferProducer> *bufferProducer, MetadataBufferType *type) {
    if (bufferProducer == NULL) {
        ALOGE("b/25884056");
        return BAD_VALUE;
    }

    Mutex::Autolock autolock(mLock);
    status_t err = createGraphicBufferSource(portIndex, NULL /* bufferConsumer */, type);

    if (err != OK) {
        return err;
    }

    mGraphicBufferSource->setDefaultDataSpace(dataSpace);

    *bufferProducer = mGraphicBufferSource->getIGraphicBufferProducer();
    return OK;
}

//static
status_t OMXNodeInstance::createPersistentInputSurface(
        sp<IGraphicBufferProducer> *bufferProducer,
        sp<IGraphicBufferConsumer> *bufferConsumer) {
    if (bufferProducer == NULL || bufferConsumer == NULL) {
        ALOGE("b/25884056");
        return BAD_VALUE;
    }
    String8 name("GraphicBufferSource");

    sp<IGraphicBufferProducer> producer;
    sp<IGraphicBufferConsumer> consumer;
    BufferQueue::createBufferQueue(&producer, &consumer);
    consumer->setConsumerName(name);
    consumer->setConsumerUsageBits(GRALLOC_USAGE_HW_VIDEO_ENCODER);

    sp<BufferQueue::ProxyConsumerListener> proxy =
        new BufferQueue::ProxyConsumerListener(NULL);
    status_t err = consumer->consumerConnect(proxy, false);
    if (err != NO_ERROR) {
        ALOGE("Error connecting to BufferQueue: %s (%d)",
                strerror(-err), err);
        return err;
    }

    *bufferProducer = producer;
    *bufferConsumer = consumer;

    return OK;
}

status_t OMXNodeInstance::setInputSurface(
        OMX_U32 portIndex, const sp<IGraphicBufferConsumer> &bufferConsumer,
        MetadataBufferType *type) {
    Mutex::Autolock autolock(mLock);
    return createGraphicBufferSource(portIndex, bufferConsumer, type);
}

void OMXNodeInstance::signalEvent(OMX_EVENTTYPE event, OMX_U32 arg1, OMX_U32 arg2) {
    mOwner->OnEvent(mNodeID, event, arg1, arg2, NULL);
}

status_t OMXNodeInstance::signalEndOfInputStream() {
    // For non-Surface input, the MediaCodec should convert the call to a
    // pair of requests (dequeue input buffer, queue input buffer with EOS
    // flag set).  Seems easier than doing the equivalent from here.
    sp<GraphicBufferSource> bufferSource(getGraphicBufferSource());
    if (bufferSource == NULL) {
        CLOGW("signalEndOfInputStream can only be used with Surface input");
        return INVALID_OPERATION;
    }
    return bufferSource->signalEndOfInputStream();
}

status_t OMXNodeInstance::allocateSecureBuffer(
        OMX_U32 portIndex, size_t size, OMX::buffer_id *buffer,
        void **buffer_data, sp<NativeHandle> *native_handle) {
    if (buffer == NULL || buffer_data == NULL || native_handle == NULL) {
        ALOGE("b/25884056");
        return BAD_VALUE;
    }

    Mutex::Autolock autoLock(mLock);

    BufferMeta *buffer_meta = new BufferMeta(size, portIndex);

    OMX_BUFFERHEADERTYPE *header;

    OMX_ERRORTYPE err = OMX_AllocateBuffer(
            mHandle, &header, portIndex, buffer_meta, size);

    if (err != OMX_ErrorNone) {
        CLOG_ERROR(allocateBuffer, err, BUFFER_FMT(portIndex, "%zu@", size));
        delete buffer_meta;
        buffer_meta = NULL;

        *buffer = 0;

        return StatusFromOMXError(err);
    }

    CHECK_EQ(header->pAppPrivate, buffer_meta);

    *buffer = makeBufferID(header);
    if (mSecureBufferType[portIndex] == kSecureBufferTypeNativeHandle) {
        *buffer_data = NULL;
        *native_handle = NativeHandle::create(
                (native_handle_t *)header->pBuffer, false /* ownsHandle */);
    } else {
        *buffer_data = header->pBuffer;
        *native_handle = NULL;
    }

    addActiveBuffer(portIndex, *buffer);

    sp<GraphicBufferSource> bufferSource(getGraphicBufferSource());
    if (bufferSource != NULL && portIndex == kPortIndexInput) {
        bufferSource->addCodecBuffer(header);
    }
    CLOG_BUFFER(allocateSecureBuffer, NEW_BUFFER_FMT(
            *buffer, portIndex, "%zu@%p:%p", size, *buffer_data,
            *native_handle == NULL ? NULL : (*native_handle)->handle()));

    return OK;
}

status_t OMXNodeInstance::allocateBufferWithBackup(
        OMX_U32 portIndex, const sp<IMemory> &params,
        OMX::buffer_id *buffer, OMX_U32 allottedSize) {
    if (params == NULL || buffer == NULL) {
        ALOGE("b/25884056");
        return BAD_VALUE;
    }

    Mutex::Autolock autoLock(mLock);
    if (allottedSize > params->size() || portIndex >= NELEM(mNumPortBuffers)) {
        return BAD_VALUE;
    }

    // metadata buffers are not connected cross process; only copy if not meta
    bool copy = mMetadataType[portIndex] == kMetadataBufferTypeInvalid;

    BufferMeta *buffer_meta = new BufferMeta(
            params, portIndex,
            (portIndex == kPortIndexInput) && copy /* copyToOmx */,
            (portIndex == kPortIndexOutput) && copy /* copyFromOmx */,
            NULL /* data */);

    OMX_BUFFERHEADERTYPE *header;

    OMX_ERRORTYPE err = OMX_AllocateBuffer(
            mHandle, &header, portIndex, buffer_meta, allottedSize);
    if (err != OMX_ErrorNone) {
        CLOG_ERROR(allocateBufferWithBackup, err,
                SIMPLE_BUFFER(portIndex, (size_t)allottedSize, params->pointer()));
        delete buffer_meta;
        buffer_meta = NULL;

        *buffer = 0;

        return StatusFromOMXError(err);
    }

    CHECK_EQ(header->pAppPrivate, buffer_meta);
    memset(header->pBuffer, 0, header->nAllocLen);

    *buffer = makeBufferID(header);

    addActiveBuffer(portIndex, *buffer);

    sp<GraphicBufferSource> bufferSource(getGraphicBufferSource());
    if (bufferSource != NULL && portIndex == kPortIndexInput) {
        bufferSource->addCodecBuffer(header);
    }

    CLOG_BUFFER(allocateBufferWithBackup, NEW_BUFFER_FMT(*buffer, portIndex, "%zu@%p :> %u@%p",
            params->size(), params->pointer(), allottedSize, header->pBuffer));

    return OK;
}

status_t OMXNodeInstance::freeBuffer(
        OMX_U32 portIndex, OMX::buffer_id buffer) {
    Mutex::Autolock autoLock(mLock);
    CLOG_BUFFER(freeBuffer, "%s:%u %#x", portString(portIndex), portIndex, buffer);

    removeActiveBuffer(portIndex, buffer);

    OMX_BUFFERHEADERTYPE *header = findBufferHeader(buffer, portIndex);
    if (header == NULL) {
        ALOGE("b/25884056");
        return BAD_VALUE;
    }
    BufferMeta *buffer_meta = static_cast<BufferMeta *>(header->pAppPrivate);

    OMX_ERRORTYPE err = OMX_FreeBuffer(mHandle, portIndex, header);
    CLOG_IF_ERROR(freeBuffer, err, "%s:%u %#x", portString(portIndex), portIndex, buffer);

    delete buffer_meta;
    buffer_meta = NULL;
    invalidateBufferID(buffer);

    return StatusFromOMXError(err);
}

status_t OMXNodeInstance::fillBuffer(OMX::buffer_id buffer, int fenceFd) {
    Mutex::Autolock autoLock(mLock);

    OMX_BUFFERHEADERTYPE *header = findBufferHeader(buffer, kPortIndexOutput);
    if (header == NULL) {
        ALOGE("b/25884056");
        return BAD_VALUE;
    }
    header->nFilledLen = 0;
    header->nOffset = 0;
    header->nFlags = 0;

    // meta now owns fenceFd
    status_t res = storeFenceInMeta_l(header, fenceFd, kPortIndexOutput);
    if (res != OK) {
        CLOG_ERROR(fillBuffer::storeFenceInMeta, res, EMPTY_BUFFER(buffer, header, fenceFd));
        return res;
    }

    {
        Mutex::Autolock _l(mDebugLock);
        mOutputBuffersWithCodec.add(header);
        CLOG_BUMPED_BUFFER(fillBuffer, WITH_STATS(EMPTY_BUFFER(buffer, header, fenceFd)));
    }

    OMX_ERRORTYPE err = OMX_FillThisBuffer(mHandle, header);
    if (err != OMX_ErrorNone) {
        CLOG_ERROR(fillBuffer, err, EMPTY_BUFFER(buffer, header, fenceFd));
        Mutex::Autolock _l(mDebugLock);
        mOutputBuffersWithCodec.remove(header);
    }
    return StatusFromOMXError(err);
}

status_t OMXNodeInstance::emptyBuffer(
        OMX::buffer_id buffer,
        OMX_U32 rangeOffset, OMX_U32 rangeLength,
        OMX_U32 flags, OMX_TICKS timestamp, int fenceFd) {
    Mutex::Autolock autoLock(mLock);

    // no emptybuffer if using input surface
    if (getGraphicBufferSource() != NULL) {
        android_errorWriteLog(0x534e4554, "29422020");
        return INVALID_OPERATION;
    }

    OMX_BUFFERHEADERTYPE *header = findBufferHeader(buffer, kPortIndexInput);
    if (header == NULL) {
        ALOGE("b/25884056");
        return BAD_VALUE;
    }
    BufferMeta *buffer_meta =
        static_cast<BufferMeta *>(header->pAppPrivate);
    sp<ABuffer> backup = buffer_meta->getBuffer(header, true /* backup */, false /* limit */);
    sp<ABuffer> codec = buffer_meta->getBuffer(header, false /* backup */, false /* limit */);

    // convert incoming ANW meta buffers if component is configured for gralloc metadata mode
    // ignore rangeOffset in this case
    if (mMetadataType[kPortIndexInput] == kMetadataBufferTypeGrallocSource
            && backup->capacity() >= sizeof(VideoNativeMetadata)
            && codec->capacity() >= sizeof(VideoGrallocMetadata)
            && ((VideoNativeMetadata *)backup->base())->eType
                    == kMetadataBufferTypeANWBuffer) {
        VideoNativeMetadata &backupMeta = *(VideoNativeMetadata *)backup->base();
        VideoGrallocMetadata &codecMeta = *(VideoGrallocMetadata *)codec->base();
        CLOG_BUFFER(emptyBuffer, "converting ANWB %p to handle %p",
                backupMeta.pBuffer, backupMeta.pBuffer->handle);
        codecMeta.pHandle = backupMeta.pBuffer != NULL ? backupMeta.pBuffer->handle : NULL;
        codecMeta.eType = kMetadataBufferTypeGrallocSource;
        header->nFilledLen = rangeLength ? sizeof(codecMeta) : 0;
        header->nOffset = 0;
    } else {
        // rangeLength and rangeOffset must be a subset of the allocated data in the buffer.
        // corner case: we permit rangeOffset == end-of-buffer with rangeLength == 0.
        if (rangeOffset > header->nAllocLen
                || rangeLength > header->nAllocLen - rangeOffset) {
            CLOG_ERROR(emptyBuffer, OMX_ErrorBadParameter, FULL_BUFFER(NULL, header, fenceFd));
            if (fenceFd >= 0) {
                ::close(fenceFd);
            }
            return BAD_VALUE;
        }
        header->nFilledLen = rangeLength;
        header->nOffset = rangeOffset;

        buffer_meta->CopyToOMX(header);
    }

    return emptyBuffer_l(header, flags, timestamp, (intptr_t)buffer, fenceFd);
}

// log queued buffer activity for the next few input and/or output frames
// if logging at internal state level
void OMXNodeInstance::bumpDebugLevel_l(size_t numInputBuffers, size_t numOutputBuffers) {
    if (DEBUG == ADebug::kDebugInternalState) {
        DEBUG_BUMP = ADebug::kDebugAll;
        if (numInputBuffers > 0) {
            mDebugLevelBumpPendingBuffers[kPortIndexInput] = numInputBuffers;
        }
        if (numOutputBuffers > 0) {
            mDebugLevelBumpPendingBuffers[kPortIndexOutput] = numOutputBuffers;
        }
    }
}

void OMXNodeInstance::unbumpDebugLevel_l(size_t portIndex) {
    if (mDebugLevelBumpPendingBuffers[portIndex]) {
        --mDebugLevelBumpPendingBuffers[portIndex];
    }
    if (!mDebugLevelBumpPendingBuffers[0]
            && !mDebugLevelBumpPendingBuffers[1]) {
        DEBUG_BUMP = DEBUG;
    }
}

status_t OMXNodeInstance::storeFenceInMeta_l(
        OMX_BUFFERHEADERTYPE *header, int fenceFd, OMX_U32 portIndex) {
    // propagate fence if component supports it; wait for it otherwise
    OMX_U32 metaSize = portIndex == kPortIndexInput ? header->nFilledLen : header->nAllocLen;
    if (mMetadataType[portIndex] == kMetadataBufferTypeANWBuffer
            && metaSize >= sizeof(VideoNativeMetadata)) {
        VideoNativeMetadata &nativeMeta = *(VideoNativeMetadata *)(header->pBuffer);
        if (nativeMeta.nFenceFd >= 0) {
            ALOGE("fence (%d) already exists in meta", nativeMeta.nFenceFd);
            if (fenceFd >= 0) {
                ::close(fenceFd);
            }
            return ALREADY_EXISTS;
        }
        nativeMeta.nFenceFd = fenceFd;
    } else if (fenceFd >= 0) {
        CLOG_BUFFER(storeFenceInMeta, "waiting for fence %d", fenceFd);
        sp<Fence> fence = new Fence(fenceFd);
        return fence->wait(IOMX::kFenceTimeoutMs);
    }
    return OK;
}

int OMXNodeInstance::retrieveFenceFromMeta_l(
        OMX_BUFFERHEADERTYPE *header, OMX_U32 portIndex) {
    OMX_U32 metaSize = portIndex == kPortIndexInput ? header->nAllocLen : header->nFilledLen;
    int fenceFd = -1;
    if (mMetadataType[portIndex] == kMetadataBufferTypeANWBuffer
            && header->nAllocLen >= sizeof(VideoNativeMetadata)) {
        VideoNativeMetadata &nativeMeta = *(VideoNativeMetadata *)(header->pBuffer);
        if (nativeMeta.eType == kMetadataBufferTypeANWBuffer) {
            fenceFd = nativeMeta.nFenceFd;
            nativeMeta.nFenceFd = -1;
        }
        if (metaSize < sizeof(nativeMeta) && fenceFd >= 0) {
            CLOG_ERROR(foundFenceInEmptyMeta, BAD_VALUE, FULL_BUFFER(
                    NULL, header, nativeMeta.nFenceFd));
            fenceFd = -1;
        }
    }
    return fenceFd;
}

status_t OMXNodeInstance::emptyBuffer_l(
        OMX_BUFFERHEADERTYPE *header, OMX_U32 flags, OMX_TICKS timestamp,
        intptr_t debugAddr, int fenceFd) {
    header->nFlags = flags;
    header->nTimeStamp = timestamp;

    status_t res = storeFenceInMeta_l(header, fenceFd, kPortIndexInput);
    if (res != OK) {
        CLOG_ERROR(emptyBuffer::storeFenceInMeta, res, WITH_STATS(
                FULL_BUFFER(debugAddr, header, fenceFd)));
        return res;
    }

    {
        Mutex::Autolock _l(mDebugLock);
        mInputBuffersWithCodec.add(header);

        // bump internal-state debug level for 2 input frames past a buffer with CSD
        if ((flags & OMX_BUFFERFLAG_CODECCONFIG) != 0) {
            bumpDebugLevel_l(2 /* numInputBuffers */, 0 /* numOutputBuffers */);
        }

        CLOG_BUMPED_BUFFER(emptyBuffer, WITH_STATS(FULL_BUFFER(debugAddr, header, fenceFd)));
    }

    OMX_ERRORTYPE err = OMX_EmptyThisBuffer(mHandle, header);
    CLOG_IF_ERROR(emptyBuffer, err, FULL_BUFFER(debugAddr, header, fenceFd));

    {
        Mutex::Autolock _l(mDebugLock);
        if (err != OMX_ErrorNone) {
            mInputBuffersWithCodec.remove(header);
        } else if (!(flags & OMX_BUFFERFLAG_CODECCONFIG)) {
            unbumpDebugLevel_l(kPortIndexInput);
        }
    }

    return StatusFromOMXError(err);
}

// like emptyBuffer, but the data is already in header->pBuffer
status_t OMXNodeInstance::emptyGraphicBuffer(
        OMX_BUFFERHEADERTYPE *header, const sp<GraphicBuffer> &graphicBuffer,
        OMX_U32 flags, OMX_TICKS timestamp, int fenceFd) {
    if (header == NULL) {
        ALOGE("b/25884056");
        return BAD_VALUE;
    }

    Mutex::Autolock autoLock(mLock);
    OMX::buffer_id buffer = findBufferID(header);
    status_t err = updateGraphicBufferInMeta_l(
            kPortIndexInput, graphicBuffer, buffer, header,
            true /* updateCodecBuffer */);
    if (err != OK) {
        CLOG_ERROR(emptyGraphicBuffer, err, FULL_BUFFER(
                (intptr_t)header->pBuffer, header, fenceFd));
        return err;
    }

    header->nOffset = 0;
    if (graphicBuffer == NULL) {
        header->nFilledLen = 0;
    } else if (mMetadataType[kPortIndexInput] == kMetadataBufferTypeGrallocSource) {
        header->nFilledLen = sizeof(VideoGrallocMetadata);
    } else {
        header->nFilledLen = sizeof(VideoNativeMetadata);
    }
    return emptyBuffer_l(header, flags, timestamp, (intptr_t)header->pBuffer, fenceFd);
}

status_t OMXNodeInstance::getExtensionIndex(
        const char *parameterName, OMX_INDEXTYPE *index) {
    Mutex::Autolock autoLock(mLock);

    OMX_ERRORTYPE err = OMX_GetExtensionIndex(
            mHandle, const_cast<char *>(parameterName), index);

    return StatusFromOMXError(err);
}

inline static const char *asString(IOMX::InternalOptionType i, const char *def = "??") {
    switch (i) {
        case IOMX::INTERNAL_OPTION_SUSPEND:           return "SUSPEND";
        case IOMX::INTERNAL_OPTION_REPEAT_PREVIOUS_FRAME_DELAY:
            return "REPEAT_PREVIOUS_FRAME_DELAY";
        case IOMX::INTERNAL_OPTION_MAX_TIMESTAMP_GAP: return "MAX_TIMESTAMP_GAP";
        case IOMX::INTERNAL_OPTION_MAX_FPS:           return "MAX_FPS";
        case IOMX::INTERNAL_OPTION_START_TIME:        return "START_TIME";
        case IOMX::INTERNAL_OPTION_TIME_LAPSE:        return "TIME_LAPSE";
        case IOMX::INTERNAL_OPTION_TIME_OFFSET:       return "TIME_OFFSET";
        default:                                      return def;
    }
}

template<typename T>
static bool getInternalOption(
        const void *data, size_t size, T *out) {
    if (size != sizeof(T)) {
        return false;
    }
    *out = *(T*)data;
    return true;
}

status_t OMXNodeInstance::setInternalOption(
        OMX_U32 portIndex,
        IOMX::InternalOptionType type,
        const void *data,
        size_t size) {
    CLOG_CONFIG(setInternalOption, "%s(%d): %s:%u %zu@%p",
            asString(type), type, portString(portIndex), portIndex, size, data);
    switch (type) {
        case IOMX::INTERNAL_OPTION_SUSPEND:
        case IOMX::INTERNAL_OPTION_REPEAT_PREVIOUS_FRAME_DELAY:
        case IOMX::INTERNAL_OPTION_MAX_TIMESTAMP_GAP:
        case IOMX::INTERNAL_OPTION_MAX_FPS:
        case IOMX::INTERNAL_OPTION_START_TIME:
        case IOMX::INTERNAL_OPTION_TIME_LAPSE:
        case IOMX::INTERNAL_OPTION_TIME_OFFSET:
        case IOMX::INTERNAL_OPTION_COLOR_ASPECTS:
        {
            const sp<GraphicBufferSource> &bufferSource =
                getGraphicBufferSource();

            if (bufferSource == NULL || portIndex != kPortIndexInput) {
                CLOGW("setInternalOption is only for Surface input");
                return ERROR_UNSUPPORTED;
            }

            if (type == IOMX::INTERNAL_OPTION_SUSPEND) {
                bool suspend;
                if (!getInternalOption(data, size, &suspend)) {
                    return INVALID_OPERATION;
                }

                CLOG_CONFIG(setInternalOption, "suspend=%d", suspend);
                bufferSource->suspend(suspend);
            } else if (type == IOMX::INTERNAL_OPTION_REPEAT_PREVIOUS_FRAME_DELAY) {
                int64_t delayUs;
                if (!getInternalOption(data, size, &delayUs)) {
                    return INVALID_OPERATION;
                }

                CLOG_CONFIG(setInternalOption, "delayUs=%lld", (long long)delayUs);
                return bufferSource->setRepeatPreviousFrameDelayUs(delayUs);
            } else if (type == IOMX::INTERNAL_OPTION_TIME_OFFSET) {
                int64_t timeOffsetUs;
                if (!getInternalOption(data, size, &timeOffsetUs)) {
                    return INVALID_OPERATION;
                }
                CLOG_CONFIG(setInternalOption, "bufferOffsetUs=%lld", (long long)timeOffsetUs);
                return bufferSource->setInputBufferTimeOffset(timeOffsetUs);
            } else if (type == IOMX::INTERNAL_OPTION_MAX_TIMESTAMP_GAP) {
                int64_t maxGapUs;
                if (!getInternalOption(data, size, &maxGapUs)) {
                    return INVALID_OPERATION;
                }

                CLOG_CONFIG(setInternalOption, "gapUs=%lld", (long long)maxGapUs);
                return bufferSource->setMaxTimestampGapUs(maxGapUs);
            } else if (type == IOMX::INTERNAL_OPTION_MAX_FPS) {
                float maxFps;
                if (!getInternalOption(data, size, &maxFps)) {
                    return INVALID_OPERATION;
                }

                CLOG_CONFIG(setInternalOption, "maxFps=%f", maxFps);
                return bufferSource->setMaxFps(maxFps);
            } else if (type == IOMX::INTERNAL_OPTION_START_TIME) {
                int64_t skipFramesBeforeUs;
                if (!getInternalOption(data, size, &skipFramesBeforeUs)) {
                    return INVALID_OPERATION;
                }

                CLOG_CONFIG(setInternalOption, "beforeUs=%lld", (long long)skipFramesBeforeUs);
                bufferSource->setSkipFramesBeforeUs(skipFramesBeforeUs);
            } else if (type == IOMX::INTERNAL_OPTION_TIME_LAPSE) {
                GraphicBufferSource::TimeLapseConfig config;
                if (!getInternalOption(data, size, &config)) {
                    return INVALID_OPERATION;
                }

                CLOG_CONFIG(setInternalOption, "perFrameUs=%lld perCaptureUs=%lld",
                        (long long)config.mTimePerFrameUs, (long long)config.mTimePerCaptureUs);

                return bufferSource->setTimeLapseConfig(config);
            } else if (type == IOMX::INTERNAL_OPTION_COLOR_ASPECTS) {
                ColorAspects aspects;
                if (!getInternalOption(data, size, &aspects)) {
                    return INVALID_OPERATION;
                }

                CLOG_CONFIG(setInternalOption, "setting color aspects");
                bufferSource->setColorAspects(aspects);
            }

            return OK;
        }

        default:
            return ERROR_UNSUPPORTED;
    }
}

bool OMXNodeInstance::handleMessage(omx_message &msg) {
    const sp<GraphicBufferSource>& bufferSource(getGraphicBufferSource());

    if (msg.type == omx_message::FILL_BUFFER_DONE) {
        OMX_BUFFERHEADERTYPE *buffer =
            findBufferHeader(msg.u.extended_buffer_data.buffer, kPortIndexOutput);
        if (buffer == NULL) {
            ALOGE("b/25884056");
            return false;
        }

        {
            Mutex::Autolock _l(mDebugLock);
            mOutputBuffersWithCodec.remove(buffer);

            CLOG_BUMPED_BUFFER(
                    FBD, WITH_STATS(FULL_BUFFER(
                            msg.u.extended_buffer_data.buffer, buffer, msg.fenceFd)));

            unbumpDebugLevel_l(kPortIndexOutput);
        }

        BufferMeta *buffer_meta =
            static_cast<BufferMeta *>(buffer->pAppPrivate);

        if (buffer->nOffset + buffer->nFilledLen < buffer->nOffset
                || buffer->nOffset + buffer->nFilledLen > buffer->nAllocLen) {
            CLOG_ERROR(onFillBufferDone, OMX_ErrorBadParameter,
                    FULL_BUFFER(NULL, buffer, msg.fenceFd));
        }
        buffer_meta->CopyFromOMX(buffer);

        if (bufferSource != NULL) {
            // fix up the buffer info (especially timestamp) if needed
            bufferSource->codecBufferFilled(buffer);

            msg.u.extended_buffer_data.timestamp = buffer->nTimeStamp;
        }
    } else if (msg.type == omx_message::EMPTY_BUFFER_DONE) {
        OMX_BUFFERHEADERTYPE *buffer =
            findBufferHeader(msg.u.buffer_data.buffer, kPortIndexInput);
        if (buffer == NULL) {
            return false;
        }

        {
            Mutex::Autolock _l(mDebugLock);
            mInputBuffersWithCodec.remove(buffer);

            CLOG_BUMPED_BUFFER(
                    EBD, WITH_STATS(EMPTY_BUFFER(msg.u.buffer_data.buffer, buffer, msg.fenceFd)));
        }

        if (bufferSource != NULL) {
            // This is one of the buffers used exclusively by
            // GraphicBufferSource.
            // Don't dispatch a message back to ACodec, since it doesn't
            // know that anyone asked to have the buffer emptied and will
            // be very confused.
            bufferSource->codecBufferEmptied(buffer, msg.fenceFd);
            return true;
        }
    }

    return false;
}

void OMXNodeInstance::onMessages(std::list<omx_message> &messages) {
    for (std::list<omx_message>::iterator it = messages.begin(); it != messages.end(); ) {
        if (handleMessage(*it)) {
            messages.erase(it++);
        } else {
            ++it;
        }
    }

    if (!messages.empty()) {
        mObserver->onMessages(messages);
    }
}

void OMXNodeInstance::onObserverDied(OMXMaster *master) {
    ALOGE("!!! Observer died. Quickly, do something, ... anything...");

    // Try to force shutdown of the node and hope for the best.
    freeNode(master);
}

void OMXNodeInstance::onGetHandleFailed() {
    delete this;
}

// OMXNodeInstance::OnEvent calls OMX::OnEvent, which then calls here.
// Don't try to acquire mLock here -- in rare circumstances this will hang.
void OMXNodeInstance::onEvent(
        OMX_EVENTTYPE event, OMX_U32 arg1, OMX_U32 arg2) {
    const char *arg1String = "??";
    const char *arg2String = "??";
    ADebug::Level level = ADebug::kDebugInternalState;

    switch (event) {
        case OMX_EventCmdComplete:
            arg1String = asString((OMX_COMMANDTYPE)arg1);
            switch (arg1) {
                case OMX_CommandStateSet:
                    arg2String = asString((OMX_STATETYPE)arg2);
                    level = ADebug::kDebugState;
                    break;
                case OMX_CommandFlush:
                case OMX_CommandPortEnable:
                {
                    // bump internal-state debug level for 2 input and output frames
                    Mutex::Autolock _l(mDebugLock);
                    bumpDebugLevel_l(2 /* numInputBuffers */, 2 /* numOutputBuffers */);
                }
                // fall through
                default:
                    arg2String = portString(arg2);
            }
            break;
        case OMX_EventError:
            arg1String = asString((OMX_ERRORTYPE)arg1);
            level = ADebug::kDebugLifeCycle;
            break;
        case OMX_EventPortSettingsChanged:
            arg2String = asString((OMX_INDEXEXTTYPE)arg2);
            // fall through
        default:
            arg1String = portString(arg1);
    }

    CLOGI_(level, onEvent, "%s(%x), %s(%x), %s(%x)",
            asString(event), event, arg1String, arg1, arg2String, arg2);
    const sp<GraphicBufferSource>& bufferSource(getGraphicBufferSource());

    if (bufferSource != NULL
            && event == OMX_EventCmdComplete
            && arg1 == OMX_CommandStateSet
            && arg2 == OMX_StateExecuting) {
        bufferSource->omxExecuting();
    }
}

// static
OMX_ERRORTYPE OMXNodeInstance::OnEvent(
        OMX_IN OMX_HANDLETYPE /* hComponent */,
        OMX_IN OMX_PTR pAppData,
        OMX_IN OMX_EVENTTYPE eEvent,
        OMX_IN OMX_U32 nData1,
        OMX_IN OMX_U32 nData2,
        OMX_IN OMX_PTR pEventData) {
    if (pAppData == NULL) {
        ALOGE("b/25884056");
        return OMX_ErrorBadParameter;
    }
    OMXNodeInstance *instance = static_cast<OMXNodeInstance *>(pAppData);
    if (instance->mDying) {
        return OMX_ErrorNone;
    }
    return instance->owner()->OnEvent(
            instance->nodeID(), eEvent, nData1, nData2, pEventData);
}

// static
OMX_ERRORTYPE OMXNodeInstance::OnEmptyBufferDone(
        OMX_IN OMX_HANDLETYPE /* hComponent */,
        OMX_IN OMX_PTR pAppData,
        OMX_IN OMX_BUFFERHEADERTYPE* pBuffer) {
    if (pAppData == NULL) {
        ALOGE("b/25884056");
        return OMX_ErrorBadParameter;
    }
    OMXNodeInstance *instance = static_cast<OMXNodeInstance *>(pAppData);
    if (instance->mDying) {
        return OMX_ErrorNone;
    }
    int fenceFd = instance->retrieveFenceFromMeta_l(pBuffer, kPortIndexOutput);
    return instance->owner()->OnEmptyBufferDone(instance->nodeID(),
            instance->findBufferID(pBuffer), pBuffer, fenceFd);
}

// static
OMX_ERRORTYPE OMXNodeInstance::OnFillBufferDone(
        OMX_IN OMX_HANDLETYPE /* hComponent */,
        OMX_IN OMX_PTR pAppData,
        OMX_IN OMX_BUFFERHEADERTYPE* pBuffer) {
    if (pAppData == NULL) {
        ALOGE("b/25884056");
        return OMX_ErrorBadParameter;
    }
    OMXNodeInstance *instance = static_cast<OMXNodeInstance *>(pAppData);
    if (instance->mDying) {
        return OMX_ErrorNone;
    }
    int fenceFd = instance->retrieveFenceFromMeta_l(pBuffer, kPortIndexOutput);
    return instance->owner()->OnFillBufferDone(instance->nodeID(),
            instance->findBufferID(pBuffer), pBuffer, fenceFd);
}

void OMXNodeInstance::addActiveBuffer(OMX_U32 portIndex, OMX::buffer_id id) {
    ActiveBuffer active;
    active.mPortIndex = portIndex;
    active.mID = id;
    mActiveBuffers.push(active);

    if (portIndex < NELEM(mNumPortBuffers)) {
        ++mNumPortBuffers[portIndex];
    }
}

void OMXNodeInstance::removeActiveBuffer(
        OMX_U32 portIndex, OMX::buffer_id id) {
    for (size_t i = 0; i < mActiveBuffers.size(); ++i) {
        if (mActiveBuffers[i].mPortIndex == portIndex
                && mActiveBuffers[i].mID == id) {
            mActiveBuffers.removeItemsAt(i);

            if (portIndex < NELEM(mNumPortBuffers)) {
                --mNumPortBuffers[portIndex];
            }
            return;
        }
    }

     CLOGW("Attempt to remove an active buffer [%#x] we know nothing about...", id);
}

void OMXNodeInstance::freeActiveBuffers() {
    // Make sure to count down here, as freeBuffer will in turn remove
    // the active buffer from the vector...
    for (size_t i = mActiveBuffers.size(); i > 0;) {
        i--;
        freeBuffer(mActiveBuffers[i].mPortIndex, mActiveBuffers[i].mID);
    }
}

OMX::buffer_id OMXNodeInstance::makeBufferID(OMX_BUFFERHEADERTYPE *bufferHeader) {
    if (bufferHeader == NULL) {
        return 0;
    }
    Mutex::Autolock autoLock(mBufferIDLock);
    OMX::buffer_id buffer;
    do { // handle the very unlikely case of ID overflow
        if (++mBufferIDCount == 0) {
            ++mBufferIDCount;
        }
        buffer = (OMX::buffer_id)mBufferIDCount;
    } while (mBufferIDToBufferHeader.indexOfKey(buffer) >= 0);
    mBufferIDToBufferHeader.add(buffer, bufferHeader);
    mBufferHeaderToBufferID.add(bufferHeader, buffer);
    return buffer;
}

OMX_BUFFERHEADERTYPE *OMXNodeInstance::findBufferHeader(
        OMX::buffer_id buffer, OMX_U32 portIndex) {
    if (buffer == 0) {
        return NULL;
    }
    Mutex::Autolock autoLock(mBufferIDLock);
    ssize_t index = mBufferIDToBufferHeader.indexOfKey(buffer);
    if (index < 0) {
        CLOGW("findBufferHeader: buffer %u not found", buffer);
        return NULL;
    }
    OMX_BUFFERHEADERTYPE *header = mBufferIDToBufferHeader.valueAt(index);
    BufferMeta *buffer_meta =
        static_cast<BufferMeta *>(header->pAppPrivate);
    if (buffer_meta->getPortIndex() != portIndex) {
        CLOGW("findBufferHeader: buffer %u found but with incorrect port index.", buffer);
        android_errorWriteLog(0x534e4554, "28816827");
        return NULL;
    }
    return header;
}

OMX::buffer_id OMXNodeInstance::findBufferID(OMX_BUFFERHEADERTYPE *bufferHeader) {
    if (bufferHeader == NULL) {
        return 0;
    }
    Mutex::Autolock autoLock(mBufferIDLock);
    ssize_t index = mBufferHeaderToBufferID.indexOfKey(bufferHeader);
    if (index < 0) {
        CLOGW("findBufferID: bufferHeader %p not found", bufferHeader);
        return 0;
    }
    return mBufferHeaderToBufferID.valueAt(index);
}

void OMXNodeInstance::invalidateBufferID(OMX::buffer_id buffer) {
    if (buffer == 0) {
        return;
    }
    Mutex::Autolock autoLock(mBufferIDLock);
    ssize_t index = mBufferIDToBufferHeader.indexOfKey(buffer);
    if (index < 0) {
        CLOGW("invalidateBufferID: buffer %u not found", buffer);
        return;
    }
    mBufferHeaderToBufferID.removeItem(mBufferIDToBufferHeader.valueAt(index));
    mBufferIDToBufferHeader.removeItemsAt(index);
}

}  // namespace android<|MERGE_RESOLUTION|>--- conflicted
+++ resolved
@@ -93,13 +93,9 @@
 namespace android {
 
 struct BufferMeta {
-<<<<<<< HEAD
-    explicit BufferMeta(const sp<IMemory> &mem, OMX_U32 portIndex, bool is_backup = false)
-=======
-    BufferMeta(
+    explicit BufferMeta(
             const sp<IMemory> &mem, OMX_U32 portIndex, bool copyToOmx,
             bool copyFromOmx, OMX_U8 *backup)
->>>>>>> 35514a3f
         : mMem(mem),
           mCopyFromOmx(copyFromOmx),
           mCopyToOmx(copyToOmx),
