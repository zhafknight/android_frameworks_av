/*
 * Copyright (C) 2010 The Android Open Source Project
 *
 * Licensed under the Apache License, Version 2.0 (the "License");
 * you may not use this file except in compliance with the License.
 * You may obtain a copy of the License at
 *
 *      http://www.apache.org/licenses/LICENSE-2.0
 *
 * Unless required by applicable law or agreed to in writing, software
 * distributed under the License is distributed on an "AS IS" BASIS,
 * WITHOUT WARRANTIES OR CONDITIONS OF ANY KIND, either express or implied.
 * See the License for the specific language governing permissions and
 * limitations under the License.
 */

//#define LOG_NDEBUG 0
#define LOG_TAG "AAVCAssembler"
#include <utils/Log.h>

#include "AAVCAssembler.h"

#include "ARTPSource.h"

#include <media/stagefright/foundation/ABuffer.h>
#include <media/stagefright/foundation/ADebug.h>
#include <media/stagefright/foundation/AMessage.h>
#include <media/stagefright/foundation/hexdump.h>

#include <stdint.h>

namespace android {

// static
AAVCAssembler::AAVCAssembler(const sp<AMessage> &notify)
    : mNotifyMsg(notify),
      mAccessUnitRTPTime(0),
      mNextExpectedSeqNoValid(false),
      mNextExpectedSeqNo(0),
      mAccessUnitDamaged(false),
      mFirstIFrameProvided(false),
      mLastIFrameProvidedAtMs(0) {
}

AAVCAssembler::~AAVCAssembler() {
}

int32_t AAVCAssembler::addNack(
        const sp<ARTPSource> &source) {
    List<sp<ABuffer>> *queue = source->queue();
    int32_t nackCount = 0;

    List<sp<ABuffer> >::iterator it = queue->begin();

    if (it == queue->end()) {
        return nackCount /* 0 */;
    }

    uint16_t queueHeadSeqNum = (*it)->int32Data();

    // move to the packet after which RTCP:NACK was sent.
    for (; it != queue->end(); ++it) {
        int32_t seqNum = (*it)->int32Data();
        if (seqNum >= source->mHighestNackNumber) {
            break;
        }
    }

    int32_t nackStartAt = -1;

    while (it != queue->end()) {
        int32_t seqBeforeLast = (*it)->int32Data();
        // increase iterator.
        if ((++it) == queue->end()) {
            break;
        }
        int32_t seqLast = (*it)->int32Data();

        if ((seqLast - seqBeforeLast) < 0) {
            ALOGD("addNack: found end of seqNum from(%d) to(%d)", seqBeforeLast, seqLast);
            source->mHighestNackNumber = 0;
        }

        // missed packet found
        if (seqLast > (seqBeforeLast + 1) &&
                // we didn't send RTCP:NACK for this packet yet.
                (seqLast - 1) > source->mHighestNackNumber) {
            source->mHighestNackNumber = seqLast - 1;
            nackStartAt = seqBeforeLast + 1;
            break;
        }

    }

    if (nackStartAt != -1) {
        nackCount = source->mHighestNackNumber - nackStartAt + 1;
        ALOGD("addNack: nackCount=%d, nackFrom=%d, nackTo=%d", nackCount,
                nackStartAt, source->mHighestNackNumber);

        uint16_t mask = (uint16_t)(0xffff) >> (16 - nackCount + 1);
        source->setSeqNumToNACK(nackStartAt, mask, queueHeadSeqNum);
    }

    return nackCount;
}

ARTPAssembler::AssemblyStatus AAVCAssembler::addNALUnit(
        const sp<ARTPSource> &source) {
    List<sp<ABuffer> > *queue = source->queue();

    if (queue->empty()) {
        return NOT_ENOUGH_DATA;
    }

    sp<ABuffer> buffer = *queue->begin();
    uint32_t rtpTime;
    CHECK(buffer->meta()->findInt32("rtp-time", (int32_t *)&rtpTime));
    int64_t startTime = source->mFirstSysTime / 1000;
    int64_t nowTime = ALooper::GetNowUs() / 1000;
    int64_t playedTime = nowTime - startTime;
<<<<<<< HEAD
    int32_t playedTimeRtp = source->mFirstRtpTime +
        (((uint32_t)playedTime) * (source->mClockRate / 1000));
    const int32_t jitterTime = (int32_t)(source->mClockRate / ((float)1000 / (source->mJbTime)));
    int32_t expiredTimeInJb = rtpTime + jitterTime;
=======
    int64_t playedTimeRtp =
        source->mFirstRtpTime + (((uint32_t)playedTime) * (source->mClockRate / 1000));
    const uint32_t jitterTime =
        (uint32_t)(source->mClockRate / ((float)1000 / (source->mJbTimeMs)));
    uint32_t expiredTimeInJb = rtpTime + jitterTime;
>>>>>>> 8243e247
    bool isExpired = expiredTimeInJb <= (playedTimeRtp);
    bool isTooLate200 = expiredTimeInJb < (playedTimeRtp - jitterTime);
    bool isTooLate300 = expiredTimeInJb < (playedTimeRtp - (jitterTime * 3 / 2));

    if (mShowQueue && mShowQueueCnt < 20) {
        showCurrentQueue(queue);
        printNowTimeUs(startTime, nowTime, playedTime);
        printRTPTime(rtpTime, playedTimeRtp, expiredTimeInJb, isExpired);
        mShowQueueCnt++;
    }

    AAVCAssembler::addNack(source);

    if (!isExpired) {
        ALOGV("buffering in jitter buffer.");
        return NOT_ENOUGH_DATA;
    }

    if (isTooLate200) {
        ALOGW("=== WARNING === buffer arrived 200ms late. === WARNING === ");
    }

    if (isTooLate300) {
        ALOGW("buffer arrived after 300ms ... \t Diff in Jb=%lld \t Seq# %d",
              ((long long)playedTimeRtp) - expiredTimeInJb, buffer->int32Data());
        printNowTimeUs(startTime, nowTime, playedTime);
        printRTPTime(rtpTime, playedTimeRtp, expiredTimeInJb, isExpired);

        mNextExpectedSeqNo = pickProperSeq(queue, jitterTime, playedTimeRtp);
    }

    if (mNextExpectedSeqNoValid) {
        int32_t size = queue->size();
        int32_t cntRemove = deleteUnitUnderSeq(queue, mNextExpectedSeqNo);

        if (cntRemove > 0) {
            source->noticeAbandonBuffer(cntRemove);
            ALOGW("delete %d of %d buffers", cntRemove, size);
        }
        if (queue->empty()) {
            return NOT_ENOUGH_DATA;
        }
    }

    buffer = *queue->begin();

    if (!mNextExpectedSeqNoValid) {
        mNextExpectedSeqNoValid = true;
        mNextExpectedSeqNo = (uint32_t)buffer->int32Data();
    } else if ((uint32_t)buffer->int32Data() != mNextExpectedSeqNo) {
        ALOGV("Not the sequence number I expected");

        return WRONG_SEQUENCE_NUMBER;
    }

    const uint8_t *data = buffer->data();
    size_t size = buffer->size();

    if (size < 1 || (data[0] & 0x80)) {
        // Corrupt.

        ALOGV("Ignoring corrupt buffer.");
        queue->erase(queue->begin());

        ++mNextExpectedSeqNo;
        return MALFORMED_PACKET;
    }

    unsigned nalType = data[0] & 0x1f;
    if (nalType >= 1 && nalType <= 23) {
        addSingleNALUnit(buffer);
        queue->erase(queue->begin());
        ++mNextExpectedSeqNo;
        return OK;
    } else if (nalType == 28) {
        // FU-A
        return addFragmentedNALUnit(queue);
    } else if (nalType == 24) {
        // STAP-A
        bool success = addSingleTimeAggregationPacket(buffer);
        queue->erase(queue->begin());
        ++mNextExpectedSeqNo;

        return success ? OK : MALFORMED_PACKET;
    } else if (nalType == 0) {
        ALOGV("Ignoring undefined nal type.");

        queue->erase(queue->begin());
        ++mNextExpectedSeqNo;

        return OK;
    } else {
        ALOGV("Ignoring unsupported buffer (nalType=%d)", nalType);

        queue->erase(queue->begin());
        ++mNextExpectedSeqNo;

        return MALFORMED_PACKET;
    }
}

void AAVCAssembler::checkIFrameProvided(const sp<ABuffer> &buffer) {
    if (buffer->size() == 0) {
        return;
    }
    const uint8_t *data = buffer->data();
    unsigned nalType = data[0] & 0x1f;
    if (nalType == 0x5) {
        mFirstIFrameProvided = true;
        mLastIFrameProvidedAtMs = ALooper::GetNowUs() / 1000;

        uint32_t rtpTime;
        CHECK(buffer->meta()->findInt32("rtp-time", (int32_t *)&rtpTime));
        ALOGD("got First I-frame to be decoded. rtpTime=%u, size=%zu", rtpTime, buffer->size());
    }
}

void AAVCAssembler::addSingleNALUnit(const sp<ABuffer> &buffer) {
    ALOGV("addSingleNALUnit of size %zu", buffer->size());
#if !LOG_NDEBUG
    hexdump(buffer->data(), buffer->size());
#endif

    checkIFrameProvided(buffer);

    uint32_t rtpTime;
    CHECK(buffer->meta()->findInt32("rtp-time", (int32_t *)&rtpTime));

    if (!mNALUnits.empty() && rtpTime != mAccessUnitRTPTime) {
        submitAccessUnit();
    }
    mAccessUnitRTPTime = rtpTime;

    mNALUnits.push_back(buffer);
}

bool AAVCAssembler::addSingleTimeAggregationPacket(const sp<ABuffer> &buffer) {
    const uint8_t *data = buffer->data();
    size_t size = buffer->size();

    if (size < 3) {
        ALOGV("Discarding too small STAP-A packet.");
        return false;
    }

    ++data;
    --size;
    while (size >= 2) {
        size_t nalSize = (data[0] << 8) | data[1];

        if (size < nalSize + 2) {
            ALOGV("Discarding malformed STAP-A packet.");
            return false;
        }

        sp<ABuffer> unit = new ABuffer(nalSize);
        memcpy(unit->data(), &data[2], nalSize);

        CopyTimes(unit, buffer);

        addSingleNALUnit(unit);

        data += 2 + nalSize;
        size -= 2 + nalSize;
    }

    if (size != 0) {
        ALOGV("Unexpected padding at end of STAP-A packet.");
    }

    return true;
}

ARTPAssembler::AssemblyStatus AAVCAssembler::addFragmentedNALUnit(
        List<sp<ABuffer> > *queue) {
    CHECK(!queue->empty());

    sp<ABuffer> buffer = *queue->begin();
    const uint8_t *data = buffer->data();
    size_t size = buffer->size();

    CHECK(size > 0);
    unsigned indicator = data[0];

    CHECK((indicator & 0x1f) == 28);

    if (size < 2) {
        ALOGV("Ignoring malformed FU buffer (size = %zu)", size);

        queue->erase(queue->begin());
        ++mNextExpectedSeqNo;
        return MALFORMED_PACKET;
    }

    if (!(data[1] & 0x80)) {
        // Start bit not set on the first buffer.

        ALOGV("Start bit not set on first buffer");

        queue->erase(queue->begin());
        ++mNextExpectedSeqNo;
        return MALFORMED_PACKET;
    }

    uint32_t nalType = data[1] & 0x1f;
    uint32_t nri = (data[0] >> 5) & 3;

    uint32_t expectedSeqNo = (uint32_t)buffer->int32Data() + 1;
    size_t totalSize = size - 2;
    size_t totalCount = 1;
    bool complete = false;

    uint32_t rtpTimeStartAt;
    CHECK(buffer->meta()->findInt32("rtp-time", (int32_t *)&rtpTimeStartAt));
    uint32_t startSeqNo = buffer->int32Data();
    bool pFrame = nalType == 0x1;

    if (data[1] & 0x40) {
        // Huh? End bit also set on the first buffer.

        ALOGV("Grrr. This isn't fragmented at all.");

        complete = true;
    } else {
        List<sp<ABuffer> >::iterator it = ++queue->begin();
        int32_t connected = 1;
        bool snapped = false;
        while (it != queue->end()) {
            ALOGV("sequence length %zu", totalCount);

            const sp<ABuffer> &buffer = *it;

            const uint8_t *data = buffer->data();
            size_t size = buffer->size();

            if ((uint32_t)buffer->int32Data() != expectedSeqNo) {
                ALOGD("sequence not complete, expected seqNo %u, got %u, nalType %u",
                     expectedSeqNo, (unsigned)buffer->int32Data(), nalType);
                snapped = true;

                if (!pFrame) {
                    return WRONG_SEQUENCE_NUMBER;
                }
            }

            if (!snapped) {
                connected++;
            }

            uint32_t rtpTime;
            CHECK(buffer->meta()->findInt32("rtp-time", (int32_t *)&rtpTime));
            if (size < 2
                    || data[0] != indicator
                    || (data[1] & 0x1f) != nalType
                    || (data[1] & 0x80)
                    || rtpTime != rtpTimeStartAt) {
                ALOGV("Ignoring malformed FU buffer.");

                // Delete the whole start of the FU.

                mNextExpectedSeqNo = expectedSeqNo + 1;
                deleteUnitUnderSeq(queue, mNextExpectedSeqNo);

                return MALFORMED_PACKET;
            }

            totalSize += size - 2;
            ++totalCount;

            expectedSeqNo = (uint32_t)buffer->int32Data() + 1;

            if (data[1] & 0x40) {
                if (pFrame && !recycleUnit(startSeqNo, expectedSeqNo,
                            connected, totalCount, 0.5f)) {
                    mNextExpectedSeqNo = expectedSeqNo;
                    deleteUnitUnderSeq(queue, mNextExpectedSeqNo);

                    return MALFORMED_PACKET;
                }

                // This is the last fragment.
                complete = true;
                break;
            }

            ++it;
        }
    }

    if (!complete) {
        return NOT_ENOUGH_DATA;
    }

    mNextExpectedSeqNo = expectedSeqNo;

    // We found all the fragments that make up the complete NAL unit.

    // Leave room for the header. So far totalSize did not include the
    // header byte.
    ++totalSize;

    sp<ABuffer> unit = new ABuffer(totalSize);
    CopyTimes(unit, *queue->begin());

    unit->data()[0] = (nri << 5) | nalType;

    size_t offset = 1;
    int32_t cvo = -1;
    List<sp<ABuffer> >::iterator it = queue->begin();
    for (size_t i = 0; i < totalCount; ++i) {
        const sp<ABuffer> &buffer = *it;

        ALOGV("piece #%zu/%zu", i + 1, totalCount);
#if !LOG_NDEBUG
        hexdump(buffer->data(), buffer->size());
#endif

        memcpy(unit->data() + offset, buffer->data() + 2, buffer->size() - 2);

        buffer->meta()->findInt32("cvo", &cvo);
        offset += buffer->size() - 2;

        it = queue->erase(it);
    }

    unit->setRange(0, totalSize);

    if (cvo >= 0) {
        unit->meta()->setInt32("cvo", cvo);
    }

    addSingleNALUnit(unit);

    ALOGV("successfully assembled a NAL unit from fragments.");

    return OK;
}

void AAVCAssembler::submitAccessUnit() {
    CHECK(!mNALUnits.empty());

    ALOGV("Access unit complete (%zu nal units)", mNALUnits.size());

    size_t totalSize = 0;
    for (List<sp<ABuffer> >::iterator it = mNALUnits.begin();
         it != mNALUnits.end(); ++it) {
        totalSize += 4 + (*it)->size();
    }

    sp<ABuffer> accessUnit = new ABuffer(totalSize);
    size_t offset = 0;
    int32_t cvo = -1;
    for (List<sp<ABuffer> >::iterator it = mNALUnits.begin();
         it != mNALUnits.end(); ++it) {
        memcpy(accessUnit->data() + offset, "\x00\x00\x00\x01", 4);
        offset += 4;

        sp<ABuffer> nal = *it;
        memcpy(accessUnit->data() + offset, nal->data(), nal->size());
        offset += nal->size();

        nal->meta()->findInt32("cvo", &cvo);
    }

    CopyTimes(accessUnit, *mNALUnits.begin());

#if 0
    printf(mAccessUnitDamaged ? "X" : ".");
    fflush(stdout);
#endif
    if (cvo >= 0) {
        accessUnit->meta()->setInt32("cvo", cvo);
    }

    if (mAccessUnitDamaged) {
        accessUnit->meta()->setInt32("damaged", true);
    }

    mNALUnits.clear();
    mAccessUnitDamaged = false;

    sp<AMessage> msg = mNotifyMsg->dup();
    msg->setBuffer("access-unit", accessUnit);
    msg->post();
}

int32_t AAVCAssembler::pickProperSeq(const Queue *queue, uint32_t jit, int64_t play) {
    sp<ABuffer> buffer = *(queue->begin());
    uint32_t rtpTime;
    int32_t nextSeqNo = buffer->int32Data();

    Queue::const_iterator it = queue->begin();
    while (it != queue->end()) {
        CHECK((*it)->meta()->findInt32("rtp-time", (int32_t *)&rtpTime));
        // if pkt in time exists, that should be the next pivot
        if (rtpTime + jit >= play) {
            nextSeqNo = (*it)->int32Data();
            break;
        }
        it++;
    }
    return nextSeqNo;
}

bool AAVCAssembler::recycleUnit(uint32_t start, uint32_t end, uint32_t connected,
        size_t avail, float goodRatio) {
    float total = end - start;
    float valid = connected;
    float exist = avail;
    bool isRecycle = (valid / total) >= goodRatio;

    ALOGV("checking p-frame losses.. recvBufs %f valid %f diff %f recycle? %d",
            exist, valid, total, isRecycle);

    return isRecycle;
}

int32_t AAVCAssembler::deleteUnitUnderSeq(Queue *queue, uint32_t seq) {
    int32_t initSize = queue->size();
    Queue::iterator it = queue->begin();
    while (it != queue->end()) {
        if ((uint32_t)(*it)->int32Data() >= seq) {
            break;
        }
        it++;
    }
    queue->erase(queue->begin(), it);
    return initSize - queue->size();
}

inline void AAVCAssembler::printNowTimeUs(int64_t start, int64_t now, int64_t play) {
    ALOGD("start=%lld, now=%lld, played=%lld",
            (long long)start, (long long)now, (long long)play);
}

inline void AAVCAssembler::printRTPTime(uint32_t rtp, int64_t play, uint32_t exp, bool isExp) {
    ALOGD("rtp-time(JB)=%u, played-rtp-time(JB)=%lld, expired-rtp-time(JB)=%u isExpired=%d",
            rtp, (long long)play, exp, isExp);
}

ARTPAssembler::AssemblyStatus AAVCAssembler::assembleMore(
        const sp<ARTPSource> &source) {
    AssemblyStatus status = addNALUnit(source);
    if (status == MALFORMED_PACKET) {
        uint64_t msecsSinceLastIFrame = (ALooper::GetNowUs() / 1000) - mLastIFrameProvidedAtMs;
        if (msecsSinceLastIFrame > 1000) {
            ALOGV("request FIR to get a new I-Frame, time since "
                    "last I-Frame %llu ms", (unsigned long long)msecsSinceLastIFrame);
            source->onIssueFIRByAssembler();
        }
    }
    return status;
}

void AAVCAssembler::packetLost() {
    CHECK(mNextExpectedSeqNoValid);
    ALOGD("packetLost (expected %u)", mNextExpectedSeqNo);
    ++mNextExpectedSeqNo;
}

void AAVCAssembler::onByeReceived() {
    sp<AMessage> msg = mNotifyMsg->dup();
    msg->setInt32("eos", true);
    msg->post();
}

}  // namespace android<|MERGE_RESOLUTION|>--- conflicted
+++ resolved
@@ -118,18 +118,11 @@
     int64_t startTime = source->mFirstSysTime / 1000;
     int64_t nowTime = ALooper::GetNowUs() / 1000;
     int64_t playedTime = nowTime - startTime;
-<<<<<<< HEAD
-    int32_t playedTimeRtp = source->mFirstRtpTime +
-        (((uint32_t)playedTime) * (source->mClockRate / 1000));
-    const int32_t jitterTime = (int32_t)(source->mClockRate / ((float)1000 / (source->mJbTime)));
-    int32_t expiredTimeInJb = rtpTime + jitterTime;
-=======
     int64_t playedTimeRtp =
         source->mFirstRtpTime + (((uint32_t)playedTime) * (source->mClockRate / 1000));
     const uint32_t jitterTime =
         (uint32_t)(source->mClockRate / ((float)1000 / (source->mJbTimeMs)));
     uint32_t expiredTimeInJb = rtpTime + jitterTime;
->>>>>>> 8243e247
     bool isExpired = expiredTimeInJb <= (playedTimeRtp);
     bool isTooLate200 = expiredTimeInJb < (playedTimeRtp - jitterTime);
     bool isTooLate300 = expiredTimeInJb < (playedTimeRtp - (jitterTime * 3 / 2));
