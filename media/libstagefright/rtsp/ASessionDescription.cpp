/*
 * Copyright (C) 2010 The Android Open Source Project
 *
 * Licensed under the Apache License, Version 2.0 (the "License");
 * you may not use this file except in compliance with the License.
 * You may obtain a copy of the License at
 *
 *      http://www.apache.org/licenses/LICENSE-2.0
 *
 * Unless required by applicable law or agreed to in writing, software
 * distributed under the License is distributed on an "AS IS" BASIS,
 * WITHOUT WARRANTIES OR CONDITIONS OF ANY KIND, either express or implied.
 * See the License for the specific language governing permissions and
 * limitations under the License.
 */

//#define LOG_NDEBUG 0
#define LOG_TAG "ASessionDescription"
#include <utils/Log.h>
#include <cutils/log.h>

#include "ASessionDescription.h"

#include <media/stagefright/foundation/ADebug.h>
#include <media/stagefright/foundation/AString.h>
#include <mediaplayerservice/AVMediaServiceExtensions.h>

#include <stdlib.h>

namespace android {

ASessionDescription::ASessionDescription()
    : mIsValid(false) {
}

ASessionDescription::~ASessionDescription() {
}

bool ASessionDescription::setTo(const void *data, size_t size) {
    mIsValid = parse(data, size);

    if (!mIsValid) {
        mTracks.clear();
        mFormats.clear();
    }

    return mIsValid;
}

bool ASessionDescription::parse(const void *data, size_t size) {
    mTracks.clear();
    mFormats.clear();

    mTracks.push(Attribs());
    mFormats.push(AString("[root]"));

    AString desc((const char *)data, size);

    size_t i = 0;
    for (;;) {
        ssize_t eolPos = desc.find("\n", i);

        if (eolPos < 0) {
            break;
        }

        AString line;
        if ((size_t)eolPos > i && desc.c_str()[eolPos - 1] == '\r') {
            // We accept both '\n' and '\r\n' line endings, if it's
            // the latter, strip the '\r' as well.
            line.setTo(desc, i, eolPos - i - 1);
        } else {
            line.setTo(desc, i, eolPos - i);
        }

        if (line.empty()) {
            i = eolPos + 1;
            continue;
        }

        if (line.size() < 2 || line.c_str()[1] != '=') {
            return false;
        }

        ALOGI("%s", line.c_str());

        switch (line.c_str()[0]) {
            case 'v':
            {
                if (strcmp(line.c_str(), "v=0")) {
                    return false;
                }
                break;
            }

            case 'a':
            case 'b':
            {
                AString key, value;

                ssize_t colonPos = line.find(":", 2);
                if (colonPos < 0) {
                    key = line;
                } else {
                    key.setTo(line, 0, colonPos);

                    if (key == "a=fmtp" || key == "a=rtpmap"
                            || key == "a=framesize") {
                        ssize_t spacePos = line.find(" ", colonPos + 1);
                        if (spacePos < 0) {
                            return false;
                        }

                        key.setTo(line, 0, spacePos);

                        colonPos = spacePos;
                    }

                    value.setTo(line, colonPos + 1, line.size() - colonPos - 1);
                }

                key.trim();
                value.trim();

                ALOGV("adding '%s' => '%s'", key.c_str(), value.c_str());

                mTracks.editItemAt(mTracks.size() - 1).add(key, value);
                break;
            }

            case 'm':
            {
                ALOGV("new section '%s'",
                     AString(line, 2, line.size() - 2).c_str());

                mTracks.push(Attribs());
                mFormats.push(AString(line, 2, line.size() - 2));
                break;
            }

            default:
            {
                AString key, value;

                ssize_t equalPos = line.find("=");

                key = AString(line, 0, equalPos + 1);
                value = AString(line, equalPos + 1, line.size() - equalPos - 1);

                key.trim();
                value.trim();

                ALOGV("adding '%s' => '%s'", key.c_str(), value.c_str());

                mTracks.editItemAt(mTracks.size() - 1).add(key, value);
                break;
            }
        }

        i = eolPos + 1;
    }

    return true;
}

bool ASessionDescription::isValid() const {
    return mIsValid;
}

size_t ASessionDescription::countTracks() const {
    return mTracks.size();
}

void ASessionDescription::getFormat(size_t index, AString *value) const {
    CHECK_GE(index, 0u);
    CHECK_LT(index, mTracks.size());

    *value = mFormats.itemAt(index);
}

bool ASessionDescription::findAttribute(
        size_t index, const char *key, AString *value) const {
    CHECK_GE(index, 0u);
    CHECK_LT(index, mTracks.size());

    value->clear();

    const Attribs &track = mTracks.itemAt(index);
    ssize_t i = track.indexOfKey(AString(key));

    if (i < 0) {
        return false;
    }

    *value = track.valueAt(i);

    return true;
}

void ASessionDescription::getFormatType(
        size_t index, unsigned long *PT,
        AString *desc, AString *params) const {
    AString format;
    getFormat(index, &format);

    const char *lastSpacePos = strrchr(format.c_str(), ' ');
    CHECK(lastSpacePos != NULL);

    char *end;
    unsigned long x = strtoul(lastSpacePos + 1, &end, 10);
    CHECK_GT(end, lastSpacePos + 1);
    CHECK_EQ(*end, '\0');

    *PT = x;

    char key[32];
    snprintf(key, sizeof(key), "a=rtpmap:%lu", x);
<<<<<<< HEAD

    CHECK(findAttribute(index, key, desc));

    snprintf(key, sizeof(key), "a=fmtp:%lu", x);
    if (!findAttribute(index, key, params)) {
=======
    if (findAttribute(index, key, desc)) {
        snprintf(key, sizeof(key), "a=fmtp:%lu", x);
        if (!findAttribute(index, key, params)) {
            params->clear();
        }
    } else {
        desc->clear();
>>>>>>> 9627e72f
        params->clear();
    }
}

bool ASessionDescription::getDimensions(
        size_t index, unsigned long PT,
        int32_t *width, int32_t *height) const {
    *width = 0;
    *height = 0;

    char key[33];
    snprintf(key, sizeof(key), "a=framesize:%lu", PT);
    if (PT > 9999999) {
        android_errorWriteLog(0x534e4554, "25747670");
    }
    AString value;
    if (!findAttribute(index, key, &value)) {
        return false;
    }

    const char *s = value.c_str();
    char *end;
    *width = strtoul(s, &end, 10);
    CHECK_GT(end, s);
    CHECK_EQ(*end, '-');

    s = end + 1;
    *height = strtoul(s, &end, 10);
    CHECK_GT(end, s);
    CHECK_EQ(*end, '\0');

    return true;
}

bool ASessionDescription::getDurationUs(int64_t *durationUs) const {
    *durationUs = 0;

    CHECK(mIsValid);

    AString value;
    if (!findAttribute(0, "a=range", &value)) {
        return false;
    }

    if (strncmp(value.c_str(), "npt=", 4)) {
        return false;
    }

    float from, to;
    if (!AVMediaServiceUtils::get()->parseNTPRange(
            value.c_str() + 4, &from, &to)) {
        return false;
    }

    *durationUs = (int64_t)((to - from) * 1E6);

    return true;
}

// static
void ASessionDescription::ParseFormatDesc(
        const char *desc, int32_t *timescale, int32_t *numChannels) {
    const char *slash1 = strchr(desc, '/');
    CHECK(slash1 != NULL);

    const char *s = slash1 + 1;
    char *end;
    unsigned long x = strtoul(s, &end, 10);
    CHECK_GT(end, s);
    CHECK(*end == '\0' || *end == '/');

    *timescale = x;
    *numChannels = 1;

    if (*end == '/') {
        s = end + 1;
        unsigned long x = strtoul(s, &end, 10);
        CHECK_GT(end, s);
        CHECK_EQ(*end, '\0');

        *numChannels = x;
    }
}

// static
bool ASessionDescription::parseNTPRange(
        const char *s, float *npt1, float *npt2) {
    if (s[0] == '-') {
        return false;  // no start time available.
    }

    if (!strncmp("now", s, 3)) {
        return false;  // no absolute start time available
    }

    char *end;
    *npt1 = strtof(s, &end);

    if (end == s || *end != '-') {
        // Failed to parse float or trailing "dash".
        return false;
    }

    s = end + 1;  // skip the dash.

    if (*s == '\0') {
        *npt2 = FLT_MAX;  // open ended.
        return true;
    }

    if (!strncmp("now", s, 3)) {
        return false;  // no absolute end time available
    }

    *npt2 = strtof(s, &end);

    if (end == s || *end != '\0') {
        return false;
    }

    return *npt2 > *npt1;
}

}  // namespace android
<|MERGE_RESOLUTION|>--- conflicted
+++ resolved
@@ -215,13 +215,6 @@
 
     char key[32];
     snprintf(key, sizeof(key), "a=rtpmap:%lu", x);
-<<<<<<< HEAD
-
-    CHECK(findAttribute(index, key, desc));
-
-    snprintf(key, sizeof(key), "a=fmtp:%lu", x);
-    if (!findAttribute(index, key, params)) {
-=======
     if (findAttribute(index, key, desc)) {
         snprintf(key, sizeof(key), "a=fmtp:%lu", x);
         if (!findAttribute(index, key, params)) {
@@ -229,7 +222,6 @@
         }
     } else {
         desc->clear();
->>>>>>> 9627e72f
         params->clear();
     }
 }
