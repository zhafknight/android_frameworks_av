/*
 * Copyright (C) 2010 The Android Open Source Project
 *
 * Licensed under the Apache License, Version 2.0 (the "License");
 * you may not use this file except in compliance with the License.
 * You may obtain a copy of the License at
 *
 *      http://www.apache.org/licenses/LICENSE-2.0
 *
 * Unless required by applicable law or agreed to in writing, software
 * distributed under the License is distributed on an "AS IS" BASIS,
 * WITHOUT WARRANTIES OR CONDITIONS OF ANY KIND, either express or implied.
 * See the License for the specific language governing permissions and
 * limitations under the License.
 *
 * This file was modified by Dolby Laboratories, Inc. The portions of the
 * code that are surrounded by "DOLBY..." are copyrighted and
 * licensed separately, as follows:
 *
 *  (C) 2011-2014 Dolby Laboratories, Inc.
 *
 * Licensed under the Apache License, Version 2.0 (the "License");
 * you may not use this file except in compliance with the License.
 * You may obtain a copy of the License at
 *
 *    http://www.apache.org/licenses/LICENSE-2.0
 *
 * Unless required by applicable law or agreed to in writing, software
 * distributed under the License is distributed on an "AS IS" BASIS,
 * WITHOUT WARRANTIES OR CONDITIONS OF ANY KIND, either express or implied.
 * See the License for the specific language governing permissions and
 * limitations under the License.
 *
 **
 ** This file was modified by DTS, Inc. The portions of the
 ** code that are surrounded by "DTS..." are copyrighted and
 ** licensed separately, as follows:
 **
 **  (C) 2014 DTS, Inc.
 **
 ** Licensed under the Apache License, Version 2.0 (the "License");
 ** you may not use this file except in compliance with the License.
 ** You may obtain a copy of the License at
 **
 **    http://www.apache.org/licenses/LICENSE-2.0
 **
 ** Unless required by applicable law or agreed to in writing, software
 ** distributed under the License is distributed on an "AS IS" BASIS,
 ** WITHOUT WARRANTIES OR CONDITIONS OF ANY KIND, either express or implied.
 ** See the License for the specific language governing permissions and
 ** limitations under the License
 */

//#define LOG_NDEBUG 0
#define LOG_TAG "ACodec"

#ifdef __LP64__
#define OMX_ANDROID_COMPILE_AS_32BIT_ON_64BIT_PLATFORMS
#endif

#include <inttypes.h>
#include <utils/Trace.h>

#include <media/stagefright/ACodec.h>

#include <binder/MemoryDealer.h>

#include <media/stagefright/foundation/hexdump.h>
#include <media/stagefright/foundation/ABuffer.h>
#include <media/stagefright/foundation/ADebug.h>
#include <media/stagefright/foundation/AMessage.h>
#include <media/stagefright/foundation/AUtils.h>

#include <media/stagefright/BufferProducerWrapper.h>
#include <media/stagefright/MediaCodecList.h>
#include <media/stagefright/MediaDefs.h>
#include <media/stagefright/NativeWindowWrapper.h>
#include <media/stagefright/OMXClient.h>
#include <media/stagefright/OMXCodec.h>
#include <media/stagefright/ExtendedCodec.h>
#include <media/stagefright/FFMPEGSoftCodec.h>

#include <media/hardware/HardwareAPI.h>

#include <OMX_AudioExt.h>
#include <OMX_VideoExt.h>
#include <OMX_Component.h>
#include <OMX_IndexExt.h>

#include "include/ExtendedUtils.h"

#ifdef USE_SAMSUNG_COLORFORMAT
#include <sec_format.h>
#endif

#include "include/avc_utils.h"

#ifdef ENABLE_AV_ENHANCEMENTS
#include <QCMediaDefs.h>
#include <ExtendedUtils.h>
#endif
#ifdef DTS_CODEC_M_
#include "include/DTSUtils.h"
#include "include/OMX_Audio_DTS.h"
#endif

namespace android {

// OMX errors are directly mapped into status_t range if
// there is no corresponding MediaError status code.
// Use the statusFromOMXError(int32_t omxError) function.
//
// Currently this is a direct map.
// See frameworks/native/include/media/openmax/OMX_Core.h
//
// Vendor OMX errors     from 0x90000000 - 0x9000FFFF
// Extension OMX errors  from 0x8F000000 - 0x90000000
// Standard OMX errors   from 0x80001000 - 0x80001024 (0x80001024 current)
//

// returns true if err is a recognized OMX error code.
// as OMX error is OMX_S32, this is an int32_t type
static inline bool isOMXError(int32_t err) {
    return (ERROR_CODEC_MIN <= err && err <= ERROR_CODEC_MAX);
}

// converts an OMX error to a status_t
static inline status_t statusFromOMXError(int32_t omxError) {
    switch (omxError) {
    case OMX_ErrorInvalidComponentName:
    case OMX_ErrorComponentNotFound:
        return NAME_NOT_FOUND; // can trigger illegal argument error for provided names.
    default:
        return isOMXError(omxError) ? omxError : 0; // no translation required
    }
}

// checks and converts status_t to a non-side-effect status_t
static inline status_t makeNoSideEffectStatus(status_t err) {
    switch (err) {
    // the following errors have side effects and may come
    // from other code modules. Remap for safety reasons.
    case INVALID_OPERATION:
    case DEAD_OBJECT:
        return UNKNOWN_ERROR;
    default:
        return err;
    }
}

template<class T>
static void InitOMXParams(T *params) {
    params->nSize = sizeof(T);
    params->nVersion.s.nVersionMajor = 1;
    params->nVersion.s.nVersionMinor = 0;
    params->nVersion.s.nRevision = 0;
    params->nVersion.s.nStep = 0;
}

struct CodecObserver : public BnOMXObserver {
    CodecObserver() {}

    void setNotificationMessage(const sp<AMessage> &msg) {
        mNotify = msg;
    }

    // from IOMXObserver
    virtual void onMessage(const omx_message &omx_msg) {
        sp<AMessage> msg = mNotify->dup();

        msg->setInt32("type", omx_msg.type);
        msg->setInt32("node", omx_msg.node);

        switch (omx_msg.type) {
            case omx_message::EVENT:
            {
                msg->setInt32("event", omx_msg.u.event_data.event);
                msg->setInt32("data1", omx_msg.u.event_data.data1);
                msg->setInt32("data2", omx_msg.u.event_data.data2);
                break;
            }

            case omx_message::EMPTY_BUFFER_DONE:
            {
                msg->setInt32("buffer", omx_msg.u.buffer_data.buffer);
                break;
            }

            case omx_message::FILL_BUFFER_DONE:
            {
                msg->setInt32(
                        "buffer", omx_msg.u.extended_buffer_data.buffer);
                msg->setInt32(
                        "range_offset",
                        omx_msg.u.extended_buffer_data.range_offset);
                msg->setInt32(
                        "range_length",
                        omx_msg.u.extended_buffer_data.range_length);
                msg->setInt32(
                        "flags",
                        omx_msg.u.extended_buffer_data.flags);
                msg->setInt64(
                        "timestamp",
                        omx_msg.u.extended_buffer_data.timestamp);
                break;
            }

            default:
                TRESPASS();
                break;
        }

        msg->post();
    }

protected:
    virtual ~CodecObserver() {}

private:
    sp<AMessage> mNotify;

    DISALLOW_EVIL_CONSTRUCTORS(CodecObserver);
};

////////////////////////////////////////////////////////////////////////////////

struct ACodec::BaseState : public AState {
    BaseState(ACodec *codec, const sp<AState> &parentState = NULL);

protected:
    enum PortMode {
        KEEP_BUFFERS,
        RESUBMIT_BUFFERS,
        FREE_BUFFERS,
    };

    ACodec *mCodec;

    virtual PortMode getPortMode(OMX_U32 portIndex);

    virtual bool onMessageReceived(const sp<AMessage> &msg);

    virtual bool onOMXEvent(OMX_EVENTTYPE event, OMX_U32 data1, OMX_U32 data2);

    virtual void onOutputBufferDrained(const sp<AMessage> &msg);
    virtual void onInputBufferFilled(const sp<AMessage> &msg);

    void postFillThisBuffer(BufferInfo *info);

private:
    bool onOMXMessage(const sp<AMessage> &msg);

    bool onOMXEmptyBufferDone(IOMX::buffer_id bufferID);

    bool onOMXFillBufferDone(
            IOMX::buffer_id bufferID,
            size_t rangeOffset, size_t rangeLength,
            OMX_U32 flags,
            int64_t timeUs);

    void getMoreInputDataIfPossible();

    DISALLOW_EVIL_CONSTRUCTORS(BaseState);
};

////////////////////////////////////////////////////////////////////////////////

struct ACodec::DeathNotifier : public IBinder::DeathRecipient {
    DeathNotifier(const sp<AMessage> &notify)
        : mNotify(notify) {
    }

    virtual void binderDied(const wp<IBinder> &) {
        mNotify->post();
    }

protected:
    virtual ~DeathNotifier() {}

private:
    sp<AMessage> mNotify;

    DISALLOW_EVIL_CONSTRUCTORS(DeathNotifier);
};

struct ACodec::UninitializedState : public ACodec::BaseState {
    UninitializedState(ACodec *codec);

protected:
    virtual bool onMessageReceived(const sp<AMessage> &msg);
    virtual void stateEntered();

private:
    void onSetup(const sp<AMessage> &msg);
    bool onAllocateComponent(const sp<AMessage> &msg);

    sp<DeathNotifier> mDeathNotifier;

    DISALLOW_EVIL_CONSTRUCTORS(UninitializedState);
};

////////////////////////////////////////////////////////////////////////////////

struct ACodec::LoadedState : public ACodec::BaseState {
    LoadedState(ACodec *codec);

protected:
    virtual bool onMessageReceived(const sp<AMessage> &msg);
    virtual void stateEntered();

private:
    friend struct ACodec::UninitializedState;

    bool onConfigureComponent(const sp<AMessage> &msg);
    void onCreateInputSurface(const sp<AMessage> &msg);
    void onStart();
    void onShutdown(bool keepComponentAllocated);

    DISALLOW_EVIL_CONSTRUCTORS(LoadedState);
};

////////////////////////////////////////////////////////////////////////////////

struct ACodec::LoadedToIdleState : public ACodec::BaseState {
    LoadedToIdleState(ACodec *codec);

protected:
    virtual bool onMessageReceived(const sp<AMessage> &msg);
    virtual bool onOMXEvent(OMX_EVENTTYPE event, OMX_U32 data1, OMX_U32 data2);
    virtual void stateEntered();

private:
    status_t allocateBuffers();

    DISALLOW_EVIL_CONSTRUCTORS(LoadedToIdleState);
};

////////////////////////////////////////////////////////////////////////////////

struct ACodec::IdleToExecutingState : public ACodec::BaseState {
    IdleToExecutingState(ACodec *codec);

protected:
    virtual bool onMessageReceived(const sp<AMessage> &msg);
    virtual bool onOMXEvent(OMX_EVENTTYPE event, OMX_U32 data1, OMX_U32 data2);
    virtual void stateEntered();

private:
    DISALLOW_EVIL_CONSTRUCTORS(IdleToExecutingState);
};

////////////////////////////////////////////////////////////////////////////////

struct ACodec::ExecutingState : public ACodec::BaseState {
    ExecutingState(ACodec *codec);

    void submitRegularOutputBuffers();
    void submitOutputMetaBuffers();
    void submitOutputBuffers();

    // Submit output buffers to the decoder, submit input buffers to client
    // to fill with data.
    void resume();

    // Returns true iff input and output buffers are in play.
    bool active() const { return mActive; }

protected:
    virtual PortMode getPortMode(OMX_U32 portIndex);
    virtual bool onMessageReceived(const sp<AMessage> &msg);
    virtual void stateEntered();

    virtual bool onOMXEvent(OMX_EVENTTYPE event, OMX_U32 data1, OMX_U32 data2);

private:
    bool mActive;

    DISALLOW_EVIL_CONSTRUCTORS(ExecutingState);
};

////////////////////////////////////////////////////////////////////////////////

struct ACodec::OutputPortSettingsChangedState : public ACodec::BaseState {
    OutputPortSettingsChangedState(ACodec *codec);

protected:
    virtual PortMode getPortMode(OMX_U32 portIndex);
    virtual bool onMessageReceived(const sp<AMessage> &msg);
    virtual void stateEntered();

    virtual bool onOMXEvent(OMX_EVENTTYPE event, OMX_U32 data1, OMX_U32 data2);

private:
    DISALLOW_EVIL_CONSTRUCTORS(OutputPortSettingsChangedState);
};

////////////////////////////////////////////////////////////////////////////////

struct ACodec::ExecutingToIdleState : public ACodec::BaseState {
    ExecutingToIdleState(ACodec *codec);

protected:
    virtual bool onMessageReceived(const sp<AMessage> &msg);
    virtual void stateEntered();

    virtual bool onOMXEvent(OMX_EVENTTYPE event, OMX_U32 data1, OMX_U32 data2);

    virtual void onOutputBufferDrained(const sp<AMessage> &msg);
    virtual void onInputBufferFilled(const sp<AMessage> &msg);

private:
    void changeStateIfWeOwnAllBuffers();

    bool mComponentNowIdle;

    DISALLOW_EVIL_CONSTRUCTORS(ExecutingToIdleState);
};

////////////////////////////////////////////////////////////////////////////////

struct ACodec::IdleToLoadedState : public ACodec::BaseState {
    IdleToLoadedState(ACodec *codec);

protected:
    virtual bool onMessageReceived(const sp<AMessage> &msg);
    virtual void stateEntered();

    virtual bool onOMXEvent(OMX_EVENTTYPE event, OMX_U32 data1, OMX_U32 data2);

private:
    DISALLOW_EVIL_CONSTRUCTORS(IdleToLoadedState);
};

////////////////////////////////////////////////////////////////////////////////

struct ACodec::FlushingState : public ACodec::BaseState {
    FlushingState(ACodec *codec);

protected:
    virtual bool onMessageReceived(const sp<AMessage> &msg);
    virtual void stateEntered();

    virtual bool onOMXEvent(OMX_EVENTTYPE event, OMX_U32 data1, OMX_U32 data2);

    virtual void onOutputBufferDrained(const sp<AMessage> &msg);
    virtual void onInputBufferFilled(const sp<AMessage> &msg);

private:
    bool mFlushComplete[2];

    void changeStateIfWeOwnAllBuffers();

    DISALLOW_EVIL_CONSTRUCTORS(FlushingState);
};

////////////////////////////////////////////////////////////////////////////////

ACodec::ACodec()
    : mQuirks(0),
      mNode(0),
      mSentFormat(false),
      mIsEncoder(false),
      mUseMetadataOnEncoderOutput(false),
      mShutdownInProgress(false),
      mExplicitShutdown(false),
      mEncoderDelay(0),
      mEncoderPadding(0),
      mRotationDegrees(0),
      mChannelMaskPresent(false),
      mChannelMask(0),
      mDequeueCounter(0),
      mStoreMetaDataInOutputBuffers(false),
      mMetaDataBuffersToSubmit(0),
      mRepeatFrameDelayUs(-1ll),
      mMaxPtsGapUs(-1ll),
      mTimePerFrameUs(-1ll),
      mTimePerCaptureUs(-1ll),
      mCreateInputBuffersSuspended(false),
      mTunneled(false),
      mIsVideoRenderingDisabled(false) {
    mUninitializedState = new UninitializedState(this);
    mLoadedState = new LoadedState(this);
    mLoadedToIdleState = new LoadedToIdleState(this);
    mIdleToExecutingState = new IdleToExecutingState(this);
    mExecutingState = new ExecutingState(this);

    mOutputPortSettingsChangedState =
        new OutputPortSettingsChangedState(this);

    mExecutingToIdleState = new ExecutingToIdleState(this);
    mIdleToLoadedState = new IdleToLoadedState(this);
    mFlushingState = new FlushingState(this);

    mPortEOS[kPortIndexInput] = mPortEOS[kPortIndexOutput] = false;
    mInputEOSResult = OK;

    changeState(mUninitializedState);
}

ACodec::~ACodec() {
}

void ACodec::setNotificationMessage(const sp<AMessage> &msg) {
    mNotify = msg;
}

void ACodec::initiateSetup(const sp<AMessage> &msg) {
    msg->setWhat(kWhatSetup);
    msg->setTarget(id());
    msg->post();
}

void ACodec::signalSetParameters(const sp<AMessage> &params) {
    sp<AMessage> msg = new AMessage(kWhatSetParameters, id());
    msg->setMessage("params", params);
    msg->post();
}

void ACodec::initiateAllocateComponent(const sp<AMessage> &msg) {
    msg->setWhat(kWhatAllocateComponent);
    msg->setTarget(id());
    msg->post();
}

void ACodec::initiateConfigureComponent(const sp<AMessage> &msg) {
    if (mMediaExtendedStats == NULL)
        msg->findObject(MEDIA_EXTENDED_STATS, (sp<RefBase>*)&mMediaExtendedStats);

    msg->setWhat(kWhatConfigureComponent);
    msg->setTarget(id());
    msg->post();
}

void ACodec::initiateCreateInputSurface() {
    (new AMessage(kWhatCreateInputSurface, id()))->post();
}

void ACodec::signalEndOfInputStream() {
    (new AMessage(kWhatSignalEndOfInputStream, id()))->post();
}

void ACodec::initiateStart() {
    (new AMessage(kWhatStart, id()))->post();
}

void ACodec::signalFlush() {
    ALOGV("[%s] signalFlush", mComponentName.c_str());
    (new AMessage(kWhatFlush, id()))->post();
}

void ACodec::signalResume() {
    (new AMessage(kWhatResume, id()))->post();
}

void ACodec::initiateShutdown(bool keepComponentAllocated) {
    sp<AMessage> msg = new AMessage(kWhatShutdown, id());
    msg->setInt32("keepComponentAllocated", keepComponentAllocated);
    msg->post();
    if (!keepComponentAllocated) {
        // ensure shutdown completes in 3 seconds
        (new AMessage(kWhatReleaseCodecInstance, id()))->post(3000000);
    }
}

void ACodec::signalRequestIDRFrame() {
    (new AMessage(kWhatRequestIDRFrame, id()))->post();
}

// *** NOTE: THE FOLLOWING WORKAROUND WILL BE REMOVED ***
// Some codecs may return input buffers before having them processed.
// This causes a halt if we already signaled an EOS on the input
// port.  For now keep submitting an output buffer if there was an
// EOS on the input port, but not yet on the output port.
void ACodec::signalSubmitOutputMetaDataBufferIfEOS_workaround() {
    if (mPortEOS[kPortIndexInput] && !mPortEOS[kPortIndexOutput] &&
            mMetaDataBuffersToSubmit > 0) {
        (new AMessage(kWhatSubmitOutputMetaDataBufferIfEOS, id()))->post();
    }
}

status_t ACodec::allocateBuffersOnPort(OMX_U32 portIndex) {
    ATRACE_NAME(mComponentName.c_str());

    bool isVideo = mComponentName.find("video") != -1;
    const char* portType = portIndex == kPortIndexInput ?
                                        STATS_PROFILE_ALLOCATE_INPUT(isVideo) :
                                        STATS_PROFILE_ALLOCATE_OUTPUT(isVideo);
    ExtendedStats::AutoProfile autoProfile(portType, mMediaExtendedStats);

    CHECK(portIndex == kPortIndexInput || portIndex == kPortIndexOutput);

    CHECK(mDealer[portIndex] == NULL);
    CHECK(mBuffers[portIndex].isEmpty());

    status_t err;
    if (mNativeWindow != NULL && portIndex == kPortIndexOutput) {
        if (mStoreMetaDataInOutputBuffers) {
            err = allocateOutputMetaDataBuffers();
        } else {
            err = allocateOutputBuffersFromNativeWindow();
        }
    } else {
        OMX_PARAM_PORTDEFINITIONTYPE def;
        InitOMXParams(&def);
        def.nPortIndex = portIndex;

        err = mOMX->getParameter(
                mNode, OMX_IndexParamPortDefinition, &def, sizeof(def));

        if (err == OK) {
            ALOGV("[%s] Allocating %u buffers of size %u on %s port",
                    mComponentName.c_str(),
                    def.nBufferCountActual, def.nBufferSize,
                    portIndex == kPortIndexInput ? "input" : "output");

            size_t totalSize = def.nBufferCountActual * def.nBufferSize;
            mDealer[portIndex] = new MemoryDealer(totalSize, "ACodec");

            for (OMX_U32 i = 0; i < def.nBufferCountActual; ++i) {
                sp<IMemory> mem = mDealer[portIndex]->allocate(def.nBufferSize);
                CHECK(mem.get() != NULL);

                BufferInfo info;
                info.mStatus = BufferInfo::OWNED_BY_US;

                uint32_t requiresAllocateBufferBit =
                    (portIndex == kPortIndexInput)
                        ? OMXCodec::kRequiresAllocateBufferOnInputPorts
                        : OMXCodec::kRequiresAllocateBufferOnOutputPorts;

                if ((portIndex == kPortIndexInput && (mFlags & kFlagIsSecure))
                        || mUseMetadataOnEncoderOutput) {
                    mem.clear();

                    void *ptr;
                    err = mOMX->allocateBuffer(
                            mNode, portIndex, def.nBufferSize, &info.mBufferID,
                            &ptr);

                    int32_t bufSize = mUseMetadataOnEncoderOutput ?
                            (4 + sizeof(buffer_handle_t)) : def.nBufferSize;

                    info.mData = new ABuffer(ptr, bufSize);
                } else if (mQuirks & requiresAllocateBufferBit) {
                    err = mOMX->allocateBufferWithBackup(
                            mNode, portIndex, mem, &info.mBufferID);
                } else {
                    err = mOMX->useBuffer(mNode, portIndex, mem, &info.mBufferID);
                }

                if (mem != NULL) {
                    info.mData = new ABuffer(mem->pointer(), def.nBufferSize);
                }

                mBuffers[portIndex].push(info);
            }
        }
    }

    if (err != OK) {
        return err;
    }

    sp<AMessage> notify = mNotify->dup();
    notify->setInt32("what", CodecBase::kWhatBuffersAllocated);

    notify->setInt32("portIndex", portIndex);

    sp<PortDescription> desc = new PortDescription;

    for (size_t i = 0; i < mBuffers[portIndex].size(); ++i) {
        const BufferInfo &info = mBuffers[portIndex][i];

        desc->addBuffer(info.mBufferID, info.mData);
    }

    notify->setObject("portDesc", desc);
    notify->post();

    return OK;
}

status_t ACodec::configureOutputBuffersFromNativeWindow(
        OMX_U32 *bufferCount, OMX_U32 *bufferSize,
        OMX_U32 *minUndequeuedBuffers) {
    OMX_PARAM_PORTDEFINITIONTYPE def;
    InitOMXParams(&def);
    def.nPortIndex = kPortIndexOutput;

    status_t err = mOMX->getParameter(
            mNode, OMX_IndexParamPortDefinition, &def, sizeof(def));

    if (err != OK) {
        return err;
    }

#ifdef USE_SAMSUNG_COLORFORMAT
    OMX_COLOR_FORMATTYPE eNativeColorFormat = def.format.video.eColorFormat;
    setNativeWindowColorFormat(eNativeColorFormat);

    err = native_window_set_buffers_geometry(
    mNativeWindow.get(),
    def.format.video.nFrameWidth,
    def.format.video.nFrameHeight,
    eNativeColorFormat);
#else
    err = native_window_set_buffers_geometry(
            mNativeWindow.get(),
            def.format.video.nFrameWidth,
            def.format.video.nFrameHeight,
            def.format.video.eColorFormat);
#endif

    if (err != 0) {
        ALOGE("native_window_set_buffers_geometry failed: %s (%d)",
                strerror(-err), -err);
        return err;
    }

    if (mRotationDegrees != 0) {
        uint32_t transform = 0;
        switch (mRotationDegrees) {
            case 0: transform = 0; break;
            case 90: transform = HAL_TRANSFORM_ROT_90; break;
            case 180: transform = HAL_TRANSFORM_ROT_180; break;
            case 270: transform = HAL_TRANSFORM_ROT_270; break;
            default: transform = 0; break;
        }

        if (transform > 0) {
            err = native_window_set_buffers_transform(
                    mNativeWindow.get(), transform);
            if (err != 0) {
                ALOGE("native_window_set_buffers_transform failed: %s (%d)",
                        strerror(-err), -err);
                return err;
            }
        }
    }

    // Set up the native window.
    OMX_U32 usage = 0;
    err = mOMX->getGraphicBufferUsage(mNode, kPortIndexOutput, &usage);
    if (err != 0) {
        ALOGW("querying usage flags from OMX IL component failed: %d", err);
        // XXX: Currently this error is logged, but not fatal.
        usage = 0;
    }
    int omxUsage = usage;

    if (mFlags & kFlagIsGrallocUsageProtected) {
        usage |= GRALLOC_USAGE_PROTECTED;
    }

    // Make sure to check whether either Stagefright or the video decoder
    // requested protected buffers.
    if (usage & GRALLOC_USAGE_PROTECTED) {
        // Verify that the ANativeWindow sends images directly to
        // SurfaceFlinger.
        int queuesToNativeWindow = 0;
        err = mNativeWindow->query(
                mNativeWindow.get(), NATIVE_WINDOW_QUEUES_TO_WINDOW_COMPOSER,
                &queuesToNativeWindow);
        if (err != 0) {
            ALOGE("error authenticating native window: %d", err);
            return err;
        }
        if (queuesToNativeWindow != 1) {
            ALOGE("native window could not be authenticated");
            return PERMISSION_DENIED;
        }
    }

    int consumerUsage = 0;
    err = mNativeWindow->query(
            mNativeWindow.get(), NATIVE_WINDOW_CONSUMER_USAGE_BITS,
            &consumerUsage);
    if (err != 0) {
        ALOGW("failed to get consumer usage bits. ignoring");
        err = 0;
    }

    ALOGV("gralloc usage: %#x(OMX) => %#x(ACodec) + %#x(Consumer) = %#x",
            omxUsage, usage, consumerUsage, usage | consumerUsage);
    usage |= consumerUsage;
    err = native_window_set_usage(
            mNativeWindow.get(),
            usage | GRALLOC_USAGE_HW_TEXTURE | GRALLOC_USAGE_EXTERNAL_DISP);

    if (err != 0) {
        ALOGE("native_window_set_usage failed: %s (%d)", strerror(-err), -err);
        return err;
    }

    // Exits here for tunneled video playback codecs -- i.e. skips native window
    // buffer allocation step as this is managed by the tunneled OMX omponent
    // itself and explicitly sets def.nBufferCountActual to 0.
    if (mTunneled) {
        ALOGV("Tunneled Playback: skipping native window buffer allocation.");
        def.nBufferCountActual = 0;
        err = mOMX->setParameter(
                mNode, OMX_IndexParamPortDefinition, &def, sizeof(def));

        *minUndequeuedBuffers = 0;
        *bufferCount = 0;
        *bufferSize = 0;
        return err;
    }

    *minUndequeuedBuffers = 0;
    err = mNativeWindow->query(
            mNativeWindow.get(), NATIVE_WINDOW_MIN_UNDEQUEUED_BUFFERS,
            (int *)minUndequeuedBuffers);

    if (err != 0) {
        ALOGE("NATIVE_WINDOW_MIN_UNDEQUEUED_BUFFERS query failed: %s (%d)",
                strerror(-err), -err);
        return err;
    }

    // FIXME: assume that surface is controlled by app (native window
    // returns the number for the case when surface is not controlled by app)
    // FIXME2: This means that minUndeqeueudBufs can be 1 larger than reported
    // For now, try to allocate 1 more buffer, but don't fail if unsuccessful

    // Use conservative allocation while also trying to reduce starvation
    //
    // 1. allocate at least nBufferCountMin + minUndequeuedBuffers - that is the
    //    minimum needed for the consumer to be able to work
    // 2. try to allocate two (2) additional buffers to reduce starvation from
    //    the consumer
    //    plus an extra buffer to account for incorrect minUndequeuedBufs
#ifdef BOARD_CANT_REALLOCATE_OMX_BUFFERS
    // Some devices don't like to set OMX_IndexParamPortDefinition at this
    // point (even with an unmodified def), so skip it if possible.
    // This check was present in KitKat.
    if (def.nBufferCountActual < def.nBufferCountMin + *minUndequeuedBuffers) {
#endif
    for (OMX_U32 extraBuffers = 2 + 1; /* condition inside loop */; extraBuffers--) {
        OMX_U32 newBufferCount =
            def.nBufferCountMin + *minUndequeuedBuffers + extraBuffers;
        def.nBufferCountActual = newBufferCount;
        err = mOMX->setParameter(
                mNode, OMX_IndexParamPortDefinition, &def, sizeof(def));

        if (err == OK) {
            *minUndequeuedBuffers += extraBuffers;
            break;
        }

        ALOGW("[%s] setting nBufferCountActual to %u failed: %d",
                mComponentName.c_str(), newBufferCount, err);
        /* exit condition */
        if (extraBuffers == 0) {
            return err;
        }
    }
#ifdef BOARD_CANT_REALLOCATE_OMX_BUFFERS
    }
#endif

    err = native_window_set_buffer_count(
            mNativeWindow.get(), def.nBufferCountActual);

    if (err != 0) {
        ALOGE("native_window_set_buffer_count failed: %s (%d)", strerror(-err),
                -err);
        return err;
    }

    *bufferCount = def.nBufferCountActual;
    *bufferSize =  def.nBufferSize;
    return err;
}

status_t ACodec::allocateOutputBuffersFromNativeWindow() {
    OMX_U32 bufferCount, bufferSize, minUndequeuedBuffers;
    status_t err = configureOutputBuffersFromNativeWindow(
            &bufferCount, &bufferSize, &minUndequeuedBuffers);
    if (err != 0)
        return err;
    mNumUndequeuedBuffers = minUndequeuedBuffers;

    ALOGV("[%s] Allocating %u buffers from a native window of size %u on "
         "output port",
         mComponentName.c_str(), bufferCount, bufferSize);

    // Dequeue buffers and send them to OMX
    for (OMX_U32 i = 0; i < bufferCount; i++) {
        ANativeWindowBuffer *buf;
        err = native_window_dequeue_buffer_and_wait(mNativeWindow.get(), &buf);
        if (err != 0) {
            ALOGE("dequeueBuffer failed: %s (%d)", strerror(-err), -err);
            break;
        }

        sp<GraphicBuffer> graphicBuffer(new GraphicBuffer(buf, false));
        BufferInfo info;
        info.mStatus = BufferInfo::OWNED_BY_US;
        info.mData = new ABuffer(NULL /* data */, bufferSize /* capacity */);
        info.mGraphicBuffer = graphicBuffer;
        mBuffers[kPortIndexOutput].push(info);

        IOMX::buffer_id bufferId;
        err = mOMX->useGraphicBuffer(mNode, kPortIndexOutput, graphicBuffer,
                &bufferId);
        if (err != 0) {
            ALOGE("registering GraphicBuffer %u with OMX IL component failed: "
                 "%d", i, err);
            break;
        }

        mBuffers[kPortIndexOutput].editItemAt(i).mBufferID = bufferId;

        ALOGV("[%s] Registered graphic buffer with ID %u (pointer = %p)",
             mComponentName.c_str(),
             bufferId, graphicBuffer.get());
    }

    OMX_U32 cancelStart;
    OMX_U32 cancelEnd;

    if (err != 0) {
        // If an error occurred while dequeuing we need to cancel any buffers
        // that were dequeued.
        cancelStart = 0;
        cancelEnd = mBuffers[kPortIndexOutput].size();
    } else {
        // Return the required minimum undequeued buffers to the native window.
        cancelStart = bufferCount - minUndequeuedBuffers;
        cancelEnd = bufferCount;
    }

    for (OMX_U32 i = cancelStart; i < cancelEnd; i++) {
        BufferInfo *info = &mBuffers[kPortIndexOutput].editItemAt(i);
        status_t error = cancelBufferToNativeWindow(info);
        if (err == 0) {
            err = error;
        }
    }

    return err;
}

status_t ACodec::allocateOutputMetaDataBuffers() {
    OMX_U32 bufferCount, bufferSize, minUndequeuedBuffers;
    status_t err = configureOutputBuffersFromNativeWindow(
            &bufferCount, &bufferSize, &minUndequeuedBuffers);
    if (err != 0)
        return err;
    mNumUndequeuedBuffers = minUndequeuedBuffers;

    ALOGV("[%s] Allocating %u meta buffers on output port",
         mComponentName.c_str(), bufferCount);

    size_t totalSize = bufferCount * 8;
    mDealer[kPortIndexOutput] = new MemoryDealer(totalSize, "ACodec");

    // Dequeue buffers and send them to OMX
    for (OMX_U32 i = 0; i < bufferCount; i++) {
        BufferInfo info;
        info.mStatus = BufferInfo::OWNED_BY_NATIVE_WINDOW;
        info.mGraphicBuffer = NULL;
        info.mDequeuedAt = mDequeueCounter;

        sp<IMemory> mem = mDealer[kPortIndexOutput]->allocate(
                sizeof(struct VideoDecoderOutputMetaData));
        CHECK(mem.get() != NULL);
        info.mData = new ABuffer(mem->pointer(), mem->size());

        // we use useBuffer for metadata regardless of quirks
        err = mOMX->useBuffer(
                mNode, kPortIndexOutput, mem, &info.mBufferID);

        mBuffers[kPortIndexOutput].push(info);

        ALOGV("[%s] allocated meta buffer with ID %u (pointer = %p)",
             mComponentName.c_str(), info.mBufferID, mem->pointer());
    }

    mMetaDataBuffersToSubmit = bufferCount - minUndequeuedBuffers;
    return err;
}

status_t ACodec::submitOutputMetaDataBuffer() {
    CHECK(mStoreMetaDataInOutputBuffers);
    if (mMetaDataBuffersToSubmit == 0)
        return OK;

    BufferInfo *info = dequeueBufferFromNativeWindow();
    if (info == NULL)
        return ERROR_IO;

    ALOGV("[%s] submitting output meta buffer ID %u for graphic buffer %p",
          mComponentName.c_str(), info->mBufferID, info->mGraphicBuffer.get());

    --mMetaDataBuffersToSubmit;
    CHECK_EQ(mOMX->fillBuffer(mNode, info->mBufferID),
             (status_t)OK);

    info->mStatus = BufferInfo::OWNED_BY_COMPONENT;
    return OK;
}

#ifdef USE_SAMSUNG_COLORFORMAT
void ACodec::setNativeWindowColorFormat(OMX_COLOR_FORMATTYPE &eNativeColorFormat)
{
    // In case of Samsung decoders, we set proper native color format for the Native Window
    if (!strcasecmp(mComponentName.c_str(), "OMX.SEC.AVC.Decoder")
        || !strcasecmp(mComponentName.c_str(), "OMX.SEC.FP.AVC.Decoder")
        || !strcasecmp(mComponentName.c_str(), "OMX.Exynos.AVC.Decoder")) {
        switch (eNativeColorFormat) {
            case OMX_COLOR_FormatYUV420SemiPlanar:
                eNativeColorFormat = (OMX_COLOR_FORMATTYPE)HAL_PIXEL_FORMAT_YCbCr_420_SP;
                break;
            case OMX_COLOR_FormatYUV420Planar:
            default:
                eNativeColorFormat = (OMX_COLOR_FORMATTYPE)HAL_PIXEL_FORMAT_YCbCr_420_P;
                break;
        }
    }
}
#endif

status_t ACodec::cancelBufferToNativeWindow(BufferInfo *info) {
    CHECK_EQ((int)info->mStatus, (int)BufferInfo::OWNED_BY_US);

    ALOGV("[%s] Calling cancelBuffer on buffer %u",
         mComponentName.c_str(), info->mBufferID);

    int err = mNativeWindow->cancelBuffer(
        mNativeWindow.get(), info->mGraphicBuffer.get(), -1);

    ALOGW_IF(err != 0, "[%s] can not return buffer %u to native window",
            mComponentName.c_str(), info->mBufferID);

    info->mStatus = BufferInfo::OWNED_BY_NATIVE_WINDOW;

    return err;
}

ACodec::BufferInfo *ACodec::dequeueBufferFromNativeWindow() {
    ANativeWindowBuffer *buf;
    CHECK(mNativeWindow.get() != NULL);

    if (mTunneled) {
        ALOGW("dequeueBufferFromNativeWindow() should not be called in tunnel"
              " video playback mode mode!");
        return NULL;
    }

    if (native_window_dequeue_buffer_and_wait(mNativeWindow.get(), &buf) != 0) {
        ALOGE("dequeueBuffer failed.");
        return NULL;
    }

    BufferInfo *oldest = NULL;
    for (size_t i = mBuffers[kPortIndexOutput].size(); i-- > 0;) {
        BufferInfo *info =
            &mBuffers[kPortIndexOutput].editItemAt(i);

        if (info->mGraphicBuffer != NULL &&
            info->mGraphicBuffer->handle == buf->handle) {
            CHECK_EQ((int)info->mStatus,
                     (int)BufferInfo::OWNED_BY_NATIVE_WINDOW);

            info->mStatus = BufferInfo::OWNED_BY_US;

            return info;
        }

        if (info->mStatus == BufferInfo::OWNED_BY_NATIVE_WINDOW &&
            (oldest == NULL ||
             // avoid potential issues from counter rolling over
             mDequeueCounter - info->mDequeuedAt >
                    mDequeueCounter - oldest->mDequeuedAt)) {
            oldest = info;
        }
    }

    if (oldest) {
        CHECK(mStoreMetaDataInOutputBuffers);

        // discard buffer in LRU info and replace with new buffer
        oldest->mGraphicBuffer = new GraphicBuffer(buf, false);
        oldest->mStatus = BufferInfo::OWNED_BY_US;

        mOMX->updateGraphicBufferInMeta(
                mNode, kPortIndexOutput, oldest->mGraphicBuffer,
                oldest->mBufferID);

        VideoDecoderOutputMetaData *metaData =
            reinterpret_cast<VideoDecoderOutputMetaData *>(
                    oldest->mData->base());
        CHECK_EQ(metaData->eType, kMetadataBufferTypeGrallocSource);

        ALOGV("replaced oldest buffer #%u with age %u (%p/%p stored in %p)",
                oldest - &mBuffers[kPortIndexOutput][0],
                mDequeueCounter - oldest->mDequeuedAt,
                metaData->pHandle,
                oldest->mGraphicBuffer->handle, oldest->mData->base());

        return oldest;
    }

    TRESPASS();

    return NULL;
}

status_t ACodec::freeBuffersOnPort(OMX_U32 portIndex) {
    for (size_t i = mBuffers[portIndex].size(); i-- > 0;) {
        CHECK_EQ((status_t)OK, freeBuffer(portIndex, i));
    }

    mDealer[portIndex].clear();

    return OK;
}

status_t ACodec::freeOutputBuffersNotOwnedByComponent() {
    for (size_t i = mBuffers[kPortIndexOutput].size(); i-- > 0;) {
        BufferInfo *info =
            &mBuffers[kPortIndexOutput].editItemAt(i);

        // At this time some buffers may still be with the component
        // or being drained.
        if (info->mStatus != BufferInfo::OWNED_BY_COMPONENT &&
            info->mStatus != BufferInfo::OWNED_BY_DOWNSTREAM) {
            CHECK_EQ((status_t)OK, freeBuffer(kPortIndexOutput, i));
        }
    }

    return OK;
}

status_t ACodec::freeBuffer(OMX_U32 portIndex, size_t i) {
    BufferInfo *info = &mBuffers[portIndex].editItemAt(i);

    CHECK(info->mStatus == BufferInfo::OWNED_BY_US
            || info->mStatus == BufferInfo::OWNED_BY_NATIVE_WINDOW);

    if (portIndex == kPortIndexOutput && mNativeWindow != NULL
            && info->mStatus == BufferInfo::OWNED_BY_US) {
        cancelBufferToNativeWindow(info);
    }

    CHECK_EQ(mOMX->freeBuffer(
                mNode, portIndex, info->mBufferID),
             (status_t)OK);

    mBuffers[portIndex].removeAt(i);

    return OK;
}

ACodec::BufferInfo *ACodec::findBufferByID(
        uint32_t portIndex, IOMX::buffer_id bufferID,
        ssize_t *index) {
    for (size_t i = 0; i < mBuffers[portIndex].size(); ++i) {
        BufferInfo *info = &mBuffers[portIndex].editItemAt(i);

        if (info->mBufferID == bufferID) {
            if (index != NULL) {
                *index = i;
            }
            return info;
        }
    }

    TRESPASS();

    return NULL;
}

status_t ACodec::setComponentRole(
        bool isEncoder, const char *mime) {
    struct MimeToRole {
        const char *mime;
        const char *decoderRole;
        const char *encoderRole;
    };

    static const MimeToRole kMimeToRole[] = {
        { MEDIA_MIMETYPE_AUDIO_MPEG,
            "audio_decoder.mp3", "audio_encoder.mp3" },
        { MEDIA_MIMETYPE_AUDIO_MPEG_LAYER_I,
            "audio_decoder.mp1", "audio_encoder.mp1" },
        { MEDIA_MIMETYPE_AUDIO_MPEG_LAYER_II,
            "audio_decoder.mp2", "audio_encoder.mp2" },
        { MEDIA_MIMETYPE_AUDIO_AMR_NB,
            "audio_decoder.amrnb", "audio_encoder.amrnb" },
        { MEDIA_MIMETYPE_AUDIO_AMR_WB,
            "audio_decoder.amrwb", "audio_encoder.amrwb" },
#ifdef ENABLE_AV_ENHANCEMENTS
        { MEDIA_MIMETYPE_AUDIO_AMR_WB_PLUS,
            "audio_decoder.amrwbplus", "audio_encoder.amrwbplus" },
        { MEDIA_MIMETYPE_AUDIO_EVRC,
            "audio_decoder.evrchw", "audio_encoder.evrc" },
        { MEDIA_MIMETYPE_AUDIO_QCELP,
            "audio_decoder,qcelp13Hw", "audio_encoder.qcelp13" },
#ifdef DOLBY_UDC
        { MEDIA_MIMETYPE_AUDIO_AC3,
            "audio_decoder.ac3", NULL },
        { MEDIA_MIMETYPE_AUDIO_EAC3,
            "audio_decoder.ec3", NULL },
#endif // DOLBY_END
#endif
        { MEDIA_MIMETYPE_AUDIO_AAC,
            "audio_decoder.aac", "audio_encoder.aac" },
        { MEDIA_MIMETYPE_AUDIO_VORBIS,
            "audio_decoder.vorbis", "audio_encoder.vorbis" },
        { MEDIA_MIMETYPE_AUDIO_OPUS,
            "audio_decoder.opus", "audio_encoder.opus" },
        { MEDIA_MIMETYPE_AUDIO_G711_MLAW,
            "audio_decoder.g711mlaw", "audio_encoder.g711mlaw" },
        { MEDIA_MIMETYPE_AUDIO_G711_ALAW,
            "audio_decoder.g711alaw", "audio_encoder.g711alaw" },
#ifdef ENABLE_AV_ENHANCEMENTS
#ifdef DOLBY_UDC
        { MEDIA_MIMETYPE_AUDIO_EAC3,
            "audio_decoder.ec3", NULL },
        { MEDIA_MIMETYPE_AUDIO_EAC3_JOC,
            "audio_decoder.ec3_joc", NULL },
#endif // DOLBY_END
#endif
        { MEDIA_MIMETYPE_VIDEO_AVC,
            "video_decoder.avc", "video_encoder.avc" },
        { MEDIA_MIMETYPE_VIDEO_HEVC,
            "video_decoder.hevc", "video_encoder.hevc" },
        { MEDIA_MIMETYPE_VIDEO_MPEG4,
            "video_decoder.mpeg4", "video_encoder.mpeg4" },
#ifdef ENABLE_AV_ENHANCEMENTS			
        { MEDIA_MIMETYPE_VIDEO_MPEG4_DP,
            "video_decoder.mpeg4", NULL },
#endif			
        { MEDIA_MIMETYPE_VIDEO_H263,
            "video_decoder.h263", "video_encoder.h263" },
        { MEDIA_MIMETYPE_VIDEO_VP8,
            "video_decoder.vp8", "video_encoder.vp8" },
        { MEDIA_MIMETYPE_VIDEO_VP9,
            "video_decoder.vp9", "video_encoder.vp9" },
        { MEDIA_MIMETYPE_AUDIO_RAW,
            "audio_decoder.raw", "audio_encoder.raw" },
#ifdef ENABLE_AV_ENHANCEMENTS			
#ifdef QTI_FLAC_DECODER
        { MEDIA_MIMETYPE_AUDIO_FLAC,
            "audio_decoder.raw", NULL },
#else
        { MEDIA_MIMETYPE_AUDIO_FLAC,
            "audio_decoder.flac", "audio_encoder.flac" },
#endif
#endif
        { MEDIA_MIMETYPE_AUDIO_MSGSM,
            "audio_decoder.gsm", "audio_encoder.gsm" },
        { MEDIA_MIMETYPE_VIDEO_MPEG2,
            "video_decoder.mpeg2", "video_encoder.mpeg2" },
        { MEDIA_MIMETYPE_AUDIO_AC3,
            "audio_decoder.ac3", "audio_encoder.ac3" },
#ifdef ENABLE_AV_ENHANCEMENTS			
#ifdef DTS_CODEC_M_
        { MEDIA_MIMETYPE_AUDIO_DTS,
            "audio_decoder.dts", "audio_encoder.dts" },
#endif
#endif
        { MEDIA_MIMETYPE_AUDIO_EAC3,
            "audio_decoder.eac3", "audio_encoder.eac3" },
    };

    static const size_t kNumMimeToRole =
        sizeof(kMimeToRole) / sizeof(kMimeToRole[0]);

    size_t i;
    for (i = 0; i < kNumMimeToRole; ++i) {
        if (!strcasecmp(mime, kMimeToRole[i].mime)) {
            break;
        }
    }

    if (i == kNumMimeToRole) {
        status_t err = BAD_VALUE;
#ifdef ENABLE_AV_ENHANCEMENTS
        if (!strncmp(mComponentName.c_str(), "OMX.qcom.", 9)) {
            err = ExtendedCodec::setSupportedRole(mOMX, mNode, isEncoder, mime);
        }
#endif
        if (!strncmp(mComponentName.c_str(), "OMX.ffmpeg.", 11)) {
            err = FFMPEGSoftCodec::setSupportedRole(mOMX, mNode, isEncoder, mime);
        }
        return err;
    }

    const char *role =
        isEncoder ? kMimeToRole[i].encoderRole
                  : kMimeToRole[i].decoderRole;

    if (role != NULL) {
        OMX_PARAM_COMPONENTROLETYPE roleParams;
        InitOMXParams(&roleParams);

        strncpy((char *)roleParams.cRole,
                role, OMX_MAX_STRINGNAME_SIZE - 1);

        roleParams.cRole[OMX_MAX_STRINGNAME_SIZE - 1] = '\0';

        status_t err = mOMX->setParameter(
                mNode, OMX_IndexParamStandardComponentRole,
                &roleParams, sizeof(roleParams));

        if (err != OK) {
            ALOGW("[%s] Failed to set standard component role '%s'.",
                 mComponentName.c_str(), role);

            return err;
        }
    }

    return OK;
}

status_t ACodec::configureCodec(
        const char *mime, const sp<AMessage> &msg) {
    ATRACE_NAME("configureCodec");
    int32_t encoder;
    if (!msg->findInt32("encoder", &encoder)) {
        encoder = false;
    }

    bool isVideo = mComponentName.find("video") != -1;
    ExtendedStats::AutoProfile autoProfile(
            STATS_PROFILE_CONFIGURE_CODEC(isVideo), mMediaExtendedStats);

    sp<AMessage> inputFormat = new AMessage();
    sp<AMessage> outputFormat = mNotify->dup(); // will use this for kWhatOutputFormatChanged

    mIsEncoder = encoder;

    status_t err = setComponentRole(encoder /* isEncoder */, mime);

    if (err != OK) {
        return err;
    }

    int32_t bitRate = 0;
    // FLAC encoder doesn't need a bitrate, other encoders do
    if (encoder && strcasecmp(mime, MEDIA_MIMETYPE_AUDIO_FLAC)
            && !msg->findInt32("bitrate", &bitRate)) {
        return INVALID_OPERATION;
    }

    int32_t storeMeta;
    if (encoder
            && msg->findInt32("store-metadata-in-buffers", &storeMeta)
            && storeMeta != 0) {
        err = mOMX->storeMetaDataInBuffers(mNode, kPortIndexInput, OMX_TRUE);

        if (err != OK) {
              ALOGE("[%s] storeMetaDataInBuffers (input) failed w/ err %d",
                    mComponentName.c_str(), err);

              return err;
          }
      }

    int32_t prependSPSPPS = 0;
    if (encoder
            && msg->findInt32("prepend-sps-pps-to-idr-frames", &prependSPSPPS)
            && prependSPSPPS != 0) {
        OMX_INDEXTYPE index;
        err = mOMX->getExtensionIndex(
                mNode,
                "OMX.google.android.index.prependSPSPPSToIDRFrames",
                &index);

        if (err == OK) {
            PrependSPSPPSToIDRFramesParams params;
            InitOMXParams(&params);
            params.bEnable = OMX_TRUE;

            err = mOMX->setParameter(
                    mNode, index, &params, sizeof(params));
        }

        if (err != OK) {
            ALOGE("Encoder could not be configured to emit SPS/PPS before "
                  "IDR frames. (err %d)", err);

            return err;
        }
    }

    // Only enable metadata mode on encoder output if encoder can prepend
    // sps/pps to idr frames, since in metadata mode the bitstream is in an
    // opaque handle, to which we don't have access.
    int32_t video = !strncasecmp(mime, "video/", 6);
    if (encoder && video) {
        OMX_BOOL enable = (OMX_BOOL) (prependSPSPPS
            && msg->findInt32("store-metadata-in-buffers-output", &storeMeta)
            && storeMeta != 0);

        err = mOMX->storeMetaDataInBuffers(mNode, kPortIndexOutput, enable);

        if (err != OK) {
            ALOGE("[%s] storeMetaDataInBuffers (output) failed w/ err %d",
                mComponentName.c_str(), err);
            mUseMetadataOnEncoderOutput = 0;
        } else {
            mUseMetadataOnEncoderOutput = enable;
        }

        if (!msg->findInt64(
                    "repeat-previous-frame-after",
                    &mRepeatFrameDelayUs)) {
            mRepeatFrameDelayUs = -1ll;
        }

        if (!msg->findInt64("max-pts-gap-to-encoder", &mMaxPtsGapUs)) {
            mMaxPtsGapUs = -1ll;
        }

        if (!msg->findInt64("time-lapse", &mTimePerCaptureUs)) {
            mTimePerCaptureUs = -1ll;
        }

        if (!msg->findInt32(
                    "create-input-buffers-suspended",
                    (int32_t*)&mCreateInputBuffersSuspended)) {
            mCreateInputBuffersSuspended = false;
        }
    }

    // NOTE: we only use native window for video decoders
    sp<RefBase> obj;
    bool haveNativeWindow = msg->findObject("native-window", &obj)
            && obj != NULL && video && !encoder;
    mStoreMetaDataInOutputBuffers = false;
    if (video && !encoder) {
        inputFormat->setInt32("adaptive-playback", false);

        int32_t usageProtected;
        if (msg->findInt32("protected", &usageProtected) && usageProtected) {
            if (!haveNativeWindow) {
                ALOGE("protected output buffers must be sent to an ANativeWindow");
                return PERMISSION_DENIED;
            }
            mFlags |= kFlagIsGrallocUsageProtected;
            mFlags |= kFlagPushBlankBuffersToNativeWindowOnShutdown;
        }
    }
    if (haveNativeWindow) {
        sp<NativeWindowWrapper> windowWrapper(
                static_cast<NativeWindowWrapper *>(obj.get()));
        sp<ANativeWindow> nativeWindow = windowWrapper->getNativeWindow();

        // START of temporary support for automatic FRC - THIS WILL BE REMOVED
        int32_t autoFrc;
        if (msg->findInt32("auto-frc", &autoFrc)) {
            bool enabled = autoFrc;
            OMX_CONFIG_BOOLEANTYPE config;
            InitOMXParams(&config);
            config.bEnabled = (OMX_BOOL)enabled;
            status_t temp = mOMX->setConfig(
                    mNode, (OMX_INDEXTYPE)OMX_IndexConfigAutoFramerateConversion,
                    &config, sizeof(config));
            if (temp == OK) {
                outputFormat->setInt32("auto-frc", enabled);
            } else if (enabled) {
                ALOGI("codec does not support requested auto-frc (err %d)", temp);
            }
        }
        // END of temporary support for automatic FRC

        int32_t tunneled;
        if (msg->findInt32("feature-tunneled-playback", &tunneled) &&
            tunneled != 0) {
            ALOGI("Configuring TUNNELED video playback.");
            mTunneled = true;

            int32_t audioHwSync = 0;
            if (!msg->findInt32("audio-hw-sync", &audioHwSync)) {
                ALOGW("No Audio HW Sync provided for video tunnel");
            }
            err = configureTunneledVideoPlayback(audioHwSync, nativeWindow);
            if (err != OK) {
                ALOGE("configureTunneledVideoPlayback(%d,%p) failed!",
                        audioHwSync, nativeWindow.get());
                return err;
            }

            int32_t maxWidth = 0, maxHeight = 0;
            if (msg->findInt32("max-width", &maxWidth) &&
                    msg->findInt32("max-height", &maxHeight)) {

                err = mOMX->prepareForAdaptivePlayback(
                        mNode, kPortIndexOutput, OMX_TRUE, maxWidth, maxHeight);
                if (err != OK) {
                    ALOGW("[%s] prepareForAdaptivePlayback failed w/ err %d",
                            mComponentName.c_str(), err);
                    // allow failure
                    err = OK;
                } else {
                    inputFormat->setInt32("max-width", maxWidth);
                    inputFormat->setInt32("max-height", maxHeight);
                    inputFormat->setInt32("adaptive-playback", true);
                }
            }
        } else {
            ALOGV("Configuring CPU controlled video playback.");
            mTunneled = false;

            // Explicity reset the sideband handle of the window for
            // non-tunneled video in case the window was previously used
            // for a tunneled video playback.
            err = native_window_set_sideband_stream(nativeWindow.get(), NULL);
            if (err != OK) {
                ALOGE("set_sideband_stream(NULL) failed! (err %d).", err);
                return err;
            }

            bool bAdaptivePlaybackMode = false;
            int32_t preferAdaptive = 0;
            if (msg->findInt32("prefer-adaptive-playback", &preferAdaptive)
                    && preferAdaptive == 1) {
                ALOGI("[%s] Adaptive playback preferred", mComponentName.c_str());
            } else {
                // Always try to enable dynamic output buffers on native surface
                err = mOMX->storeMetaDataInBuffers(
                        mNode, kPortIndexOutput, OMX_TRUE);
                if (err != OK) {
                    ALOGE("[%s] storeMetaDataInBuffers failed w/ err %d",
                            mComponentName.c_str(), err);
                }
            }
            if (err != OK || preferAdaptive) {
                // if adaptive playback has been requested, try JB fallback
                // NOTE: THIS FALLBACK MECHANISM WILL BE REMOVED DUE TO ITS
                // LARGE MEMORY REQUIREMENT

                // we will not do adaptive playback on software accessed
                // surfaces as they never had to respond to changes in the
                // crop window, and we don't trust that they will be able to.
                int usageBits = 0;
                bool canDoAdaptivePlayback;

                if (nativeWindow->query(
                        nativeWindow.get(),
                        NATIVE_WINDOW_CONSUMER_USAGE_BITS,
                        &usageBits) != OK) {
                    canDoAdaptivePlayback = false;
                } else {
                    canDoAdaptivePlayback =
                        (usageBits &
                                (GRALLOC_USAGE_SW_READ_MASK |
                                 GRALLOC_USAGE_SW_WRITE_MASK)) == 0;
                }

                int32_t maxWidth = 0, maxHeight = 0;
                if (canDoAdaptivePlayback &&
                        msg->findInt32("max-width", &maxWidth) &&
                        msg->findInt32("max-height", &maxHeight)) {
                    ALOGI("[%s] prepareForAdaptivePlayback(%dx%d)",
                            mComponentName.c_str(), maxWidth, maxHeight);

                    err = mOMX->prepareForAdaptivePlayback(
                            mNode, kPortIndexOutput, OMX_TRUE, maxWidth,
                            maxHeight);
                    ALOGW_IF(err != OK,
                            "[%s] prepareForAdaptivePlayback failed w/ err %d",
                            mComponentName.c_str(), err);

                    if (err == OK) {
                        inputFormat->setInt32("max-width", maxWidth);
                        inputFormat->setInt32("max-height", maxHeight);
                        inputFormat->setInt32("adaptive-playback", true);
                    }
                    bAdaptivePlaybackMode = (err == OK);
                }
                // if Adaptive mode was tried first and codec failed it, try dynamic mode
                if (err != OK && preferAdaptive) {
                    err = mOMX->storeMetaDataInBuffers(mNode, kPortIndexOutput, OMX_TRUE);
                    if (err != OK) {
                        ALOGE("[%s] storeMetaDataInBuffers failed w/ err %d",
                              mComponentName.c_str(), err);
                    } else {
                        ALOGV("[%s] storeMetaDataInBuffers succeeded", mComponentName.c_str());
                        mStoreMetaDataInOutputBuffers = true;
                        inputFormat->setInt32("adaptive-playback", true);
                    }
                }
                // allow failure
                err = OK;
            } else {
                ALOGV("[%s] storeMetaDataInBuffers succeeded",
                        mComponentName.c_str());
                mStoreMetaDataInOutputBuffers = true;
                inputFormat->setInt32("adaptive-playback", true);
            }

            ALOGI("[%s] DRC Mode: %s", mComponentName.c_str(),
                    (mStoreMetaDataInOutputBuffers ? "Dynamic Buffer Mode" :
                    (bAdaptivePlaybackMode ? "Adaptive Mode" : "Port Reconfig Mode")));
            int32_t push;
            if (msg->findInt32("push-blank-buffers-on-shutdown", &push)
                    && push != 0) {
                mFlags |= kFlagPushBlankBuffersToNativeWindowOnShutdown;
            }
        }

        int32_t rotationDegrees;
        if (msg->findInt32("rotation-degrees", &rotationDegrees)) {
            mRotationDegrees = rotationDegrees;
        } else {
            mRotationDegrees = 0;
        }
        // enforce screen-capture protection if requested by app
        int32_t preventScreenCapture = 0;
        if (msg->findInt32("prevent-screen-capture", &preventScreenCapture)
                && preventScreenCapture == 1) {
            mFlags |= kFlagIsGrallocUsageProtected;
        }
    }

    if (video) {
        // determine need for software renderer
        bool usingSwRenderer = false;
        if (haveNativeWindow && (mComponentName.startsWith("OMX.google.") ||
                                 mComponentName.startsWith("OMX.ffmpeg."))) {
            usingSwRenderer = true;
            haveNativeWindow = false;
        }

        if (encoder) {
            err = setupVideoEncoder(mime, msg);
        } else {
            err = setupVideoDecoder(mime, msg, haveNativeWindow);
#ifdef ENABLE_AV_ENHANCEMENTS
            if (err == OK) {
                const char* componentName = mComponentName.c_str();
                ExtendedCodec::configureVideoDecoder(msg, mime, mOMX, 0, mNode, componentName);
            }
#endif
        }

        if (err != OK) {
            return err;
        }

        if (haveNativeWindow) {
            sp<NativeWindowWrapper> nativeWindow(
                    static_cast<NativeWindowWrapper *>(obj.get()));
            CHECK(nativeWindow != NULL);
            mNativeWindow = nativeWindow->getNativeWindow();

            native_window_set_scaling_mode(
                    mNativeWindow.get(), NATIVE_WINDOW_SCALING_MODE_SCALE_TO_WINDOW);
        }

        // initialize native window now to get actual output format
        // TODO: this is needed for some encoders even though they don't use native window
        CHECK_EQ((status_t)OK, initNativeWindow());

        // fallback for devices that do not handle flex-YUV for native buffers
        if (haveNativeWindow) {
            int32_t requestedColorFormat = OMX_COLOR_FormatUnused;
            if (msg->findInt32("color-format", &requestedColorFormat) &&
                    requestedColorFormat == OMX_COLOR_FormatYUV420Flexible) {
                CHECK_EQ(getPortFormat(kPortIndexOutput, outputFormat), (status_t)OK);
                int32_t colorFormat = OMX_COLOR_FormatUnused;
                OMX_U32 flexibleEquivalent = OMX_COLOR_FormatUnused;
                CHECK(outputFormat->findInt32("color-format", &colorFormat));
                ALOGD("[%s] Requested output format %#x and got %#x.",
                        mComponentName.c_str(), requestedColorFormat, colorFormat);
                if (!isFlexibleColorFormat(
                                mOMX, mNode, colorFormat, haveNativeWindow, &flexibleEquivalent)
                        || flexibleEquivalent != (OMX_U32)requestedColorFormat) {
                    // device did not handle flex-YUV request for native window, fall back
                    // to SW renderer
                    ALOGI("[%s] Falling back to software renderer", mComponentName.c_str());
                    mNativeWindow.clear();
                    haveNativeWindow = false;
                    usingSwRenderer = true;
                    if (mStoreMetaDataInOutputBuffers) {
                        err = mOMX->storeMetaDataInBuffers(mNode, kPortIndexOutput, OMX_FALSE);
                        mStoreMetaDataInOutputBuffers = false;
                        // TODO: implement adaptive-playback support for bytebuffer mode.
                        // This is done by SW codecs, but most HW codecs don't support it.
                        inputFormat->setInt32("adaptive-playback", false);
                    }
                    if (err == OK) {
                        err = mOMX->enableGraphicBuffers(mNode, kPortIndexOutput, OMX_FALSE);
                    }
                    if (mFlags & kFlagIsGrallocUsageProtected) {
                        // fallback is not supported for protected playback
                        err = PERMISSION_DENIED;
                    } else if (err == OK) {
                        err = setupVideoDecoder(mime, msg, false);
                    }
                }
            }
        }

        if (usingSwRenderer) {
            outputFormat->setInt32("using-sw-renderer", 1);
        }
    } else if (!strcasecmp(mime, MEDIA_MIMETYPE_AUDIO_MPEG)) {
        int32_t numChannels, sampleRate, bitsPerSample;

        if (!msg->findInt32("channel-count", &numChannels)
                || !msg->findInt32("sample-rate", &sampleRate)) {
            // Since we did not always check for these, leave them optional
            // and have the decoder figure it all out.
            err = OK;
        } else {
            int32_t bitsPerSample = 16;
            msg->findInt32("bits-per-sample", &bitsPerSample);
            err = setupRawAudioFormat(
                    encoder ? kPortIndexInput : kPortIndexOutput,
                    sampleRate,
                    numChannels, bitsPerSample);
        }
#ifdef DTS_CODEC_M_
    } else if (!strcasecmp(mime, MEDIA_MIMETYPE_AUDIO_DTS)) {
        ALOGV(" (DTS) mime == MEDIA_MIMETYPE_AUDIO_DTS");
        int32_t numChannels, sampleRate;
        if (!msg->findInt32("channel-count", &numChannels)
                || !msg->findInt32("sample-rate", &sampleRate)) {
            ALOGE("missing channel count or sample rate for DTS decoder");
            err = INVALID_OPERATION;
        } else {
            err = DTSUtils::setupDecoder(mOMX, mNode, sampleRate);
        }
        if (err != OK) {
            return err;
        }
#endif
    } else if (!strcasecmp(mime, MEDIA_MIMETYPE_AUDIO_AAC)) {
        int32_t numChannels, sampleRate;
        if (!msg->findInt32("channel-count", &numChannels)
                || !msg->findInt32("sample-rate", &sampleRate)) {
            err = INVALID_OPERATION;
        } else {
            int32_t isADTS, aacProfile;
            int32_t sbrMode;
            int32_t maxOutputChannelCount;
            int32_t pcmLimiterEnable;
            drcParams_t drc;
            if (!msg->findInt32("is-adts", &isADTS)) {
                isADTS = 0;
            }
            if (!msg->findInt32("aac-profile", &aacProfile)) {
                aacProfile = OMX_AUDIO_AACObjectNull;
            }
            if (!msg->findInt32("aac-sbr-mode", &sbrMode)) {
                sbrMode = -1;
            }

            if (!msg->findInt32("aac-max-output-channel_count", &maxOutputChannelCount)) {
                maxOutputChannelCount = -1;
            }
            if (!msg->findInt32("aac-pcm-limiter-enable", &pcmLimiterEnable)) {
                // value is unknown
                pcmLimiterEnable = -1;
            }
            if (!msg->findInt32("aac-encoded-target-level", &drc.encodedTargetLevel)) {
                // value is unknown
                drc.encodedTargetLevel = -1;
            }
            if (!msg->findInt32("aac-drc-cut-level", &drc.drcCut)) {
                // value is unknown
                drc.drcCut = -1;
            }
            if (!msg->findInt32("aac-drc-boost-level", &drc.drcBoost)) {
                // value is unknown
                drc.drcBoost = -1;
            }
            if (!msg->findInt32("aac-drc-heavy-compression", &drc.heavyCompression)) {
                // value is unknown
                drc.heavyCompression = -1;
            }
            if (!msg->findInt32("aac-target-ref-level", &drc.targetRefLevel)) {
                // value is unknown
                drc.targetRefLevel = -1;
            }

            err = setupAACCodec(
                    encoder, numChannels, sampleRate, bitRate, aacProfile,
                    isADTS != 0, sbrMode, maxOutputChannelCount, drc,
                    pcmLimiterEnable);
        }
    } else if (!strcasecmp(mime, MEDIA_MIMETYPE_AUDIO_AMR_NB)) {
        err = setupAMRCodec(encoder, false /* isWAMR */, bitRate);
    } else if (!strcasecmp(mime, MEDIA_MIMETYPE_AUDIO_AMR_WB)) {
        err = setupAMRCodec(encoder, true /* isWAMR */, bitRate);
    } else if (!strcasecmp(mime, MEDIA_MIMETYPE_AUDIO_G711_ALAW)
            || !strcasecmp(mime, MEDIA_MIMETYPE_AUDIO_G711_MLAW)) {
        // These are PCM-like formats with a fixed sample rate but
        // a variable number of channels.

        int32_t numChannels;
        if (!msg->findInt32("channel-count", &numChannels)) {
            err = INVALID_OPERATION;
        } else {
            err = setupG711Codec(encoder, numChannels);
        }
    } else if (encoder && !strcasecmp(mime, MEDIA_MIMETYPE_AUDIO_FLAC)) {
        int32_t numChannels = 0, sampleRate = 0, compressionLevel = -1;
        if (!msg->findInt32("channel-count", &numChannels)
                    || !msg->findInt32("sample-rate", &sampleRate)) {
            ALOGE("missing channel count or sample rate for FLAC encoder");
            err = INVALID_OPERATION;
        } else {
            if (encoder) {
                if (!msg->findInt32(
                            "complexity", &compressionLevel) &&
                    !msg->findInt32(
                            "flac-compression-level", &compressionLevel)) {
                    compressionLevel = 5; // default FLAC compression level
                } else if (compressionLevel < 0) {
                    ALOGW("compression level %d outside [0..8] range, "
                          "using 0",
                          compressionLevel);
                    compressionLevel = 0;
                } else if (compressionLevel > 8) {
                    ALOGW("compression level %d outside [0..8] range, "
                          "using 8",
                          compressionLevel);
                    compressionLevel = 8;
                }
            }
            int32_t bitsPerSample = 16;
            msg->findInt32("bits-per-sample", &bitsPerSample);
            err = setupFlacCodec(
                    encoder, numChannels, sampleRate, compressionLevel, bitsPerSample);
        }
    } else if (!strcasecmp(mime, MEDIA_MIMETYPE_AUDIO_RAW)) {
        int32_t numChannels, sampleRate;
        if (encoder
                || !msg->findInt32("channel-count", &numChannels)
                || !msg->findInt32("sample-rate", &sampleRate)) {
            err = INVALID_OPERATION;
        } else {
            int32_t bitsPerSample = 16;
            msg->findInt32("bits-per-sample", &bitsPerSample);
            err = setupRawAudioFormat(kPortIndexInput, sampleRate, numChannels, bitsPerSample);
        }
    } else if (!strncmp(mComponentName.c_str(), "OMX.google.", 11)
            && !strcasecmp(mime, MEDIA_MIMETYPE_AUDIO_AC3)) {
        int32_t numChannels;
        int32_t sampleRate;
        if (!msg->findInt32("channel-count", &numChannels)
                || !msg->findInt32("sample-rate", &sampleRate)) {
            err = INVALID_OPERATION;
        } else {
            int32_t bitsPerSample = 16;
            msg->findInt32("bits-per-sample", &bitsPerSample);
            err = setupAC3Codec(encoder, numChannels, sampleRate, bitsPerSample);
        }
    } else if (!strcasecmp(mime, MEDIA_MIMETYPE_AUDIO_EAC3)) {
        int32_t numChannels;
        int32_t sampleRate;
        if (!msg->findInt32("channel-count", &numChannels)
                || !msg->findInt32("sample-rate", &sampleRate)) {
            err = INVALID_OPERATION;
        } else {
            int32_t bitsPerSample = 16;
            msg->findInt32("bits-per-sample", &bitsPerSample);
            err = setupEAC3Codec(encoder, numChannels, sampleRate, bitsPerSample);
        }
    } else {
        if (encoder) {
            int32_t numChannels, sampleRate;
            if (msg->findInt32("channel-count", &numChannels)
                  && msg->findInt32("sample-rate", &sampleRate)) {
                setupRawAudioFormat(kPortIndexInput, sampleRate, numChannels, 16);
            }
        }
#ifdef ENABLE_AV_ENHANCEMENTS
        if (!strncmp(mComponentName.c_str(), "OMX.qcom.", 9)) {
            err = ExtendedCodec::setAudioFormat(
                    msg, mime, mOMX, mNode, mIsEncoder);
        }
#endif
        if(!strncmp(mComponentName.c_str(), "OMX.ffmpeg.", 11)) {
            err = FFMPEGSoftCodec::setAudioFormat(
                    msg, mime, mOMX, mNode, mIsEncoder);
        }
        if (err != OK) {
            return err;
        }
    }

    if (err != OK) {
        return err;
    }

    if (!msg->findInt32("encoder-delay", &mEncoderDelay)) {
        mEncoderDelay = 0;
    }

    if (!msg->findInt32("encoder-padding", &mEncoderPadding)) {
        mEncoderPadding = 0;
    }

    if (msg->findInt32("channel-mask", &mChannelMask)) {
        mChannelMaskPresent = true;
    } else {
        mChannelMaskPresent = false;
    }

    int32_t maxInputSize;
    if (msg->findInt32("max-input-size", &maxInputSize)) {
        err = setMinBufferSize(kPortIndexInput, (size_t)maxInputSize);
    } else if (!strcmp("OMX.Nvidia.aac.decoder", mComponentName.c_str())) {
        err = setMinBufferSize(kPortIndexInput, 8192);  // XXX
    }

    mBaseOutputFormat = outputFormat;

    CHECK_EQ(getPortFormat(kPortIndexInput, inputFormat), (status_t)OK);
    CHECK_EQ(getPortFormat(kPortIndexOutput, outputFormat), (status_t)OK);
    mInputFormat = inputFormat;
    mOutputFormat = outputFormat;

    return err;
}

status_t ACodec::setMinBufferSize(OMX_U32 portIndex, size_t size) {
    OMX_PARAM_PORTDEFINITIONTYPE def;
    InitOMXParams(&def);
    def.nPortIndex = portIndex;

    status_t err = mOMX->getParameter(
            mNode, OMX_IndexParamPortDefinition, &def, sizeof(def));

    if (err != OK) {
        return err;
    }

    if (def.nBufferSize >= size) {
        return OK;
    }

    def.nBufferSize = size;

    err = mOMX->setParameter(
            mNode, OMX_IndexParamPortDefinition, &def, sizeof(def));

    if (err != OK) {
        return err;
    }

    err = mOMX->getParameter(
            mNode, OMX_IndexParamPortDefinition, &def, sizeof(def));

    if (err != OK) {
        return err;
    }

    CHECK(def.nBufferSize >= size);

    return OK;
}

status_t ACodec::selectAudioPortFormat(
        OMX_U32 portIndex, OMX_AUDIO_CODINGTYPE desiredFormat) {
    OMX_AUDIO_PARAM_PORTFORMATTYPE format;
    InitOMXParams(&format);

    format.nPortIndex = portIndex;
    for (OMX_U32 index = 0;; ++index) {
        format.nIndex = index;

        status_t err = mOMX->getParameter(
                mNode, OMX_IndexParamAudioPortFormat,
                &format, sizeof(format));

        if (err != OK) {
            return err;
        }

        if (format.eEncoding == desiredFormat) {
            break;
        }
    }

    return mOMX->setParameter(
            mNode, OMX_IndexParamAudioPortFormat, &format, sizeof(format));
}

status_t ACodec::setupAACCodec(
        bool encoder, int32_t numChannels, int32_t sampleRate,
        int32_t bitRate, int32_t aacProfile, bool isADTS, int32_t sbrMode,
        int32_t maxOutputChannelCount, const drcParams_t& drc,
        int32_t pcmLimiterEnable) {
    if (encoder && isADTS) {
        return -EINVAL;
    }

    status_t err = setupRawAudioFormat(
            encoder ? kPortIndexInput : kPortIndexOutput,
            sampleRate,
            numChannels, 16);

    if (err != OK) {
        return err;
    }

    if (encoder) {
        err = selectAudioPortFormat(kPortIndexOutput, OMX_AUDIO_CodingAAC);

        if (err != OK) {
            return err;
        }

        OMX_PARAM_PORTDEFINITIONTYPE def;
        InitOMXParams(&def);
        def.nPortIndex = kPortIndexOutput;

        err = mOMX->getParameter(
                mNode, OMX_IndexParamPortDefinition, &def, sizeof(def));

        if (err != OK) {
            return err;
        }

        def.format.audio.bFlagErrorConcealment = OMX_TRUE;
        def.format.audio.eEncoding = OMX_AUDIO_CodingAAC;

        err = mOMX->setParameter(
                mNode, OMX_IndexParamPortDefinition, &def, sizeof(def));

        if (err != OK) {
            return err;
        }

        OMX_AUDIO_PARAM_AACPROFILETYPE profile;
        InitOMXParams(&profile);
        profile.nPortIndex = kPortIndexOutput;

        err = mOMX->getParameter(
                mNode, OMX_IndexParamAudioAac, &profile, sizeof(profile));

        if (err != OK) {
            return err;
        }

        profile.nChannels = numChannels;

        profile.eChannelMode =
            (numChannels == 1)
                ? OMX_AUDIO_ChannelModeMono: OMX_AUDIO_ChannelModeStereo;

        profile.nSampleRate = sampleRate;
        profile.nBitRate = bitRate;
        profile.nAudioBandWidth = 0;
        profile.nFrameLength = 0;
        profile.nAACtools = OMX_AUDIO_AACToolAll;
        profile.nAACERtools = OMX_AUDIO_AACERNone;
        profile.eAACProfile = (OMX_AUDIO_AACPROFILETYPE) aacProfile;
        profile.eAACStreamFormat = OMX_AUDIO_AACStreamFormatMP4FF;
        switch (sbrMode) {
        case 0:
            // disable sbr
            profile.nAACtools &= ~OMX_AUDIO_AACToolAndroidSSBR;
            profile.nAACtools &= ~OMX_AUDIO_AACToolAndroidDSBR;
            break;
        case 1:
            // enable single-rate sbr
            profile.nAACtools |= OMX_AUDIO_AACToolAndroidSSBR;
            profile.nAACtools &= ~OMX_AUDIO_AACToolAndroidDSBR;
            break;
        case 2:
            // enable dual-rate sbr
            profile.nAACtools &= ~OMX_AUDIO_AACToolAndroidSSBR;
            profile.nAACtools |= OMX_AUDIO_AACToolAndroidDSBR;
            break;
        case -1:
            // enable both modes -> the codec will decide which mode should be used
            profile.nAACtools |= OMX_AUDIO_AACToolAndroidSSBR;
            profile.nAACtools |= OMX_AUDIO_AACToolAndroidDSBR;
            break;
        default:
            // unsupported sbr mode
            return BAD_VALUE;
        }


        err = mOMX->setParameter(
                mNode, OMX_IndexParamAudioAac, &profile, sizeof(profile));

        if (err != OK) {
            return err;
        }

        return err;
    }

    OMX_AUDIO_PARAM_AACPROFILETYPE profile;
    InitOMXParams(&profile);
    profile.nPortIndex = kPortIndexInput;

    err = mOMX->getParameter(
            mNode, OMX_IndexParamAudioAac, &profile, sizeof(profile));

    if (err != OK) {
        return err;
    }

    profile.nChannels = numChannels;
    profile.nSampleRate = sampleRate;

    profile.eAACStreamFormat =
        isADTS
            ? OMX_AUDIO_AACStreamFormatMP4ADTS
            : OMX_AUDIO_AACStreamFormatMP4FF;

    OMX_AUDIO_PARAM_ANDROID_AACPRESENTATIONTYPE presentation;
    presentation.nMaxOutputChannels = maxOutputChannelCount;
    presentation.nDrcCut = drc.drcCut;
    presentation.nDrcBoost = drc.drcBoost;
    presentation.nHeavyCompression = drc.heavyCompression;
    presentation.nTargetReferenceLevel = drc.targetRefLevel;
    presentation.nEncodedTargetLevel = drc.encodedTargetLevel;
    presentation.nPCMLimiterEnable = pcmLimiterEnable;

    status_t res = mOMX->setParameter(mNode, OMX_IndexParamAudioAac, &profile, sizeof(profile));
    if (res == OK) {
        // optional parameters, will not cause configuration failure
        mOMX->setParameter(mNode, (OMX_INDEXTYPE)OMX_IndexParamAudioAndroidAacPresentation,
                &presentation, sizeof(presentation));
    } else {
        ALOGW("did not set AudioAndroidAacPresentation due to error %d when setting AudioAac", res);
    }
    return res;
}

status_t ACodec::setupAC3Codec(
        bool encoder, int32_t numChannels, int32_t sampleRate, int32_t bitsPerSample) {
    status_t err = setupRawAudioFormat(
            encoder ? kPortIndexInput : kPortIndexOutput, sampleRate, numChannels, bitsPerSample);

    if (err != OK) {
        return err;
    }

    if (encoder) {
        ALOGW("AC3 encoding is not supported.");
        return INVALID_OPERATION;
    }

    OMX_AUDIO_PARAM_ANDROID_AC3TYPE def;
    InitOMXParams(&def);
    def.nPortIndex = kPortIndexInput;

    err = mOMX->getParameter(
            mNode,
            (OMX_INDEXTYPE)OMX_IndexParamAudioAndroidAc3,
            &def,
            sizeof(def));

    if (err != OK) {
        return err;
    }

    def.nChannels = numChannels;
    def.nSampleRate = sampleRate;

    return mOMX->setParameter(
            mNode,
            (OMX_INDEXTYPE)OMX_IndexParamAudioAndroidAc3,
            &def,
            sizeof(def));
}

status_t ACodec::setupEAC3Codec(
        bool encoder, int32_t numChannels, int32_t sampleRate, int32_t bitsPerSample) {
    status_t err = setupRawAudioFormat(
            encoder ? kPortIndexInput : kPortIndexOutput, sampleRate, numChannels, bitsPerSample);

    if (err != OK) {
        return err;
    }

    if (encoder) {
        ALOGW("EAC3 encoding is not supported.");
        return INVALID_OPERATION;
    }

    OMX_AUDIO_PARAM_ANDROID_EAC3TYPE def;
    InitOMXParams(&def);
    def.nPortIndex = kPortIndexInput;

    err = mOMX->getParameter(
            mNode,
            (OMX_INDEXTYPE)OMX_IndexParamAudioAndroidEac3,
            &def,
            sizeof(def));

    if (err != OK) {
        return err;
    }

    def.nChannels = numChannels;
    def.nSampleRate = sampleRate;

    return mOMX->setParameter(
            mNode,
            (OMX_INDEXTYPE)OMX_IndexParamAudioAndroidEac3,
            &def,
            sizeof(def));
}

static OMX_AUDIO_AMRBANDMODETYPE pickModeFromBitRate(
        bool isAMRWB, int32_t bps) {
    if (isAMRWB) {
        if (bps <= 6600) {
            return OMX_AUDIO_AMRBandModeWB0;
        } else if (bps <= 8850) {
            return OMX_AUDIO_AMRBandModeWB1;
        } else if (bps <= 12650) {
            return OMX_AUDIO_AMRBandModeWB2;
        } else if (bps <= 14250) {
            return OMX_AUDIO_AMRBandModeWB3;
        } else if (bps <= 15850) {
            return OMX_AUDIO_AMRBandModeWB4;
        } else if (bps <= 18250) {
            return OMX_AUDIO_AMRBandModeWB5;
        } else if (bps <= 19850) {
            return OMX_AUDIO_AMRBandModeWB6;
        } else if (bps <= 23050) {
            return OMX_AUDIO_AMRBandModeWB7;
        }

        // 23850 bps
        return OMX_AUDIO_AMRBandModeWB8;
    } else {  // AMRNB
        if (bps <= 4750) {
            return OMX_AUDIO_AMRBandModeNB0;
        } else if (bps <= 5150) {
            return OMX_AUDIO_AMRBandModeNB1;
        } else if (bps <= 5900) {
            return OMX_AUDIO_AMRBandModeNB2;
        } else if (bps <= 6700) {
            return OMX_AUDIO_AMRBandModeNB3;
        } else if (bps <= 7400) {
            return OMX_AUDIO_AMRBandModeNB4;
        } else if (bps <= 7950) {
            return OMX_AUDIO_AMRBandModeNB5;
        } else if (bps <= 10200) {
            return OMX_AUDIO_AMRBandModeNB6;
        }

        // 12200 bps
        return OMX_AUDIO_AMRBandModeNB7;
    }
}

status_t ACodec::setupAMRCodec(bool encoder, bool isWAMR, int32_t bitrate) {
    OMX_AUDIO_PARAM_AMRTYPE def;
    InitOMXParams(&def);
    def.nPortIndex = encoder ? kPortIndexOutput : kPortIndexInput;

    status_t err =
        mOMX->getParameter(mNode, OMX_IndexParamAudioAmr, &def, sizeof(def));

    if (err != OK) {
        return err;
    }

    def.eAMRFrameFormat = OMX_AUDIO_AMRFrameFormatFSF;
    def.eAMRBandMode = pickModeFromBitRate(isWAMR, bitrate);

    err = mOMX->setParameter(
            mNode, OMX_IndexParamAudioAmr, &def, sizeof(def));

    if (err != OK) {
        return err;
    }

    return setupRawAudioFormat(
            encoder ? kPortIndexInput : kPortIndexOutput,
            isWAMR ? 16000 : 8000 /* sampleRate */,
            1 /* numChannels */, 16);
}

status_t ACodec::setupG711Codec(bool encoder, int32_t numChannels) {
    CHECK(!encoder);  // XXX TODO

    return setupRawAudioFormat(
            kPortIndexInput, 8000 /* sampleRate */, numChannels, 16);
}

status_t ACodec::setupFlacCodec(
        bool encoder, int32_t numChannels, int32_t sampleRate, int32_t compressionLevel,
        int32_t bitsPerSample) {

    if (encoder) {
        OMX_AUDIO_PARAM_FLACTYPE def;
        InitOMXParams(&def);
        def.nPortIndex = kPortIndexOutput;

        // configure compression level
        status_t err = mOMX->getParameter(mNode, OMX_IndexParamAudioFlac, &def, sizeof(def));
        if (err != OK) {
            ALOGE("setupFlacCodec(): Error %d getting OMX_IndexParamAudioFlac parameter", err);
            return err;
        }
        def.nCompressionLevel = compressionLevel;
        err = mOMX->setParameter(mNode, OMX_IndexParamAudioFlac, &def, sizeof(def));
        if (err != OK) {
            ALOGE("setupFlacCodec(): Error %d setting OMX_IndexParamAudioFlac parameter", err);
            return err;
        }
    }

#ifdef QTI_FLAC_DECODER
    return setupRawAudioFormat(
            kPortIndexInput,
            sampleRate,
<<<<<<< HEAD
            numChannels, bitsPerSample);
=======
            numChannels);
#else
    return setupRawAudioFormat(
            encoder ? kPortIndexInput : kPortIndexOutput,
            sampleRate,
            numChannels);
#endif
>>>>>>> daebc4eb
}

status_t ACodec::setupRawAudioFormat(
        OMX_U32 portIndex, int32_t sampleRate, int32_t numChannels, int32_t bitsPerSample) {
    OMX_PARAM_PORTDEFINITIONTYPE def;
    InitOMXParams(&def);
    def.nPortIndex = portIndex;

    ALOGI("sampleRate=%d channels=%d bits=%d", sampleRate, numChannels, bitsPerSample);
    status_t err = mOMX->getParameter(
            mNode, OMX_IndexParamPortDefinition, &def, sizeof(def));

    if (err != OK) {
        return err;
    }

    def.format.audio.eEncoding = OMX_AUDIO_CodingPCM;

    err = mOMX->setParameter(
            mNode, OMX_IndexParamPortDefinition, &def, sizeof(def));

    if (err != OK) {
        return err;
    }

    OMX_AUDIO_PARAM_PCMMODETYPE pcmParams;
    InitOMXParams(&pcmParams);
    pcmParams.nPortIndex = portIndex;

    err = mOMX->getParameter(
            mNode, OMX_IndexParamAudioPcm, &pcmParams, sizeof(pcmParams));

    if (err != OK) {
        return err;
    }

    pcmParams.nChannels = numChannels;
    pcmParams.eNumData = OMX_NumericalDataSigned;
    pcmParams.bInterleaved = OMX_TRUE;
    pcmParams.nBitPerSample = bitsPerSample;
    pcmParams.nSamplingRate = sampleRate;
    pcmParams.ePCMMode = OMX_AUDIO_PCMModeLinear;

    if (getOMXChannelMapping(numChannels, pcmParams.eChannelMapping) != OK) {
        return OMX_ErrorNone;
    }

    return mOMX->setParameter(
            mNode, OMX_IndexParamAudioPcm, &pcmParams, sizeof(pcmParams));
}

status_t ACodec::configureTunneledVideoPlayback(
        int32_t audioHwSync, const sp<ANativeWindow> &nativeWindow) {
    native_handle_t* sidebandHandle;

    status_t err = mOMX->configureVideoTunnelMode(
            mNode, kPortIndexOutput, OMX_TRUE, audioHwSync, &sidebandHandle);
    if (err != OK) {
        ALOGE("configureVideoTunnelMode failed! (err %d).", err);
        return err;
    }

    err = native_window_set_sideband_stream(nativeWindow.get(), sidebandHandle);
    if (err != OK) {
        ALOGE("native_window_set_sideband_stream(%p) failed! (err %d).",
                sidebandHandle, err);
        return err;
    }

    return OK;
}

status_t ACodec::setVideoPortFormatType(
        OMX_U32 portIndex,
        OMX_VIDEO_CODINGTYPE compressionFormat,
        OMX_COLOR_FORMATTYPE colorFormat,
        bool usingNativeBuffers) {
    OMX_VIDEO_PARAM_PORTFORMATTYPE format;
    InitOMXParams(&format);
    format.nPortIndex = portIndex;
    format.nIndex = 0;
    bool found = false;

    OMX_U32 index = 0;
    for (;;) {
        format.nIndex = index;
        status_t err = mOMX->getParameter(
                mNode, OMX_IndexParamVideoPortFormat,
                &format, sizeof(format));

        if (err != OK) {
            return err;
        }

        // substitute back flexible color format to codec supported format
        OMX_U32 flexibleEquivalent;
        if (compressionFormat == OMX_VIDEO_CodingUnused
                && isFlexibleColorFormat(
                        mOMX, mNode, format.eColorFormat, usingNativeBuffers, &flexibleEquivalent)
                && colorFormat == flexibleEquivalent) {
            ALOGI("[%s] using color format %#x in place of %#x",
                    mComponentName.c_str(), format.eColorFormat, colorFormat);
            colorFormat = format.eColorFormat;
        }

        // The following assertion is violated by TI's video decoder.
        // CHECK_EQ(format.nIndex, index);

        if (!strcmp("OMX.TI.Video.encoder", mComponentName.c_str())) {
            if (portIndex == kPortIndexInput
                    && colorFormat == format.eColorFormat) {
                // eCompressionFormat does not seem right.
                found = true;
                break;
            }
            if (portIndex == kPortIndexOutput
                    && compressionFormat == format.eCompressionFormat) {
                // eColorFormat does not seem right.
                found = true;
                break;
            }
        }

        if (format.eCompressionFormat == compressionFormat
            && format.eColorFormat == colorFormat) {
            found = true;
            break;
        }

        ++index;
    }

    if (!found) {
        return UNKNOWN_ERROR;
    }

    status_t err = mOMX->setParameter(
            mNode, OMX_IndexParamVideoPortFormat,
            &format, sizeof(format));

    return err;
}

// Set optimal output format. OMX component lists output formats in the order
// of preference, but this got more complicated since the introduction of flexible
// YUV formats. We support a legacy behavior for applications that do not use
// surface output, do not specify an output format, but expect a "usable" standard
// OMX format. SW readable and standard formats must be flex-YUV.
//
// Suggested preference order:
// - optimal format for texture rendering (mediaplayer behavior)
// - optimal SW readable & texture renderable format (flex-YUV support)
// - optimal SW readable non-renderable format (flex-YUV bytebuffer support)
// - legacy "usable" standard formats
//
// For legacy support, we prefer a standard format, but will settle for a SW readable
// flex-YUV format.
status_t ACodec::setSupportedOutputFormat(bool getLegacyFlexibleFormat) {
    OMX_VIDEO_PARAM_PORTFORMATTYPE format, legacyFormat;
    InitOMXParams(&format);
    format.nPortIndex = kPortIndexOutput;

    InitOMXParams(&legacyFormat);
    // this field will change when we find a suitable legacy format
    legacyFormat.eColorFormat = OMX_COLOR_FormatUnused;

    for (OMX_U32 index = 0; ; ++index) {
        format.nIndex = index;
        status_t err = mOMX->getParameter(
                mNode, OMX_IndexParamVideoPortFormat,
                &format, sizeof(format));
        if (err != OK) {
            // no more formats, pick legacy format if found
            if (legacyFormat.eColorFormat != OMX_COLOR_FormatUnused) {
                 memcpy(&format, &legacyFormat, sizeof(format));
                 break;
            }
            return err;
        }
        if (format.eCompressionFormat != OMX_VIDEO_CodingUnused) {
            return OMX_ErrorBadParameter;
        }
        if (!getLegacyFlexibleFormat) {
            break;
        }
        // standard formats that were exposed to users before
        if (format.eColorFormat == OMX_COLOR_FormatYUV420Planar
                || format.eColorFormat == OMX_COLOR_FormatYUV420PackedPlanar
                || format.eColorFormat == OMX_COLOR_FormatYUV420SemiPlanar
                || format.eColorFormat == OMX_COLOR_FormatYUV420PackedSemiPlanar
                || format.eColorFormat == OMX_TI_COLOR_FormatYUV420PackedSemiPlanar) {
            break;
        }
        // find best legacy non-standard format
        OMX_U32 flexibleEquivalent;
        if (legacyFormat.eColorFormat == OMX_COLOR_FormatUnused
                && isFlexibleColorFormat(
                        mOMX, mNode, format.eColorFormat, false /* usingNativeBuffers */,
                        &flexibleEquivalent)
                && flexibleEquivalent == OMX_COLOR_FormatYUV420Flexible) {
            memcpy(&legacyFormat, &format, sizeof(format));
        }
    }
    return mOMX->setParameter(
            mNode, OMX_IndexParamVideoPortFormat,
            &format, sizeof(format));
}

static const struct VideoCodingMapEntry {
    const char *mMime;
    OMX_VIDEO_CODINGTYPE mVideoCodingType;
} kVideoCodingMapEntry[] = {
    { MEDIA_MIMETYPE_VIDEO_AVC, OMX_VIDEO_CodingAVC },
    { MEDIA_MIMETYPE_VIDEO_HEVC, OMX_VIDEO_CodingHEVC },
    { MEDIA_MIMETYPE_VIDEO_MPEG4, OMX_VIDEO_CodingMPEG4 },
    { MEDIA_MIMETYPE_VIDEO_MPEG4_DP, OMX_VIDEO_CodingMPEG4 },
    { MEDIA_MIMETYPE_VIDEO_H263, OMX_VIDEO_CodingH263 },
    { MEDIA_MIMETYPE_VIDEO_MPEG2, OMX_VIDEO_CodingMPEG2 },
    { MEDIA_MIMETYPE_VIDEO_VP8, OMX_VIDEO_CodingVP8 },
    { MEDIA_MIMETYPE_VIDEO_VP9, OMX_VIDEO_CodingVP9 },
};

static status_t GetVideoCodingTypeFromMime(
        const char *mime, OMX_VIDEO_CODINGTYPE *codingType) {
    for (size_t i = 0;
         i < sizeof(kVideoCodingMapEntry) / sizeof(kVideoCodingMapEntry[0]);
         ++i) {
        if (!strcasecmp(mime, kVideoCodingMapEntry[i].mMime)) {
            *codingType = kVideoCodingMapEntry[i].mVideoCodingType;
            return OK;
        }
    }

    *codingType = OMX_VIDEO_CodingUnused;

    return ERROR_UNSUPPORTED;
}

static status_t GetMimeTypeForVideoCoding(
        OMX_VIDEO_CODINGTYPE codingType, AString *mime) {
    for (size_t i = 0;
         i < sizeof(kVideoCodingMapEntry) / sizeof(kVideoCodingMapEntry[0]);
         ++i) {
        if (codingType == kVideoCodingMapEntry[i].mVideoCodingType) {
            *mime = kVideoCodingMapEntry[i].mMime;
            return OK;
        }
    }

    mime->clear();

    return ERROR_UNSUPPORTED;
}

status_t ACodec::setupVideoDecoder(
        const char *mime, const sp<AMessage> &msg, bool haveNativeWindow) {
    int32_t width, height;
    if (!msg->findInt32("width", &width)
            || !msg->findInt32("height", &height)) {
        return INVALID_OPERATION;
    }

    OMX_VIDEO_CODINGTYPE compressionFormat;
    status_t err = GetVideoCodingTypeFromMime(mime, &compressionFormat);

    if (err != OK) {
#ifdef ENABLE_AV_ENHANCEMENTS
        if (!strncmp(mComponentName.c_str(), "OMX.qcom.", 9)) {
            err = ExtendedCodec::setVideoFormat(msg, mime, &compressionFormat);
        }
#endif
        if (!strncmp(mComponentName.c_str(), "OMX.ffmpeg.", 11)) {
            err = FFMPEGSoftCodec::setVideoFormat(
                    msg, mime, mOMX, mNode, mIsEncoder, &compressionFormat);
        }
        if (err != OK) {
            return err;
        }
    }

    err = setVideoPortFormatType(
            kPortIndexInput, compressionFormat, OMX_COLOR_FormatUnused);

    if (err != OK) {
        return err;
    }

    int32_t tmp;
    if (msg->findInt32("color-format", &tmp)) {
        OMX_COLOR_FORMATTYPE colorFormat =
            static_cast<OMX_COLOR_FORMATTYPE>(tmp);
        err = setVideoPortFormatType(
                kPortIndexOutput, OMX_VIDEO_CodingUnused, colorFormat, haveNativeWindow);
        if (err != OK) {
            ALOGW("[%s] does not support color format %d",
                  mComponentName.c_str(), colorFormat);
            err = setSupportedOutputFormat(!haveNativeWindow /* getLegacyFlexibleFormat */);
        }
    } else {
        err = setSupportedOutputFormat(!haveNativeWindow /* getLegacyFlexibleFormat */);
    }

    if (err != OK) {
        return err;
    }

    int32_t frameRateInt;
    float frameRateFloat;
    if (!msg->findFloat("frame-rate", &frameRateFloat)) {
        if (!msg->findInt32("frame-rate", &frameRateInt)) {
            frameRateInt = -1;
        }
        frameRateFloat = (float)frameRateInt;
    }

    err = setVideoFormatOnPort(
            kPortIndexInput, width, height, compressionFormat, frameRateFloat);

    if (err != OK) {
        return err;
    }

    err = setVideoFormatOnPort(
            kPortIndexOutput, width, height, OMX_VIDEO_CodingUnused);

    if (err != OK) {
        return err;
    }

    return OK;
}

status_t ACodec::setupVideoEncoder(const char *mime, const sp<AMessage> &msg) {
    int32_t tmp;
    if (!msg->findInt32("color-format", &tmp)) {
        return INVALID_OPERATION;
    }

    OMX_COLOR_FORMATTYPE colorFormat =
        static_cast<OMX_COLOR_FORMATTYPE>(tmp);

    status_t err = setVideoPortFormatType(
            kPortIndexInput, OMX_VIDEO_CodingUnused, colorFormat);

    if (err != OK) {
        ALOGE("[%s] does not support color format %d",
              mComponentName.c_str(), colorFormat);

        return err;
    }

    /* Input port configuration */

    OMX_PARAM_PORTDEFINITIONTYPE def;
    InitOMXParams(&def);

    OMX_VIDEO_PORTDEFINITIONTYPE *video_def = &def.format.video;

    def.nPortIndex = kPortIndexInput;

    err = mOMX->getParameter(
            mNode, OMX_IndexParamPortDefinition, &def, sizeof(def));

    if (err != OK) {
        return err;
    }

    int32_t width, height, bitrate;
    if (!msg->findInt32("width", &width)
            || !msg->findInt32("height", &height)
            || !msg->findInt32("bitrate", &bitrate)) {
        return INVALID_OPERATION;
    }

    video_def->nFrameWidth = width;
    video_def->nFrameHeight = height;

    int32_t stride;
    if (!msg->findInt32("stride", &stride)) {
        stride = width;
    }

    video_def->nStride = stride;

    int32_t sliceHeight;
    if (!msg->findInt32("slice-height", &sliceHeight)) {
        sliceHeight = height;
    }

    video_def->nSliceHeight = sliceHeight;

    def.nBufferSize = (video_def->nStride * video_def->nSliceHeight * 3) / 2;

    float frameRate;
    if (!msg->findFloat("frame-rate", &frameRate)) {
        int32_t tmp;
        if (!msg->findInt32("frame-rate", &tmp)) {
            return INVALID_OPERATION;
        }
        frameRate = (float)tmp;
        mTimePerFrameUs = (int64_t) (1000000.0f / frameRate);
    }

    video_def->xFramerate = (OMX_U32)(frameRate * 65536.0f);
    video_def->eCompressionFormat = OMX_VIDEO_CodingUnused;
    // this is redundant as it was already set up in setVideoPortFormatType
    // FIXME for now skip this only for flexible YUV formats
    if (colorFormat != OMX_COLOR_FormatYUV420Flexible) {
        video_def->eColorFormat = colorFormat;
    }

    err = mOMX->setParameter(
            mNode, OMX_IndexParamPortDefinition, &def, sizeof(def));

    if (err != OK) {
        ALOGE("[%s] failed to set input port definition parameters.",
              mComponentName.c_str());

        return err;
    }

    /* Output port configuration */

    OMX_VIDEO_CODINGTYPE compressionFormat;
    err = GetVideoCodingTypeFromMime(mime, &compressionFormat);

    if (err != OK) {
#ifdef ENABLE_AV_ENHANCEMENTS
        if (!strncmp(mComponentName.c_str(), "OMX.qcom.", 9)) {
            err = ExtendedCodec::setVideoFormat(msg, mime, &compressionFormat);
        }
#endif
        if (!strncmp(mComponentName.c_str(), "OMX.ffmpeg.", 11)) {
            err = FFMPEGSoftCodec::setVideoFormat(
                    msg, mime, mOMX, mNode, mIsEncoder, &compressionFormat);
        }
        if (err != OK) {
            ALOGE("Not a supported video mime type: %s", mime);
            return err;
        }
    }

    err = setVideoPortFormatType(
            kPortIndexOutput, compressionFormat, OMX_COLOR_FormatUnused);

    if (err != OK) {
        ALOGE("[%s] does not support compression format %d",
             mComponentName.c_str(), compressionFormat);

        return err;
    }

    def.nPortIndex = kPortIndexOutput;

    err = mOMX->getParameter(
            mNode, OMX_IndexParamPortDefinition, &def, sizeof(def));

    if (err != OK) {
        return err;
    }

    video_def->nFrameWidth = width;
    video_def->nFrameHeight = height;
    video_def->xFramerate = 0;
    video_def->nBitrate = bitrate;
    video_def->eCompressionFormat = compressionFormat;
    video_def->eColorFormat = OMX_COLOR_FormatUnused;

    err = mOMX->setParameter(
            mNode, OMX_IndexParamPortDefinition, &def, sizeof(def));

    if (err != OK) {
        ALOGE("[%s] failed to set output port definition parameters.",
              mComponentName.c_str());

        return err;
    }

    switch (compressionFormat) {
        case OMX_VIDEO_CodingMPEG4:
            err = setupMPEG4EncoderParameters(msg);
            break;

        case OMX_VIDEO_CodingH263:
            err = setupH263EncoderParameters(msg);
            break;

        case OMX_VIDEO_CodingAVC:
            err = setupAVCEncoderParameters(msg);
            break;

        case OMX_VIDEO_CodingHEVC:
            err = setupHEVCEncoderParameters(msg);
            break;

        case OMX_VIDEO_CodingVP8:
        case OMX_VIDEO_CodingVP9:
            err = setupVPXEncoderParameters(msg);
            break;

        default:
            break;
    }

    ALOGI("[%s] setupVideoEncoder %s", mComponentName.c_str(),
            err == OK ? "succeeded" : "failed");

    return err;
}

status_t ACodec::setCyclicIntraMacroblockRefresh(const sp<AMessage> &msg, int32_t mode) {
    OMX_VIDEO_PARAM_INTRAREFRESHTYPE params;
    InitOMXParams(&params);
    params.nPortIndex = kPortIndexOutput;

    params.eRefreshMode = static_cast<OMX_VIDEO_INTRAREFRESHTYPE>(mode);

    if (params.eRefreshMode == OMX_VIDEO_IntraRefreshCyclic ||
            params.eRefreshMode == OMX_VIDEO_IntraRefreshBoth) {
        int32_t mbs;
        if (!msg->findInt32("intra-refresh-CIR-mbs", &mbs)) {
            return INVALID_OPERATION;
        }
        params.nCirMBs = mbs;
    }

    if (params.eRefreshMode == OMX_VIDEO_IntraRefreshAdaptive ||
            params.eRefreshMode == OMX_VIDEO_IntraRefreshBoth) {
        int32_t mbs;
        if (!msg->findInt32("intra-refresh-AIR-mbs", &mbs)) {
            return INVALID_OPERATION;
        }
        params.nAirMBs = mbs;

        int32_t ref;
        if (!msg->findInt32("intra-refresh-AIR-ref", &ref)) {
            return INVALID_OPERATION;
        }
        params.nAirRef = ref;
    }

    status_t err = mOMX->setParameter(
            mNode, OMX_IndexParamVideoIntraRefresh,
            &params, sizeof(params));
    return err;
}

static OMX_U32 setPFramesSpacing(int32_t iFramesInterval, int32_t frameRate) {
    if (iFramesInterval < 0) {
        return 0xFFFFFFFF;
    } else if (iFramesInterval == 0) {
        return 0;
    }
    OMX_U32 ret = frameRate * iFramesInterval;
    return ret;
}

static OMX_VIDEO_CONTROLRATETYPE getBitrateMode(const sp<AMessage> &msg) {
    int32_t tmp;
    if (!msg->findInt32("bitrate-mode", &tmp)) {
        return OMX_Video_ControlRateVariable;
    }

    return static_cast<OMX_VIDEO_CONTROLRATETYPE>(tmp);
}

status_t ACodec::setupMPEG4EncoderParameters(const sp<AMessage> &msg) {
    int32_t bitrate, iFrameInterval;
    if (!msg->findInt32("bitrate", &bitrate)
            || !msg->findInt32("i-frame-interval", &iFrameInterval)) {
        return INVALID_OPERATION;
    }

    OMX_VIDEO_CONTROLRATETYPE bitrateMode = getBitrateMode(msg);

    float frameRate;
    if (!msg->findFloat("frame-rate", &frameRate)) {
        int32_t tmp;
        if (!msg->findInt32("frame-rate", &tmp)) {
            return INVALID_OPERATION;
        }
        frameRate = (float)tmp;
    }

    OMX_VIDEO_PARAM_MPEG4TYPE mpeg4type;
    InitOMXParams(&mpeg4type);
    mpeg4type.nPortIndex = kPortIndexOutput;

    status_t err = mOMX->getParameter(
            mNode, OMX_IndexParamVideoMpeg4, &mpeg4type, sizeof(mpeg4type));

    if (err != OK) {
        return err;
    }

    mpeg4type.nSliceHeaderSpacing = 0;
    mpeg4type.bSVH = OMX_FALSE;
    mpeg4type.bGov = OMX_FALSE;

    mpeg4type.nAllowedPictureTypes =
        OMX_VIDEO_PictureTypeI | OMX_VIDEO_PictureTypeP;

    mpeg4type.nPFrames = setPFramesSpacing(iFrameInterval, frameRate);
    if (mpeg4type.nPFrames == 0) {
        mpeg4type.nAllowedPictureTypes = OMX_VIDEO_PictureTypeI;
    }
    mpeg4type.nBFrames = 0;
    mpeg4type.nIDCVLCThreshold = 0;
    mpeg4type.bACPred = OMX_TRUE;
    mpeg4type.nMaxPacketSize = 256;
    mpeg4type.nTimeIncRes = 1000;
    mpeg4type.nHeaderExtension = 0;
    mpeg4type.bReversibleVLC = OMX_FALSE;

    int32_t profile;
    if (msg->findInt32("profile", &profile)) {
        int32_t level;
        if (!msg->findInt32("level", &level)) {
            return INVALID_OPERATION;
        }

        err = verifySupportForProfileAndLevel(profile, level);

        if (err != OK) {
            return err;
        }

        mpeg4type.eProfile = static_cast<OMX_VIDEO_MPEG4PROFILETYPE>(profile);
        mpeg4type.eLevel = static_cast<OMX_VIDEO_MPEG4LEVELTYPE>(level);
    }
    ExtendedUtils::setBFrames(mpeg4type, mComponentName.c_str());

    err = mOMX->setParameter(
            mNode, OMX_IndexParamVideoMpeg4, &mpeg4type, sizeof(mpeg4type));

    if (err != OK) {
        return err;
    }

    err = configureBitrate(bitrate, bitrateMode);

    if (err != OK) {
        return err;
    }

    return setupErrorCorrectionParameters();
}

status_t ACodec::setupH263EncoderParameters(const sp<AMessage> &msg) {
    int32_t bitrate, iFrameInterval;
    if (!msg->findInt32("bitrate", &bitrate)
            || !msg->findInt32("i-frame-interval", &iFrameInterval)) {
        return INVALID_OPERATION;
    }

    OMX_VIDEO_CONTROLRATETYPE bitrateMode = getBitrateMode(msg);

    float frameRate;
    if (!msg->findFloat("frame-rate", &frameRate)) {
        int32_t tmp;
        if (!msg->findInt32("frame-rate", &tmp)) {
            return INVALID_OPERATION;
        }
        frameRate = (float)tmp;
    }

    OMX_VIDEO_PARAM_H263TYPE h263type;
    InitOMXParams(&h263type);
    h263type.nPortIndex = kPortIndexOutput;

    status_t err = mOMX->getParameter(
            mNode, OMX_IndexParamVideoH263, &h263type, sizeof(h263type));

    if (err != OK) {
        return err;
    }

    h263type.nAllowedPictureTypes =
        OMX_VIDEO_PictureTypeI | OMX_VIDEO_PictureTypeP;

    h263type.nPFrames = setPFramesSpacing(iFrameInterval, frameRate);
    if (h263type.nPFrames == 0) {
        h263type.nAllowedPictureTypes = OMX_VIDEO_PictureTypeI;
    }
    h263type.nBFrames = 0;

    int32_t profile;
    if (msg->findInt32("profile", &profile)) {
        int32_t level;
        if (!msg->findInt32("level", &level)) {
            return INVALID_OPERATION;
        }

        err = verifySupportForProfileAndLevel(profile, level);

        if (err != OK) {
            return err;
        }

        h263type.eProfile = static_cast<OMX_VIDEO_H263PROFILETYPE>(profile);
        h263type.eLevel = static_cast<OMX_VIDEO_H263LEVELTYPE>(level);
    }

    h263type.bPLUSPTYPEAllowed = OMX_FALSE;
    h263type.bForceRoundingTypeToZero = OMX_FALSE;
    h263type.nPictureHeaderRepetition = 0;
    h263type.nGOBHeaderInterval = 0;

    err = mOMX->setParameter(
            mNode, OMX_IndexParamVideoH263, &h263type, sizeof(h263type));

    if (err != OK) {
        return err;
    }

    err = configureBitrate(bitrate, bitrateMode);

    if (err != OK) {
        return err;
    }

    return setupErrorCorrectionParameters();
}

// static
int /* OMX_VIDEO_AVCLEVELTYPE */ ACodec::getAVCLevelFor(
        int width, int height, int rate, int bitrate,
        OMX_VIDEO_AVCPROFILETYPE profile) {
    // convert bitrate to main/baseline profile kbps equivalent
    switch (profile) {
        case OMX_VIDEO_AVCProfileHigh10:
            bitrate = divUp(bitrate, 3000); break;
        case OMX_VIDEO_AVCProfileHigh:
            bitrate = divUp(bitrate, 1250); break;
        default:
            bitrate = divUp(bitrate, 1000); break;
    }

    // convert size and rate to MBs
    width = divUp(width, 16);
    height = divUp(height, 16);
    int mbs = width * height;
    rate *= mbs;
    int maxDimension = max(width, height);

    static const int limits[][5] = {
        /*   MBps     MB   dim  bitrate        level */
        {    1485,    99,  28,     64, OMX_VIDEO_AVCLevel1  },
        {    1485,    99,  28,    128, OMX_VIDEO_AVCLevel1b },
        {    3000,   396,  56,    192, OMX_VIDEO_AVCLevel11 },
        {    6000,   396,  56,    384, OMX_VIDEO_AVCLevel12 },
        {   11880,   396,  56,    768, OMX_VIDEO_AVCLevel13 },
        {   11880,   396,  56,   2000, OMX_VIDEO_AVCLevel2  },
        {   19800,   792,  79,   4000, OMX_VIDEO_AVCLevel21 },
        {   20250,  1620, 113,   4000, OMX_VIDEO_AVCLevel22 },
        {   40500,  1620, 113,  10000, OMX_VIDEO_AVCLevel3  },
        {  108000,  3600, 169,  14000, OMX_VIDEO_AVCLevel31 },
        {  216000,  5120, 202,  20000, OMX_VIDEO_AVCLevel32 },
        {  245760,  8192, 256,  20000, OMX_VIDEO_AVCLevel4  },
        {  245760,  8192, 256,  50000, OMX_VIDEO_AVCLevel41 },
        {  522240,  8704, 263,  50000, OMX_VIDEO_AVCLevel42 },
        {  589824, 22080, 420, 135000, OMX_VIDEO_AVCLevel5  },
        {  983040, 36864, 543, 240000, OMX_VIDEO_AVCLevel51 },
        { 2073600, 36864, 543, 240000, OMX_VIDEO_AVCLevel52 },
    };

    for (size_t i = 0; i < ARRAY_SIZE(limits); i++) {
        const int (&limit)[5] = limits[i];
        if (rate <= limit[0] && mbs <= limit[1] && maxDimension <= limit[2]
                && bitrate <= limit[3]) {
            return limit[4];
        }
    }
    return 0;
}

status_t ACodec::setupAVCEncoderParameters(const sp<AMessage> &msg) {
    int32_t bitrate, iFrameInterval;
    if (!msg->findInt32("bitrate", &bitrate)
            || !msg->findInt32("i-frame-interval", &iFrameInterval)) {
        return INVALID_OPERATION;
    }

    OMX_VIDEO_CONTROLRATETYPE bitrateMode = getBitrateMode(msg);

    float frameRate;
    if (!msg->findFloat("frame-rate", &frameRate)) {
        int32_t tmp;
        if (!msg->findInt32("frame-rate", &tmp)) {
            return INVALID_OPERATION;
        }
        frameRate = (float)tmp;
    }

    status_t err = OK;
    int32_t intraRefreshMode = 0;
    if (msg->findInt32("intra-refresh-mode", &intraRefreshMode)) {
        err = setCyclicIntraMacroblockRefresh(msg, intraRefreshMode);
        if (err != OK) {
            ALOGE("Setting intra macroblock refresh mode (%d) failed: 0x%x",
                    err, intraRefreshMode);
            return err;
        }
    }

    OMX_VIDEO_PARAM_AVCTYPE h264type;
    InitOMXParams(&h264type);
    h264type.nPortIndex = kPortIndexOutput;

    err = mOMX->getParameter(
            mNode, OMX_IndexParamVideoAvc, &h264type, sizeof(h264type));

    if (err != OK) {
        return err;
    }

    h264type.nAllowedPictureTypes =
        OMX_VIDEO_PictureTypeI | OMX_VIDEO_PictureTypeP;

    int32_t profile;
    if (msg->findInt32("profile", &profile)) {
        int32_t level;
        if (!msg->findInt32("level", &level)) {
            return INVALID_OPERATION;
        }

        err = verifySupportForProfileAndLevel(profile, level);

        if (err != OK) {
            ALOGE("%s does not support profile %x @ level %x",
                    mComponentName.c_str(), profile, level);
            return err;
        }

        h264type.eProfile = static_cast<OMX_VIDEO_AVCPROFILETYPE>(profile);
        h264type.eLevel = static_cast<OMX_VIDEO_AVCLEVELTYPE>(level);
    }

    // XXX
    // Allow higher profiles to be set since the encoder seems to support
#if 0
    if (h264type.eProfile != OMX_VIDEO_AVCProfileBaseline) {
        ALOGW("Use baseline profile instead of %d for AVC recording",
            h264type.eProfile);
        h264type.eProfile = OMX_VIDEO_AVCProfileBaseline;
    }
#endif

    if (h264type.eProfile == OMX_VIDEO_AVCProfileBaseline) {
        h264type.nSliceHeaderSpacing = 0;
        h264type.bUseHadamard = OMX_TRUE;
        h264type.nRefFrames = 1;
        h264type.nBFrames = 0;
        h264type.nPFrames = setPFramesSpacing(iFrameInterval, frameRate);
        if (h264type.nPFrames == 0) {
            h264type.nAllowedPictureTypes = OMX_VIDEO_PictureTypeI;
        }
        h264type.nRefIdx10ActiveMinus1 = 0;
        h264type.nRefIdx11ActiveMinus1 = 0;
        h264type.bEntropyCodingCABAC = OMX_FALSE;
        h264type.bWeightedPPrediction = OMX_FALSE;
        h264type.bconstIpred = OMX_FALSE;
        h264type.bDirect8x8Inference = OMX_FALSE;
        h264type.bDirectSpatialTemporal = OMX_FALSE;
        h264type.nCabacInitIdc = 0;
    }
    ExtendedUtils::setBFrames(h264type, iFrameInterval,
            frameRate, mComponentName.c_str());

    if (h264type.nBFrames != 0) {
        h264type.nAllowedPictureTypes |= OMX_VIDEO_PictureTypeB;
    }

    h264type.bEnableUEP = OMX_FALSE;
    h264type.bEnableFMO = OMX_FALSE;
    h264type.bEnableASO = OMX_FALSE;
    h264type.bEnableRS = OMX_FALSE;
    h264type.bFrameMBsOnly = OMX_TRUE;
    h264type.bMBAFF = OMX_FALSE;
    h264type.eLoopFilterMode = OMX_VIDEO_AVCLoopFilterEnable;

    err = mOMX->setParameter(
            mNode, OMX_IndexParamVideoAvc, &h264type, sizeof(h264type));

    if (err != OK) {
        return err;
    }

    return configureBitrate(bitrate, bitrateMode);
}

status_t ACodec::setupHEVCEncoderParameters(const sp<AMessage> &msg) {
    int32_t bitrate, iFrameInterval;
    if (!msg->findInt32("bitrate", &bitrate)
            || !msg->findInt32("i-frame-interval", &iFrameInterval)) {
        return INVALID_OPERATION;
    }

    OMX_VIDEO_CONTROLRATETYPE bitrateMode = getBitrateMode(msg);

    float frameRate;
    if (!msg->findFloat("frame-rate", &frameRate)) {
        int32_t tmp;
        if (!msg->findInt32("frame-rate", &tmp)) {
            return INVALID_OPERATION;
        }
        frameRate = (float)tmp;
    }

    OMX_VIDEO_PARAM_HEVCTYPE hevcType;
    InitOMXParams(&hevcType);
    hevcType.nPortIndex = kPortIndexOutput;

    status_t err = OK;
    err = mOMX->getParameter(
            mNode, (OMX_INDEXTYPE)OMX_IndexParamVideoHevc, &hevcType, sizeof(hevcType));
    if (err != OK) {
        return err;
    }

    int32_t profile;
    if (msg->findInt32("profile", &profile)) {
        int32_t level;
        if (!msg->findInt32("level", &level)) {
            return INVALID_OPERATION;
        }

        err = verifySupportForProfileAndLevel(profile, level);
        if (err != OK) {
            return err;
        }

        hevcType.eProfile = static_cast<OMX_VIDEO_HEVCPROFILETYPE>(profile);
        hevcType.eLevel = static_cast<OMX_VIDEO_HEVCLEVELTYPE>(level);
    }

    // TODO: Need OMX structure definition for setting iFrameInterval

    err = mOMX->setParameter(
            mNode, (OMX_INDEXTYPE)OMX_IndexParamVideoHevc, &hevcType, sizeof(hevcType));
    if (err != OK) {
        return err;
    }

    return configureBitrate(bitrate, bitrateMode);
}

status_t ACodec::setupVPXEncoderParameters(const sp<AMessage> &msg) {
    int32_t bitrate;
    int32_t iFrameInterval = 0;
    size_t tsLayers = 0;
    OMX_VIDEO_ANDROID_VPXTEMPORALLAYERPATTERNTYPE pattern =
        OMX_VIDEO_VPXTemporalLayerPatternNone;
    static const uint32_t kVp8LayerRateAlloction
        [OMX_VIDEO_ANDROID_MAXVP8TEMPORALLAYERS]
        [OMX_VIDEO_ANDROID_MAXVP8TEMPORALLAYERS] = {
        {100, 100, 100},  // 1 layer
        { 60, 100, 100},  // 2 layers {60%, 40%}
        { 40,  60, 100},  // 3 layers {40%, 20%, 40%}
    };
    if (!msg->findInt32("bitrate", &bitrate)) {
        return INVALID_OPERATION;
    }
    msg->findInt32("i-frame-interval", &iFrameInterval);

    OMX_VIDEO_CONTROLRATETYPE bitrateMode = getBitrateMode(msg);

    float frameRate;
    if (!msg->findFloat("frame-rate", &frameRate)) {
        int32_t tmp;
        if (!msg->findInt32("frame-rate", &tmp)) {
            return INVALID_OPERATION;
        }
        frameRate = (float)tmp;
    }

    AString tsSchema;
    if (msg->findString("ts-schema", &tsSchema)) {
        if (tsSchema == "webrtc.vp8.1-layer") {
            pattern = OMX_VIDEO_VPXTemporalLayerPatternWebRTC;
            tsLayers = 1;
        } else if (tsSchema == "webrtc.vp8.2-layer") {
            pattern = OMX_VIDEO_VPXTemporalLayerPatternWebRTC;
            tsLayers = 2;
        } else if (tsSchema == "webrtc.vp8.3-layer") {
            pattern = OMX_VIDEO_VPXTemporalLayerPatternWebRTC;
            tsLayers = 3;
        } else {
            ALOGW("Unsupported ts-schema [%s]", tsSchema.c_str());
        }
    }

    OMX_VIDEO_PARAM_ANDROID_VP8ENCODERTYPE vp8type;
    InitOMXParams(&vp8type);
    vp8type.nPortIndex = kPortIndexOutput;
    status_t err = mOMX->getParameter(
            mNode, (OMX_INDEXTYPE)OMX_IndexParamVideoAndroidVp8Encoder,
            &vp8type, sizeof(vp8type));

    if (err == OK) {
        if (iFrameInterval > 0) {
            vp8type.nKeyFrameInterval = setPFramesSpacing(iFrameInterval, frameRate);
        }
        vp8type.eTemporalPattern = pattern;
        vp8type.nTemporalLayerCount = tsLayers;
        if (tsLayers > 0) {
            for (size_t i = 0; i < OMX_VIDEO_ANDROID_MAXVP8TEMPORALLAYERS; i++) {
                vp8type.nTemporalLayerBitrateRatio[i] =
                    kVp8LayerRateAlloction[tsLayers - 1][i];
            }
        }
        if (bitrateMode == OMX_Video_ControlRateConstant) {
            vp8type.nMinQuantizer = 2;
            vp8type.nMaxQuantizer = 63;
        }

        err = mOMX->setParameter(
                mNode, (OMX_INDEXTYPE)OMX_IndexParamVideoAndroidVp8Encoder,
                &vp8type, sizeof(vp8type));
        if (err != OK) {
            ALOGW("Extended VP8 parameters set failed: %d", err);
        }
    }

    return configureBitrate(bitrate, bitrateMode);
}

status_t ACodec::verifySupportForProfileAndLevel(
        int32_t profile, int32_t level) {
    OMX_VIDEO_PARAM_PROFILELEVELTYPE params;
    InitOMXParams(&params);
    params.nPortIndex = kPortIndexOutput;

    for (params.nProfileIndex = 0;; ++params.nProfileIndex) {
        status_t err = mOMX->getParameter(
                mNode,
                OMX_IndexParamVideoProfileLevelQuerySupported,
                &params,
                sizeof(params));

        if (err != OK) {
            return err;
        }

        int32_t supportedProfile = static_cast<int32_t>(params.eProfile);
        int32_t supportedLevel = static_cast<int32_t>(params.eLevel);

        if (profile == supportedProfile && level <= supportedLevel) {
            return OK;
        }
    }
}

status_t ACodec::configureBitrate(
        int32_t bitrate, OMX_VIDEO_CONTROLRATETYPE bitrateMode) {
    OMX_VIDEO_PARAM_BITRATETYPE bitrateType;
    InitOMXParams(&bitrateType);
    bitrateType.nPortIndex = kPortIndexOutput;

    status_t err = mOMX->getParameter(
            mNode, OMX_IndexParamVideoBitrate,
            &bitrateType, sizeof(bitrateType));

    if (err != OK) {
        return err;
    }

    bitrateType.eControlRate = bitrateMode;
    bitrateType.nTargetBitrate = bitrate;

    return mOMX->setParameter(
            mNode, OMX_IndexParamVideoBitrate,
            &bitrateType, sizeof(bitrateType));
}

status_t ACodec::setupErrorCorrectionParameters() {
    OMX_VIDEO_PARAM_ERRORCORRECTIONTYPE errorCorrectionType;
    InitOMXParams(&errorCorrectionType);
    errorCorrectionType.nPortIndex = kPortIndexOutput;

    status_t err = mOMX->getParameter(
            mNode, OMX_IndexParamVideoErrorCorrection,
            &errorCorrectionType, sizeof(errorCorrectionType));

    if (err != OK) {
        return OK;  // Optional feature. Ignore this failure
    }

    errorCorrectionType.bEnableHEC = OMX_FALSE;
    errorCorrectionType.bEnableResync = OMX_TRUE;
    errorCorrectionType.nResynchMarkerSpacing = 0;
    errorCorrectionType.bEnableDataPartitioning = OMX_FALSE;
    errorCorrectionType.bEnableRVLC = OMX_FALSE;

    return mOMX->setParameter(
            mNode, OMX_IndexParamVideoErrorCorrection,
            &errorCorrectionType, sizeof(errorCorrectionType));
}

status_t ACodec::setVideoFormatOnPort(
        OMX_U32 portIndex,
        int32_t width, int32_t height, OMX_VIDEO_CODINGTYPE compressionFormat,
        float frameRate) {
    OMX_PARAM_PORTDEFINITIONTYPE def;
    InitOMXParams(&def);
    def.nPortIndex = portIndex;

    OMX_VIDEO_PORTDEFINITIONTYPE *video_def = &def.format.video;

    status_t err = mOMX->getParameter(
            mNode, OMX_IndexParamPortDefinition, &def, sizeof(def));

    CHECK_EQ(err, (status_t)OK);

    if (portIndex == kPortIndexInput) {
        // XXX Need a (much) better heuristic to compute input buffer sizes.
        const size_t X = 64 * 1024;
        if (def.nBufferSize < X) {
            def.nBufferSize = X;
        }
    }

    CHECK_EQ((int)def.eDomain, (int)OMX_PortDomainVideo);

    video_def->nFrameWidth = width;
    video_def->nFrameHeight = height;

    if (portIndex == kPortIndexInput) {
        video_def->eCompressionFormat = compressionFormat;
        video_def->eColorFormat = OMX_COLOR_FormatUnused;
        if (frameRate >= 0) {
            video_def->xFramerate = (OMX_U32)(frameRate * 65536.0f);
        }
    }

    err = mOMX->setParameter(
            mNode, OMX_IndexParamPortDefinition, &def, sizeof(def));

    return err;
}

status_t ACodec::initNativeWindow() {
    if (mNativeWindow != NULL) {
        return mOMX->enableGraphicBuffers(mNode, kPortIndexOutput, OMX_TRUE);
    }

    mOMX->enableGraphicBuffers(mNode, kPortIndexOutput, OMX_FALSE);
    return OK;
}

size_t ACodec::countBuffersOwnedByComponent(OMX_U32 portIndex) const {
    size_t n = 0;

    for (size_t i = 0; i < mBuffers[portIndex].size(); ++i) {
        const BufferInfo &info = mBuffers[portIndex].itemAt(i);

        if (info.mStatus == BufferInfo::OWNED_BY_COMPONENT) {
            ++n;
        }
    }

    return n;
}

size_t ACodec::countBuffersOwnedByNativeWindow() const {
    size_t n = 0;

    for (size_t i = 0; i < mBuffers[kPortIndexOutput].size(); ++i) {
        const BufferInfo &info = mBuffers[kPortIndexOutput].itemAt(i);

        if (info.mStatus == BufferInfo::OWNED_BY_NATIVE_WINDOW) {
            ++n;
        }
    }

    return n;
}

void ACodec::waitUntilAllPossibleNativeWindowBuffersAreReturnedToUs() {
    if (mNativeWindow == NULL) {
        return;
    }

    while (countBuffersOwnedByNativeWindow() > mNumUndequeuedBuffers
            && dequeueBufferFromNativeWindow() != NULL) {
        // these buffers will be submitted as regular buffers; account for this
        if (mStoreMetaDataInOutputBuffers && mMetaDataBuffersToSubmit > 0) {
            --mMetaDataBuffersToSubmit;
        }
    }
}

bool ACodec::allYourBuffersAreBelongToUs(
        OMX_U32 portIndex) {
    for (size_t i = 0; i < mBuffers[portIndex].size(); ++i) {
        BufferInfo *info = &mBuffers[portIndex].editItemAt(i);

        if (info->mStatus != BufferInfo::OWNED_BY_US
                && info->mStatus != BufferInfo::OWNED_BY_NATIVE_WINDOW) {
            ALOGV("[%s] Buffer %u on port %u still has status %d",
                    mComponentName.c_str(),
                    info->mBufferID, portIndex, info->mStatus);
            return false;
        }
    }

    return true;
}

bool ACodec::allYourBuffersAreBelongToUs() {
    return allYourBuffersAreBelongToUs(kPortIndexInput)
        && allYourBuffersAreBelongToUs(kPortIndexOutput);
}

void ACodec::deferMessage(const sp<AMessage> &msg) {
    mDeferredQueue.push_back(msg);
}

void ACodec::processDeferredMessages() {
    List<sp<AMessage> > queue = mDeferredQueue;
    mDeferredQueue.clear();

    List<sp<AMessage> >::iterator it = queue.begin();
    while (it != queue.end()) {
        onMessageReceived(*it++);
    }
}

// static
bool ACodec::describeDefaultColorFormat(DescribeColorFormatParams &params) {
    MediaImage &image = params.sMediaImage;
    memset(&image, 0, sizeof(image));

    image.mType = MediaImage::MEDIA_IMAGE_TYPE_UNKNOWN;
    image.mNumPlanes = 0;

    const OMX_COLOR_FORMATTYPE fmt = params.eColorFormat;
    image.mWidth = params.nFrameWidth;
    image.mHeight = params.nFrameHeight;

    // only supporting YUV420
    if (fmt != OMX_COLOR_FormatYUV420Planar &&
        fmt != OMX_COLOR_FormatYUV420PackedPlanar &&
        fmt != OMX_COLOR_FormatYUV420SemiPlanar &&
        fmt != OMX_COLOR_FormatYUV420PackedSemiPlanar &&
        fmt != HAL_PIXEL_FORMAT_YV12) {
        ALOGW("do not know color format 0x%x = %d", fmt, fmt);
        return false;
    }

    // TEMPORARY FIX for some vendors that advertise sliceHeight as 0
    if (params.nStride != 0 && params.nSliceHeight == 0) {
        ALOGW("using sliceHeight=%u instead of what codec advertised (=0)",
                params.nFrameHeight);
        params.nSliceHeight = params.nFrameHeight;
    }

    // we need stride and slice-height to be non-zero
    if (params.nStride == 0 || params.nSliceHeight == 0) {
        ALOGW("cannot describe color format 0x%x = %d with stride=%u and sliceHeight=%u",
                fmt, fmt, params.nStride, params.nSliceHeight);
        return false;
    }

    // set-up YUV format
    image.mType = MediaImage::MEDIA_IMAGE_TYPE_YUV;
    image.mNumPlanes = 3;
    image.mBitDepth = 8;
    image.mPlane[image.Y].mOffset = 0;
    image.mPlane[image.Y].mColInc = 1;
    image.mPlane[image.Y].mRowInc = params.nStride;
    image.mPlane[image.Y].mHorizSubsampling = 1;
    image.mPlane[image.Y].mVertSubsampling = 1;

    switch ((int)fmt) {
        case HAL_PIXEL_FORMAT_YV12:
            if (params.bUsingNativeBuffers) {
                size_t ystride = align(params.nStride, 16);
                size_t cstride = align(params.nStride / 2, 16);
                image.mPlane[image.Y].mRowInc = ystride;

                image.mPlane[image.V].mOffset = ystride * params.nSliceHeight;
                image.mPlane[image.V].mColInc = 1;
                image.mPlane[image.V].mRowInc = cstride;
                image.mPlane[image.V].mHorizSubsampling = 2;
                image.mPlane[image.V].mVertSubsampling = 2;

                image.mPlane[image.U].mOffset = image.mPlane[image.V].mOffset
                        + (cstride * params.nSliceHeight / 2);
                image.mPlane[image.U].mColInc = 1;
                image.mPlane[image.U].mRowInc = cstride;
                image.mPlane[image.U].mHorizSubsampling = 2;
                image.mPlane[image.U].mVertSubsampling = 2;
                break;
            } else {
                // fall through as YV12 is used for YUV420Planar by some codecs
            }

        case OMX_COLOR_FormatYUV420Planar:
        case OMX_COLOR_FormatYUV420PackedPlanar:
            image.mPlane[image.U].mOffset = params.nStride * params.nSliceHeight;
            image.mPlane[image.U].mColInc = 1;
            image.mPlane[image.U].mRowInc = params.nStride / 2;
            image.mPlane[image.U].mHorizSubsampling = 2;
            image.mPlane[image.U].mVertSubsampling = 2;

            image.mPlane[image.V].mOffset = image.mPlane[image.U].mOffset
                    + (params.nStride * params.nSliceHeight / 4);
            image.mPlane[image.V].mColInc = 1;
            image.mPlane[image.V].mRowInc = params.nStride / 2;
            image.mPlane[image.V].mHorizSubsampling = 2;
            image.mPlane[image.V].mVertSubsampling = 2;
            break;

        case OMX_COLOR_FormatYUV420SemiPlanar:
            // FIXME: NV21 for sw-encoder, NV12 for decoder and hw-encoder
        case OMX_COLOR_FormatYUV420PackedSemiPlanar:
            // NV12
            image.mPlane[image.U].mOffset = params.nStride * params.nSliceHeight;
            image.mPlane[image.U].mColInc = 2;
            image.mPlane[image.U].mRowInc = params.nStride;
            image.mPlane[image.U].mHorizSubsampling = 2;
            image.mPlane[image.U].mVertSubsampling = 2;

            image.mPlane[image.V].mOffset = image.mPlane[image.U].mOffset + 1;
            image.mPlane[image.V].mColInc = 2;
            image.mPlane[image.V].mRowInc = params.nStride;
            image.mPlane[image.V].mHorizSubsampling = 2;
            image.mPlane[image.V].mVertSubsampling = 2;
            break;

        default:
            TRESPASS();
    }
    return true;
}

// static
bool ACodec::describeColorFormat(
        const sp<IOMX> &omx, IOMX::node_id node,
        DescribeColorFormatParams &describeParams)
{
    OMX_INDEXTYPE describeColorFormatIndex;
    if (omx->getExtensionIndex(
            node, "OMX.google.android.index.describeColorFormat",
            &describeColorFormatIndex) != OK ||
        omx->getParameter(
            node, describeColorFormatIndex,
            &describeParams, sizeof(describeParams)) != OK) {
        return describeDefaultColorFormat(describeParams);
    }
    return describeParams.sMediaImage.mType !=
            MediaImage::MEDIA_IMAGE_TYPE_UNKNOWN;
}

// static
bool ACodec::isFlexibleColorFormat(
         const sp<IOMX> &omx, IOMX::node_id node,
         uint32_t colorFormat, bool usingNativeBuffers, OMX_U32 *flexibleEquivalent) {
    DescribeColorFormatParams describeParams;
    InitOMXParams(&describeParams);
    describeParams.eColorFormat = (OMX_COLOR_FORMATTYPE)colorFormat;
    // reasonable dummy values
    describeParams.nFrameWidth = 128;
    describeParams.nFrameHeight = 128;
    describeParams.nStride = 128;
    describeParams.nSliceHeight = 128;
    describeParams.bUsingNativeBuffers = (OMX_BOOL)usingNativeBuffers;

    CHECK(flexibleEquivalent != NULL);

    if (!describeColorFormat(omx, node, describeParams)) {
        return false;
    }

    const MediaImage &img = describeParams.sMediaImage;
    if (img.mType == MediaImage::MEDIA_IMAGE_TYPE_YUV) {
        if (img.mNumPlanes != 3 ||
            img.mPlane[img.Y].mHorizSubsampling != 1 ||
            img.mPlane[img.Y].mVertSubsampling != 1) {
            return false;
        }

        // YUV 420
        if (img.mPlane[img.U].mHorizSubsampling == 2
                && img.mPlane[img.U].mVertSubsampling == 2
                && img.mPlane[img.V].mHorizSubsampling == 2
                && img.mPlane[img.V].mVertSubsampling == 2) {
            // possible flexible YUV420 format
            if (img.mBitDepth <= 8) {
               *flexibleEquivalent = OMX_COLOR_FormatYUV420Flexible;
               return true;
            }
        }
    }
    return false;
}

status_t ACodec::getPortFormat(OMX_U32 portIndex, sp<AMessage> &notify) {
    // TODO: catch errors an return them instead of using CHECK
    OMX_PARAM_PORTDEFINITIONTYPE def;
    InitOMXParams(&def);
    def.nPortIndex = portIndex;

    CHECK_EQ(mOMX->getParameter(
                mNode, OMX_IndexParamPortDefinition, &def, sizeof(def)),
             (status_t)OK);

    CHECK_EQ((int)def.eDir,
            (int)(portIndex == kPortIndexOutput ? OMX_DirOutput : OMX_DirInput));

    switch (def.eDomain) {
        case OMX_PortDomainVideo:
        {
            OMX_VIDEO_PORTDEFINITIONTYPE *videoDef = &def.format.video;
            switch ((int)videoDef->eCompressionFormat) {
                case OMX_VIDEO_CodingUnused:
                {
                    CHECK(mIsEncoder ^ (portIndex == kPortIndexOutput));
                    notify->setString("mime", MEDIA_MIMETYPE_VIDEO_RAW);

                    notify->setInt32("stride", videoDef->nStride);
                    notify->setInt32("slice-height", videoDef->nSliceHeight);
                    notify->setInt32("color-format", videoDef->eColorFormat);

                    if (mNativeWindow == NULL) {
                        DescribeColorFormatParams describeParams;
                        InitOMXParams(&describeParams);
                        describeParams.eColorFormat = videoDef->eColorFormat;
                        describeParams.nFrameWidth = videoDef->nFrameWidth;
                        describeParams.nFrameHeight = videoDef->nFrameHeight;
                        describeParams.nStride = videoDef->nStride;
                        describeParams.nSliceHeight = videoDef->nSliceHeight;
                        describeParams.bUsingNativeBuffers = OMX_FALSE;

                        if (describeColorFormat(mOMX, mNode, describeParams)) {
                            notify->setBuffer(
                                    "image-data",
                                    ABuffer::CreateAsCopy(
                                            &describeParams.sMediaImage,
                                            sizeof(describeParams.sMediaImage)));

                            MediaImage *img = &describeParams.sMediaImage;
                            ALOGV("[%s] MediaImage { F(%zux%zu) @%zu+%zu+%zu @%zu+%zu+%zu @%zu+%zu+%zu }",
                                    mComponentName.c_str(), img->mWidth, img->mHeight,
                                    img->mPlane[0].mOffset, img->mPlane[0].mColInc, img->mPlane[0].mRowInc,
                                    img->mPlane[1].mOffset, img->mPlane[1].mColInc, img->mPlane[1].mRowInc,
                                    img->mPlane[2].mOffset, img->mPlane[2].mColInc, img->mPlane[2].mRowInc);
                        }
                    }

                    if (portIndex != kPortIndexOutput) {
                        // TODO: also get input crop
                        break;
                    }

                    OMX_CONFIG_RECTTYPE rect;
                    InitOMXParams(&rect);
                    rect.nPortIndex = portIndex;

                    if (mOMX->getConfig(
                                mNode,
                                (portIndex == kPortIndexOutput ?
                                        OMX_IndexConfigCommonOutputCrop :
                                        OMX_IndexConfigCommonInputCrop),
                                &rect, sizeof(rect)) != OK) {
                        rect.nLeft = 0;
                        rect.nTop = 0;
                        rect.nWidth = videoDef->nFrameWidth;
                        rect.nHeight = videoDef->nFrameHeight;
                    }

                    CHECK_GE(rect.nLeft, 0);
                    CHECK_GE(rect.nTop, 0);
                    CHECK_GE(rect.nWidth, 0u);
                    CHECK_GE(rect.nHeight, 0u);
                    CHECK_LE(rect.nLeft + rect.nWidth - 1, videoDef->nFrameWidth);
                    CHECK_LE(rect.nTop + rect.nHeight - 1, videoDef->nFrameHeight);

                    notify->setRect(
                            "crop",
                            rect.nLeft,
                            rect.nTop,
                            rect.nLeft + rect.nWidth - 1,
                            rect.nTop + rect.nHeight - 1);

                    break;
                }

                case OMX_VIDEO_CodingVP8:
                case OMX_VIDEO_CodingVP9:
                {
                    OMX_VIDEO_PARAM_ANDROID_VP8ENCODERTYPE vp8type;
                    InitOMXParams(&vp8type);
                    vp8type.nPortIndex = kPortIndexOutput;
                    status_t err = mOMX->getParameter(
                            mNode,
                            (OMX_INDEXTYPE)OMX_IndexParamVideoAndroidVp8Encoder,
                            &vp8type,
                            sizeof(vp8type));

                    if (err == OK) {
                        AString tsSchema = "none";
                        if (vp8type.eTemporalPattern
                                == OMX_VIDEO_VPXTemporalLayerPatternWebRTC) {
                            switch (vp8type.nTemporalLayerCount) {
                                case 1:
                                {
                                    tsSchema = "webrtc.vp8.1-layer";
                                    break;
                                }
                                case 2:
                                {
                                    tsSchema = "webrtc.vp8.2-layer";
                                    break;
                                }
                                case 3:
                                {
                                    tsSchema = "webrtc.vp8.3-layer";
                                    break;
                                }
                                default:
                                {
                                    break;
                                }
                            }
                        }
                        notify->setString("ts-schema", tsSchema);
                    }
                    // Fall through to set up mime.
                }

                default:
                {
                    CHECK(mIsEncoder ^ (portIndex == kPortIndexInput));
                    AString mime;
                    if (GetMimeTypeForVideoCoding(
                        videoDef->eCompressionFormat, &mime) != OK) {
                        notify->setString("mime", "application/octet-stream");
                    } else {
                        notify->setString("mime", mime.c_str());
                    }
                    break;
                }
            }
            notify->setInt32("width", videoDef->nFrameWidth);
            notify->setInt32("height", videoDef->nFrameHeight);
            ALOGV("[%s] %s format is %s", mComponentName.c_str(),
                    portIndex == kPortIndexInput ? "input" : "output",
                    notify->debugString().c_str());

            break;
        }

        case OMX_PortDomainAudio:
        {
            OMX_AUDIO_PORTDEFINITIONTYPE *audioDef = &def.format.audio;

            switch ((int)audioDef->eEncoding) {
                case OMX_AUDIO_CodingPCM:
                {
                    OMX_AUDIO_PARAM_PCMMODETYPE params;
                    InitOMXParams(&params);
                    params.nPortIndex = portIndex;

                    CHECK_EQ(mOMX->getParameter(
                                mNode, OMX_IndexParamAudioPcm,
                                &params, sizeof(params)),
                             (status_t)OK);

                    CHECK_GT(params.nChannels, 0);
                    CHECK(params.nChannels == 1 || params.bInterleaved);
                    CHECK_EQ((int)params.eNumData,
                             (int)OMX_NumericalDataSigned);

                    CHECK_EQ((int)params.ePCMMode,
                             (int)OMX_AUDIO_PCMModeLinear);

                    notify->setString("mime", MEDIA_MIMETYPE_AUDIO_RAW);
                    notify->setInt32("channel-count", params.nChannels);
                    notify->setInt32("sample-rate", params.nSamplingRate);

                    CHECK(params.nBitPerSample == 16u ||
                          params.nBitPerSample == 24u ||
                          params.nBitPerSample == 32u);
                    notify->setInt32("bits-per-sample", params.nBitPerSample);

                    if (mChannelMaskPresent) {
                        notify->setInt32("channel-mask", mChannelMask);
                    }
                    break;
                }

                case OMX_AUDIO_CodingAAC:
                {
                    OMX_AUDIO_PARAM_AACPROFILETYPE params;
                    InitOMXParams(&params);
                    params.nPortIndex = portIndex;

                    CHECK_EQ(mOMX->getParameter(
                                mNode, OMX_IndexParamAudioAac,
                                &params, sizeof(params)),
                             (status_t)OK);

                    notify->setString("mime", MEDIA_MIMETYPE_AUDIO_AAC);
                    notify->setInt32("channel-count", params.nChannels);
                    notify->setInt32("sample-rate", params.nSampleRate);
                    break;
                }

                case OMX_AUDIO_CodingAMR:
                {
                    OMX_AUDIO_PARAM_AMRTYPE params;
                    InitOMXParams(&params);
                    params.nPortIndex = portIndex;

                    CHECK_EQ(mOMX->getParameter(
                                mNode, OMX_IndexParamAudioAmr,
                                &params, sizeof(params)),
                             (status_t)OK);

                    notify->setInt32("channel-count", 1);
                    if (params.eAMRBandMode >= OMX_AUDIO_AMRBandModeWB0) {
                        notify->setString(
                                "mime", MEDIA_MIMETYPE_AUDIO_AMR_WB);

                        notify->setInt32("sample-rate", 16000);
                    } else {
                        notify->setString(
                                "mime", MEDIA_MIMETYPE_AUDIO_AMR_NB);

                        notify->setInt32("sample-rate", 8000);
                    }
                    break;
                }

                case OMX_AUDIO_CodingFLAC:
                {
                    OMX_AUDIO_PARAM_FLACTYPE params;
                    InitOMXParams(&params);
                    params.nPortIndex = portIndex;

                    CHECK_EQ(mOMX->getParameter(
                                mNode, OMX_IndexParamAudioFlac,
                                &params, sizeof(params)),
                             (status_t)OK);

                    notify->setString("mime", MEDIA_MIMETYPE_AUDIO_FLAC);
                    notify->setInt32("channel-count", params.nChannels);
                    notify->setInt32("sample-rate", params.nSampleRate);
                    break;
                }

                case OMX_AUDIO_CodingMP3:
                {
                    OMX_AUDIO_PARAM_MP3TYPE params;
                    InitOMXParams(&params);
                    params.nPortIndex = portIndex;

                    CHECK_EQ(mOMX->getParameter(
                                mNode, OMX_IndexParamAudioMp3,
                                &params, sizeof(params)),
                             (status_t)OK);

                    notify->setString("mime", MEDIA_MIMETYPE_AUDIO_MPEG);
                    notify->setInt32("channel-count", params.nChannels);
                    notify->setInt32("sample-rate", params.nSampleRate);
                    break;
                }

                case OMX_AUDIO_CodingVORBIS:
                {
                    OMX_AUDIO_PARAM_VORBISTYPE params;
                    InitOMXParams(&params);
                    params.nPortIndex = portIndex;

                    CHECK_EQ(mOMX->getParameter(
                                mNode, OMX_IndexParamAudioVorbis,
                                &params, sizeof(params)),
                             (status_t)OK);

                    notify->setString("mime", MEDIA_MIMETYPE_AUDIO_VORBIS);
                    notify->setInt32("channel-count", params.nChannels);
                    notify->setInt32("sample-rate", params.nSampleRate);
                    break;
                }

                case OMX_AUDIO_CodingAndroidAC3:
                {
                    OMX_AUDIO_PARAM_ANDROID_AC3TYPE params;
                    InitOMXParams(&params);
                    params.nPortIndex = portIndex;

                    CHECK_EQ((status_t)OK, mOMX->getParameter(
                            mNode,
                            (OMX_INDEXTYPE)OMX_IndexParamAudioAndroidAc3,
                            &params,
                            sizeof(params)));

                    notify->setString("mime", MEDIA_MIMETYPE_AUDIO_AC3);
                    notify->setInt32("channel-count", params.nChannels);
                    notify->setInt32("sample-rate", params.nSampleRate);
                    break;
                }

                case OMX_AUDIO_CodingAndroidEAC3:
                {
                    OMX_AUDIO_PARAM_ANDROID_EAC3TYPE params;
                    InitOMXParams(&params);
                    params.nPortIndex = portIndex;

                    CHECK_EQ((status_t)OK, mOMX->getParameter(
                            mNode,
                            (OMX_INDEXTYPE)OMX_IndexParamAudioAndroidEac3,
                            &params,
                            sizeof(params)));

                    notify->setString("mime", MEDIA_MIMETYPE_AUDIO_EAC3);
                    notify->setInt32("channel-count", params.nChannels);
                    notify->setInt32("sample-rate", params.nSampleRate);
                    break;
                }

                case OMX_AUDIO_CodingAndroidOPUS:
                {
                    OMX_AUDIO_PARAM_ANDROID_OPUSTYPE params;
                    InitOMXParams(&params);
                    params.nPortIndex = portIndex;

                    CHECK_EQ((status_t)OK, mOMX->getParameter(
                            mNode,
                            (OMX_INDEXTYPE)OMX_IndexParamAudioAndroidOpus,
                            &params,
                            sizeof(params)));

                    notify->setString("mime", MEDIA_MIMETYPE_AUDIO_OPUS);
                    notify->setInt32("channel-count", params.nChannels);
                    notify->setInt32("sample-rate", params.nSampleRate);
                    break;
                }

                case OMX_AUDIO_CodingG711:
                {
                    OMX_AUDIO_PARAM_PCMMODETYPE params;
                    InitOMXParams(&params);
                    params.nPortIndex = portIndex;

                    CHECK_EQ((status_t)OK, mOMX->getParameter(
                            mNode,
                            (OMX_INDEXTYPE)OMX_IndexParamAudioPcm,
                            &params,
                            sizeof(params)));

                    const char *mime = NULL;
                    if (params.ePCMMode == OMX_AUDIO_PCMModeMULaw) {
                        mime = MEDIA_MIMETYPE_AUDIO_G711_MLAW;
                    } else if (params.ePCMMode == OMX_AUDIO_PCMModeALaw) {
                        mime = MEDIA_MIMETYPE_AUDIO_G711_ALAW;
                    } else { // params.ePCMMode == OMX_AUDIO_PCMModeLinear
                        mime = MEDIA_MIMETYPE_AUDIO_RAW;
                    }
                    notify->setString("mime", mime);
                    notify->setInt32("channel-count", params.nChannels);
                    notify->setInt32("sample-rate", params.nSamplingRate);
                    break;
                }
#ifdef DTS_CODEC_M_
                case OMX_AUDIO_CodingDTSHD:
                {
                    OMX_AUDIO_PARAM_DTSDECTYPE params;
                    InitOMXParams(&params);
                    params.nPortIndex = portIndex;

                    CHECK_EQ((status_t)OK, mOMX->getParameter(
                            mNode,
                            (OMX_INDEXTYPE)OMX_IndexParamAudioDTSDec,
                            &params,
                            sizeof(params)));

                    notify->setString("mime", MEDIA_MIMETYPE_AUDIO_DTS);
                    break;
                }
#endif
                case OMX_AUDIO_CodingGSMFR:
                {
                    OMX_AUDIO_PARAM_MP3TYPE params;
                    InitOMXParams(&params);
                    params.nPortIndex = portIndex;

                    CHECK_EQ(mOMX->getParameter(
                                mNode, OMX_IndexParamAudioPcm,
                                &params, sizeof(params)),
                             (status_t)OK);

                    notify->setString("mime", MEDIA_MIMETYPE_AUDIO_MSGSM);
                    notify->setInt32("channel-count", params.nChannels);
                    notify->setInt32("sample-rate", params.nSampleRate);
                    break;
                }

                default:
                {
                    AString mimeType;
                    status_t err = ERROR_UNSUPPORTED;
#ifdef ENABLE_AV_ENHANCEMENTS
                    if (!strncmp(mComponentName.c_str(), "OMX.qcom.", 9)) {
                        err = ExtendedCodec::handleSupportedAudioFormats(
                            audioDef->eEncoding, &mimeType);
                    }
#endif
                    if (!strncmp(mComponentName.c_str(), "OMX.ffmpeg.", 11)) {
                        err = FFMPEGSoftCodec::handleSupportedAudioFormats(
                                audioDef->eEncoding, &mimeType);
                    }
                    if (err == OK) {
                        int channelCount = 0;
                        int sampleRate = 0;
#ifdef ENABLE_AV_ENHANCEMENTS
                        err = ExtendedCodec::getSupportedAudioFormatInfo(
                                      &mimeType,
                                      mOMX,
                                      mNode,
                                      portIndex,
                                      &channelCount,
                                      &sampleRate);
#endif
                        notify->setString("mime", mimeType.c_str());
                        notify->setInt32("channel-count", channelCount);
                        notify->setInt32("sample-rate", sampleRate);
                        break;
                    }
                    ALOGE("UNKNOWN AUDIO CODING: %d\n", audioDef->eEncoding);
                    TRESPASS();
                }
            }
            break;
        }

        default:
            TRESPASS();
    }

    return OK;
}

void ACodec::sendFormatChange(const sp<AMessage> &reply) {
    sp<AMessage> notify = mBaseOutputFormat->dup();
    notify->setInt32("what", kWhatOutputFormatChanged);

    CHECK_EQ(getPortFormat(kPortIndexOutput, notify), (status_t)OK);

    AString mime;
    CHECK(notify->findString("mime", &mime));

    int32_t left, top, right, bottom;
    if (mime == MEDIA_MIMETYPE_VIDEO_RAW &&
        mNativeWindow != NULL &&
        notify->findRect("crop", &left, &top, &right, &bottom)) {
        // notify renderer of the crop change
        // NOTE: native window uses extended right-bottom coordinate
        reply->setRect("crop", left, top, right + 1, bottom + 1);
    } else if (mime == MEDIA_MIMETYPE_AUDIO_RAW &&
               (mEncoderDelay || mEncoderPadding)) {
        int32_t channelCount;
        CHECK(notify->findInt32("channel-count", &channelCount));
        size_t frameSize = channelCount * sizeof(int16_t);
        if (mSkipCutBuffer != NULL) {
            size_t prevbufsize = mSkipCutBuffer->size();
            if (prevbufsize != 0) {
                ALOGW("Replacing SkipCutBuffer holding %d "
                      "bytes",
                      prevbufsize);
            }
        }
        mSkipCutBuffer = new SkipCutBuffer(
                mEncoderDelay * frameSize,
                mEncoderPadding * frameSize);
    }

    notify->post();

    mSentFormat = true;
}

void ACodec::signalError(OMX_ERRORTYPE error, status_t internalError) {
    sp<AMessage> notify = mNotify->dup();
    notify->setInt32("what", CodecBase::kWhatError);
    ALOGE("signalError(omxError %#x, internalError %d)", error, internalError);

    if (internalError == UNKNOWN_ERROR) { // find better error code
        const status_t omxStatus = statusFromOMXError(error);
        if (omxStatus != 0) {
            internalError = omxStatus;
        } else {
            ALOGW("Invalid OMX error %#x", error);
        }
    }
    notify->setInt32("err", internalError);
    notify->setInt32("actionCode", ACTION_CODE_FATAL); // could translate from OMX error.
    notify->post();
}

status_t ACodec::pushBlankBuffersToNativeWindow() {
    status_t err = NO_ERROR;
    ANativeWindowBuffer* anb = NULL;
    int numBufs = 0;
    int minUndequeuedBufs = 0;

    // We need to reconnect to the ANativeWindow as a CPU client to ensure that
    // no frames get dropped by SurfaceFlinger assuming that these are video
    // frames.
    err = native_window_api_disconnect(mNativeWindow.get(),
            NATIVE_WINDOW_API_MEDIA);
    if (err != NO_ERROR) {
        ALOGE("error pushing blank frames: api_disconnect failed: %s (%d)",
                strerror(-err), -err);
        return err;
    }

    err = native_window_api_connect(mNativeWindow.get(),
            NATIVE_WINDOW_API_CPU);
    if (err != NO_ERROR) {
        ALOGE("error pushing blank frames: api_connect failed: %s (%d)",
                strerror(-err), -err);
        return err;
    }

    err = native_window_set_buffers_geometry(mNativeWindow.get(), 1, 1,
            HAL_PIXEL_FORMAT_RGBX_8888);
    if (err != NO_ERROR) {
        ALOGE("error pushing blank frames: set_buffers_geometry failed: %s (%d)",
                strerror(-err), -err);
        goto error;
    }

    err = native_window_set_scaling_mode(mNativeWindow.get(),
                NATIVE_WINDOW_SCALING_MODE_SCALE_TO_WINDOW);
    if (err != NO_ERROR) {
        ALOGE("error pushing blank_frames: set_scaling_mode failed: %s (%d)",
              strerror(-err), -err);
        goto error;
    }

    err = native_window_set_usage(mNativeWindow.get(),
            GRALLOC_USAGE_SW_WRITE_OFTEN);
    if (err != NO_ERROR) {
        ALOGE("error pushing blank frames: set_usage failed: %s (%d)",
                strerror(-err), -err);
        goto error;
    }

    err = mNativeWindow->query(mNativeWindow.get(),
            NATIVE_WINDOW_MIN_UNDEQUEUED_BUFFERS, &minUndequeuedBufs);
    if (err != NO_ERROR) {
        ALOGE("error pushing blank frames: MIN_UNDEQUEUED_BUFFERS query "
                "failed: %s (%d)", strerror(-err), -err);
        goto error;
    }

    numBufs = minUndequeuedBufs + 1;
    err = native_window_set_buffer_count(mNativeWindow.get(), numBufs);
    if (err != NO_ERROR) {
        ALOGE("error pushing blank frames: set_buffer_count failed: %s (%d)",
                strerror(-err), -err);
        goto error;
    }

    // We  push numBufs + 1 buffers to ensure that we've drawn into the same
    // buffer twice.  This should guarantee that the buffer has been displayed
    // on the screen and then been replaced, so an previous video frames are
    // guaranteed NOT to be currently displayed.
    for (int i = 0; i < numBufs + 1; i++) {
        err = native_window_dequeue_buffer_and_wait(mNativeWindow.get(), &anb);
        if (err != NO_ERROR) {
            ALOGE("error pushing blank frames: dequeueBuffer failed: %s (%d)",
                    strerror(-err), -err);
            goto error;
        }

        sp<GraphicBuffer> buf(new GraphicBuffer(anb, false));

        // Fill the buffer with the a 1x1 checkerboard pattern ;)
        uint32_t* img = NULL;
        err = buf->lock(GRALLOC_USAGE_SW_WRITE_OFTEN, (void**)(&img));
        if (err != NO_ERROR) {
            ALOGE("error pushing blank frames: lock failed: %s (%d)",
                    strerror(-err), -err);
            goto error;
        }

        *img = 0;

        err = buf->unlock();
        if (err != NO_ERROR) {
            ALOGE("error pushing blank frames: unlock failed: %s (%d)",
                    strerror(-err), -err);
            goto error;
        }

        err = mNativeWindow->queueBuffer(mNativeWindow.get(),
                buf->getNativeBuffer(), -1);
        if (err != NO_ERROR) {
            ALOGE("error pushing blank frames: queueBuffer failed: %s (%d)",
                    strerror(-err), -err);
            goto error;
        }

        anb = NULL;
    }

error:

    if (err != NO_ERROR) {
        // Clean up after an error.
        if (anb != NULL) {
            mNativeWindow->cancelBuffer(mNativeWindow.get(), anb, -1);
        }

        native_window_api_disconnect(mNativeWindow.get(),
                NATIVE_WINDOW_API_CPU);
        native_window_api_connect(mNativeWindow.get(),
                NATIVE_WINDOW_API_MEDIA);

        return err;
    } else {
        // Clean up after success.
        err = native_window_api_disconnect(mNativeWindow.get(),
                NATIVE_WINDOW_API_CPU);
        if (err != NO_ERROR) {
            ALOGE("error pushing blank frames: api_disconnect failed: %s (%d)",
                    strerror(-err), -err);
            return err;
        }

        err = native_window_api_connect(mNativeWindow.get(),
                NATIVE_WINDOW_API_MEDIA);
        if (err != NO_ERROR) {
            ALOGE("error pushing blank frames: api_connect failed: %s (%d)",
                    strerror(-err), -err);
            return err;
        }

        return NO_ERROR;
    }
}

////////////////////////////////////////////////////////////////////////////////

ACodec::PortDescription::PortDescription() {
}

status_t ACodec::requestIDRFrame() {
    if (!mIsEncoder) {
        return ERROR_UNSUPPORTED;
    }

    OMX_CONFIG_INTRAREFRESHVOPTYPE params;
    InitOMXParams(&params);

    params.nPortIndex = kPortIndexOutput;
    params.IntraRefreshVOP = OMX_TRUE;

    return mOMX->setConfig(
            mNode,
            OMX_IndexConfigVideoIntraVOPRefresh,
            &params,
            sizeof(params));
}

void ACodec::PortDescription::addBuffer(
        IOMX::buffer_id id, const sp<ABuffer> &buffer) {
    mBufferIDs.push_back(id);
    mBuffers.push_back(buffer);
}

size_t ACodec::PortDescription::countBuffers() {
    return mBufferIDs.size();
}

IOMX::buffer_id ACodec::PortDescription::bufferIDAt(size_t index) const {
    return mBufferIDs.itemAt(index);
}

sp<ABuffer> ACodec::PortDescription::bufferAt(size_t index) const {
    return mBuffers.itemAt(index);
}

////////////////////////////////////////////////////////////////////////////////

ACodec::BaseState::BaseState(ACodec *codec, const sp<AState> &parentState)
    : AState(parentState),
      mCodec(codec) {
}

ACodec::BaseState::PortMode ACodec::BaseState::getPortMode(
        OMX_U32 /* portIndex */) {
    return KEEP_BUFFERS;
}

bool ACodec::BaseState::onMessageReceived(const sp<AMessage> &msg) {
    switch (msg->what()) {
        case kWhatInputBufferFilled:
        {
            onInputBufferFilled(msg);
            break;
        }

        case kWhatOutputBufferDrained:
        {
            onOutputBufferDrained(msg);
            break;
        }

        case ACodec::kWhatOMXMessage:
        {
            return onOMXMessage(msg);
        }

        case ACodec::kWhatCreateInputSurface:
        case ACodec::kWhatSignalEndOfInputStream:
        {
            // This may result in an app illegal state exception.
            ALOGE("Message 0x%x was not handled", msg->what());
            mCodec->signalError(OMX_ErrorUndefined, INVALID_OPERATION);
            return true;
        }

        case ACodec::kWhatOMXDied:
        {
            // This will result in kFlagSawMediaServerDie handling in MediaCodec.
            ALOGE("OMX/mediaserver died, signalling error!");
            mCodec->signalError(OMX_ErrorResourcesLost, DEAD_OBJECT);
            break;
        }

        case ACodec::kWhatReleaseCodecInstance:
        {
            ALOGI("[%s] forcing the release of codec",
                    mCodec->mComponentName.c_str());
            status_t err = mCodec->mOMX->freeNode(mCodec->mNode);
            ALOGE_IF("[%s] failed to release codec instance: err=%d",
                       mCodec->mComponentName.c_str(), err);
            sp<AMessage> notify = mCodec->mNotify->dup();
            notify->setInt32("what", CodecBase::kWhatShutdownCompleted);
            notify->post();
            break;
        }

        default:
            return false;
    }

    return true;
}

bool ACodec::BaseState::onOMXMessage(const sp<AMessage> &msg) {
    int32_t type;
    CHECK(msg->findInt32("type", &type));

    // there is a possibility that this is an outstanding message for a
    // codec that we have already destroyed
    if (mCodec->mNode == NULL) {
        ALOGI("ignoring message as already freed component: %s",
                msg->debugString().c_str());
        return true;
    }

    IOMX::node_id nodeID;
    CHECK(msg->findInt32("node", (int32_t*)&nodeID));
    CHECK_EQ(nodeID, mCodec->mNode);

    switch (type) {
        case omx_message::EVENT:
        {
            int32_t event, data1, data2;
            CHECK(msg->findInt32("event", &event));
            CHECK(msg->findInt32("data1", &data1));
            CHECK(msg->findInt32("data2", &data2));

            if (event == OMX_EventCmdComplete
                    && data1 == OMX_CommandFlush
                    && data2 == (int32_t)OMX_ALL) {
                // Use of this notification is not consistent across
                // implementations. We'll drop this notification and rely
                // on flush-complete notifications on the individual port
                // indices instead.

                return true;
            }

            return onOMXEvent(
                    static_cast<OMX_EVENTTYPE>(event),
                    static_cast<OMX_U32>(data1),
                    static_cast<OMX_U32>(data2));
        }

        case omx_message::EMPTY_BUFFER_DONE:
        {
            IOMX::buffer_id bufferID;
            CHECK(msg->findInt32("buffer", (int32_t*)&bufferID));

            return onOMXEmptyBufferDone(bufferID);
        }

        case omx_message::FILL_BUFFER_DONE:
        {
            IOMX::buffer_id bufferID;
            CHECK(msg->findInt32("buffer", (int32_t*)&bufferID));

            int32_t rangeOffset, rangeLength, flags;
            int64_t timeUs;

            CHECK(msg->findInt32("range_offset", &rangeOffset));
            CHECK(msg->findInt32("range_length", &rangeLength));
            CHECK(msg->findInt32("flags", &flags));
            CHECK(msg->findInt64("timestamp", &timeUs));

            return onOMXFillBufferDone(
                    bufferID,
                    (size_t)rangeOffset, (size_t)rangeLength,
                    (OMX_U32)flags,
                    timeUs);
        }

        default:
            TRESPASS();
            break;
    }
}

bool ACodec::BaseState::onOMXEvent(
        OMX_EVENTTYPE event, OMX_U32 data1, OMX_U32 data2) {
    if (event != OMX_EventError) {
        ALOGV("[%s] EVENT(%d, 0x%08lx, 0x%08lx)",
             mCodec->mComponentName.c_str(), event, data1, data2);

        return false;
    }

    ALOGE("[%s] ERROR(0x%08lx)", mCodec->mComponentName.c_str(), data1);

    // verify OMX component sends back an error we expect.
    OMX_ERRORTYPE omxError = (OMX_ERRORTYPE)data1;
    if (!isOMXError(omxError)) {
        ALOGW("Invalid OMX error %#x", omxError);
        omxError = OMX_ErrorUndefined;
    }
    mCodec->signalError(omxError);

    return true;
}

bool ACodec::BaseState::onOMXEmptyBufferDone(IOMX::buffer_id bufferID) {
    ALOGV("[%s] onOMXEmptyBufferDone %p",
         mCodec->mComponentName.c_str(), bufferID);

    BufferInfo *info =
        mCodec->findBufferByID(kPortIndexInput, bufferID);

    CHECK_EQ((int)info->mStatus, (int)BufferInfo::OWNED_BY_COMPONENT);
    info->mStatus = BufferInfo::OWNED_BY_US;

    // We're in "store-metadata-in-buffers" mode, the underlying
    // OMX component had access to data that's implicitly refcounted
    // by this "MediaBuffer" object. Now that the OMX component has
    // told us that it's done with the input buffer, we can decrement
    // the mediaBuffer's reference count.
    info->mData->setMediaBufferBase(NULL);

    PortMode mode = getPortMode(kPortIndexInput);

    switch (mode) {
        case KEEP_BUFFERS:
            break;

        case RESUBMIT_BUFFERS:
            postFillThisBuffer(info);
            break;

        default:
        {
            CHECK_EQ((int)mode, (int)FREE_BUFFERS);
            TRESPASS();  // Not currently used
            break;
        }
    }

    return true;
}

void ACodec::BaseState::postFillThisBuffer(BufferInfo *info) {
    if (mCodec->mPortEOS[kPortIndexInput]) {
        return;
    }

    CHECK_EQ((int)info->mStatus, (int)BufferInfo::OWNED_BY_US);

    sp<AMessage> notify = mCodec->mNotify->dup();
    notify->setInt32("what", CodecBase::kWhatFillThisBuffer);
    notify->setInt32("buffer-id", info->mBufferID);

    info->mData->meta()->clear();
    notify->setBuffer("buffer", info->mData);

    sp<AMessage> reply = new AMessage(kWhatInputBufferFilled, mCodec->id());
    reply->setInt32("buffer-id", info->mBufferID);

    notify->setMessage("reply", reply);

    notify->post();

    info->mStatus = BufferInfo::OWNED_BY_UPSTREAM;
}

void ACodec::BaseState::onInputBufferFilled(const sp<AMessage> &msg) {
    IOMX::buffer_id bufferID;
    CHECK(msg->findInt32("buffer-id", (int32_t*)&bufferID));
    sp<ABuffer> buffer;
    int32_t err = OK;
    bool eos = false;
    PortMode mode = getPortMode(kPortIndexInput);

    if (!msg->findBuffer("buffer", &buffer)) {
        /* these are unfilled buffers returned by client */
        CHECK(msg->findInt32("err", &err));

        if (err == OK) {
            /* buffers with no errors are returned on MediaCodec.flush */
            mode = KEEP_BUFFERS;
        } else {
            ALOGV("[%s] saw error %d instead of an input buffer",
                 mCodec->mComponentName.c_str(), err);
            eos = true;
        }

        buffer.clear();
    }

    int32_t tmp;
    if (buffer != NULL && buffer->meta()->findInt32("eos", &tmp) && tmp) {
        eos = true;
        err = ERROR_END_OF_STREAM;
    }

    BufferInfo *info = mCodec->findBufferByID(kPortIndexInput, bufferID);
    CHECK_EQ((int)info->mStatus, (int)BufferInfo::OWNED_BY_UPSTREAM);

    info->mStatus = BufferInfo::OWNED_BY_US;

    switch (mode) {
        case KEEP_BUFFERS:
        {
            if (eos) {
                if (!mCodec->mPortEOS[kPortIndexInput]) {
                    mCodec->mPortEOS[kPortIndexInput] = true;
                    mCodec->mInputEOSResult = err;
                }
            }
            break;
        }

        case RESUBMIT_BUFFERS:
        {
            if (buffer != NULL && !mCodec->mPortEOS[kPortIndexInput]) {
                int64_t timeUs;
                CHECK(buffer->meta()->findInt64("timeUs", &timeUs));

                OMX_U32 flags = OMX_BUFFERFLAG_ENDOFFRAME;

                int32_t isCSD;
                if (buffer->meta()->findInt32("csd", &isCSD) && isCSD != 0) {
                    flags |= OMX_BUFFERFLAG_CODECCONFIG;
                }

                if (eos) {
                    flags |= OMX_BUFFERFLAG_EOS;
                }

                if (buffer != info->mData) {
                    ALOGV("[%s] Needs to copy input data for buffer %p. (%p != %p)",
                         mCodec->mComponentName.c_str(),
                         bufferID,
                         buffer.get(), info->mData.get());

                    CHECK_LE(buffer->size(), info->mData->capacity());
                    memcpy(info->mData->data(), buffer->data(), buffer->size());
                }

                if (flags & OMX_BUFFERFLAG_CODECCONFIG) {
                    ALOGV("[%s] calling emptyBuffer %p w/ codec specific data",
                         mCodec->mComponentName.c_str(), bufferID);
                } else if (flags & OMX_BUFFERFLAG_EOS) {
                    ALOGV("[%s] calling emptyBuffer %p w/ EOS",
                         mCodec->mComponentName.c_str(), bufferID);
                } else {
#if TRACK_BUFFER_TIMING
                    ALOGI("[%s] calling emptyBuffer %p w/ time %lld us",
                         mCodec->mComponentName.c_str(), bufferID, timeUs);
#else
                    ALOGV("[%s] calling emptyBuffer %p w/ time %lld us",
                         mCodec->mComponentName.c_str(), bufferID, timeUs);
#endif
                }

#if TRACK_BUFFER_TIMING
                ACodec::BufferStats stats;
                stats.mEmptyBufferTimeUs = ALooper::GetNowUs();
                stats.mFillBufferDoneTimeUs = -1ll;
                mCodec->mBufferStats.add(timeUs, stats);
#endif

                if (mCodec->mStoreMetaDataInOutputBuffers) {
                    // try to submit an output buffer for each input buffer
                    PortMode outputMode = getPortMode(kPortIndexOutput);

                    ALOGV("MetaDataBuffersToSubmit=%u portMode=%s",
                            mCodec->mMetaDataBuffersToSubmit,
                            (outputMode == FREE_BUFFERS ? "FREE" :
                             outputMode == KEEP_BUFFERS ? "KEEP" : "RESUBMIT"));
                    if (outputMode == RESUBMIT_BUFFERS) {
                        mCodec->submitOutputMetaDataBuffer();
                    }
                }

                if (mCodec->mMediaExtendedStats != NULL) {
                    bool isVideo = mCodec->mComponentName.find("video") != -1;
                    mCodec->mMediaExtendedStats->profileStartOnce(
                            STATS_PROFILE_FIRST_BUFFER(isVideo));
                }

                CHECK_EQ(mCodec->mOMX->emptyBuffer(
                            mCodec->mNode,
                            bufferID,
                            0,
                            buffer->size(),
                            flags,
                            timeUs),
                         (status_t)OK);

                info->mStatus = BufferInfo::OWNED_BY_COMPONENT;

                if (!eos) {
                    getMoreInputDataIfPossible();
                } else {
                    ALOGV("[%s] Signalled EOS on the input port",
                         mCodec->mComponentName.c_str());

                    mCodec->mPortEOS[kPortIndexInput] = true;
                    mCodec->mInputEOSResult = err;
                }
            } else if (!mCodec->mPortEOS[kPortIndexInput]) {
                if (err != ERROR_END_OF_STREAM) {
                    ALOGV("[%s] Signalling EOS on the input port "
                         "due to error %d",
                         mCodec->mComponentName.c_str(), err);
                } else {
                    ALOGV("[%s] Signalling EOS on the input port",
                         mCodec->mComponentName.c_str());
                }

                ALOGV("[%s] calling emptyBuffer %p signalling EOS",
                     mCodec->mComponentName.c_str(), bufferID);

                CHECK_EQ(mCodec->mOMX->emptyBuffer(
                            mCodec->mNode,
                            bufferID,
                            0,
                            0,
                            OMX_BUFFERFLAG_EOS,
                            0),
                         (status_t)OK);

                info->mStatus = BufferInfo::OWNED_BY_COMPONENT;

                mCodec->mPortEOS[kPortIndexInput] = true;
                mCodec->mInputEOSResult = err;
            }
            break;
        }

        default:
            CHECK_EQ((int)mode, (int)FREE_BUFFERS);
            break;
    }
}

void ACodec::BaseState::getMoreInputDataIfPossible() {
    if (mCodec->mPortEOS[kPortIndexInput]) {
        return;
    }

    BufferInfo *eligible = NULL;

    for (size_t i = 0; i < mCodec->mBuffers[kPortIndexInput].size(); ++i) {
        BufferInfo *info = &mCodec->mBuffers[kPortIndexInput].editItemAt(i);

#if 0
        if (info->mStatus == BufferInfo::OWNED_BY_UPSTREAM) {
            // There's already a "read" pending.
            return;
        }
#endif

        if (info->mStatus == BufferInfo::OWNED_BY_US) {
            eligible = info;
        }
    }

    if (eligible == NULL) {
        return;
    }

    postFillThisBuffer(eligible);
}

bool ACodec::BaseState::onOMXFillBufferDone(
        IOMX::buffer_id bufferID,
        size_t rangeOffset, size_t rangeLength,
        OMX_U32 flags,
        int64_t timeUs) {
    ALOGV("[%s] onOMXFillBufferDone %u time %" PRId64 " us, flags = 0x%08x",
         mCodec->mComponentName.c_str(), bufferID, timeUs, flags);

    ssize_t index;

#if TRACK_BUFFER_TIMING
    index = mCodec->mBufferStats.indexOfKey(timeUs);
    if (index >= 0) {
        ACodec::BufferStats *stats = &mCodec->mBufferStats.editValueAt(index);
        stats->mFillBufferDoneTimeUs = ALooper::GetNowUs();

        ALOGI("frame PTS %lld: %lld",
                timeUs,
                stats->mFillBufferDoneTimeUs - stats->mEmptyBufferTimeUs);

        mCodec->mBufferStats.removeItemsAt(index);
        stats = NULL;
    }
#endif

    BufferInfo *info =
        mCodec->findBufferByID(kPortIndexOutput, bufferID, &index);

    CHECK_EQ((int)info->mStatus, (int)BufferInfo::OWNED_BY_COMPONENT);

    info->mDequeuedAt = ++mCodec->mDequeueCounter;
    info->mStatus = BufferInfo::OWNED_BY_US;

    PortMode mode = getPortMode(kPortIndexOutput);

    switch (mode) {
        case KEEP_BUFFERS:
            break;

        case RESUBMIT_BUFFERS:
        {
            if (rangeLength == 0 && (!(flags & OMX_BUFFERFLAG_EOS)
                    || mCodec->mPortEOS[kPortIndexOutput])) {
                ALOGV("[%s] calling fillBuffer %u",
                     mCodec->mComponentName.c_str(), info->mBufferID);

                CHECK_EQ(mCodec->mOMX->fillBuffer(
                            mCodec->mNode, info->mBufferID),
                         (status_t)OK);

                info->mStatus = BufferInfo::OWNED_BY_COMPONENT;
                break;
            }

            sp<AMessage> reply =
                new AMessage(kWhatOutputBufferDrained, mCodec->id());

            if (!mCodec->mSentFormat && rangeLength > 0) {
                mCodec->sendFormatChange(reply);
            }

            if (mCodec->mUseMetadataOnEncoderOutput) {
                native_handle_t* handle =
                        *(native_handle_t**)(info->mData->data() + 4);
                info->mData->meta()->setPointer("handle", handle);
                info->mData->meta()->setInt32("rangeOffset", rangeOffset);
                info->mData->meta()->setInt32("rangeLength", rangeLength);
            } else {
                info->mData->setRange(rangeOffset, rangeLength);
            }
#if 0
            if (mCodec->mNativeWindow == NULL) {
                if (IsIDR(info->mData)) {
                    ALOGI("IDR frame");
                }
            }
#endif

            if (mCodec->mSkipCutBuffer != NULL) {
                mCodec->mSkipCutBuffer->submit(info->mData);
            }
            info->mData->meta()->setInt64("timeUs", timeUs);
            info->mData->meta()->setObject("graphic-buffer", info->mGraphicBuffer);

            sp<AMessage> notify = mCodec->mNotify->dup();
            notify->setInt32("what", CodecBase::kWhatDrainThisBuffer);
            notify->setInt32("buffer-id", info->mBufferID);
            notify->setBuffer("buffer", info->mData);
            notify->setInt32("flags", flags);

            reply->setInt32("buffer-id", info->mBufferID);

            notify->setMessage("reply", reply);

            notify->post();

            info->mStatus = BufferInfo::OWNED_BY_DOWNSTREAM;

            if (flags & OMX_BUFFERFLAG_EOS) {
                ALOGV("[%s] saw output EOS", mCodec->mComponentName.c_str());

                sp<AMessage> notify = mCodec->mNotify->dup();
                notify->setInt32("what", CodecBase::kWhatEOS);
                notify->setInt32("err", mCodec->mInputEOSResult);
                notify->post();

                mCodec->mPortEOS[kPortIndexOutput] = true;
            }
            break;
        }

        default:
        {
            CHECK_EQ((int)mode, (int)FREE_BUFFERS);

            CHECK_EQ((status_t)OK,
                     mCodec->freeBuffer(kPortIndexOutput, index));
            break;
        }
    }

    return true;
}

void ACodec::BaseState::onOutputBufferDrained(const sp<AMessage> &msg) {
    IOMX::buffer_id bufferID;
    CHECK(msg->findInt32("buffer-id", (int32_t*)&bufferID));
    ssize_t index;
    BufferInfo *info =
        mCodec->findBufferByID(kPortIndexOutput, bufferID, &index);
    CHECK_EQ((int)info->mStatus, (int)BufferInfo::OWNED_BY_DOWNSTREAM);

    android_native_rect_t crop;
    if (msg->findRect("crop",
            &crop.left, &crop.top, &crop.right, &crop.bottom)) {
        CHECK_EQ(0, native_window_set_crop(
                mCodec->mNativeWindow.get(), &crop));
    }

    int32_t render;
    if (mCodec->mNativeWindow != NULL
            && msg->findInt32("render", &render) && render != 0
            && info->mData != NULL && info->mData->size() != 0
            && !mCodec->mIsVideoRenderingDisabled) {
        ATRACE_NAME("render");
        // The client wants this buffer to be rendered.

        if (mCodec->mMediaExtendedStats != NULL) {
            bool isVideo = mCodec->mComponentName.find("video") != -1;
            mCodec->mMediaExtendedStats->profileStop(
                STATS_PROFILE_FIRST_BUFFER(isVideo));
        }

        int64_t timestampNs = 0;
        if (!msg->findInt64("timestampNs", &timestampNs)) {
            // TODO: it seems like we should use the timestamp
            // in the (media)buffer as it potentially came from
            // an input surface, but we did not propagate it prior to
            // API 20.  Perhaps check for target SDK version.
#if 0
            if (info->mData->meta()->findInt64("timeUs", &timestampNs)) {
                ALOGV("using buffer PTS of %" PRId64, timestampNs);
                timestampNs *= 1000;
            }
#endif
        }

        status_t err;
        err = native_window_set_buffers_timestamp(mCodec->mNativeWindow.get(), timestampNs);
        if (err != OK) {
            ALOGW("failed to set buffer timestamp: %d", err);
        }

        if ((err = mCodec->mNativeWindow->queueBuffer(
                    mCodec->mNativeWindow.get(),
                    info->mGraphicBuffer.get(), -1)) == OK) {
            info->mStatus = BufferInfo::OWNED_BY_NATIVE_WINDOW;
        } else {
            mCodec->signalError(OMX_ErrorUndefined, makeNoSideEffectStatus(err));
            info->mStatus = BufferInfo::OWNED_BY_US;
        }
    } else {
        if (mCodec->mNativeWindow != NULL
            && msg->findInt32("render", &render) && render == 0
            && (info->mData == NULL || info->mData->size() != 0)) {
            ATRACE_NAME("frame-drop");
        }
        info->mStatus = BufferInfo::OWNED_BY_US;
    }

    PortMode mode = getPortMode(kPortIndexOutput);

    switch (mode) {
        case KEEP_BUFFERS:
        {
            // XXX fishy, revisit!!! What about the FREE_BUFFERS case below?

            if (info->mStatus == BufferInfo::OWNED_BY_NATIVE_WINDOW) {
                // We cannot resubmit the buffer we just rendered, dequeue
                // the spare instead.

                info = mCodec->dequeueBufferFromNativeWindow();
            }
            break;
        }

        case RESUBMIT_BUFFERS:
        {
            if (!mCodec->mPortEOS[kPortIndexOutput]) {
                if (info->mStatus == BufferInfo::OWNED_BY_NATIVE_WINDOW) {
                    // We cannot resubmit the buffer we just rendered, dequeue
                    // the spare instead.

                    info = mCodec->dequeueBufferFromNativeWindow();
                }

                if (info != NULL) {
                    ALOGV("[%s] calling fillBuffer %u",
                         mCodec->mComponentName.c_str(), info->mBufferID);

                    CHECK_EQ(mCodec->mOMX->fillBuffer(mCodec->mNode, info->mBufferID),
                             (status_t)OK);

                    info->mStatus = BufferInfo::OWNED_BY_COMPONENT;
                }
            }
            break;
        }

        default:
        {
            CHECK_EQ((int)mode, (int)FREE_BUFFERS);

            CHECK_EQ((status_t)OK,
                     mCodec->freeBuffer(kPortIndexOutput, index));
            break;
        }
    }
}

////////////////////////////////////////////////////////////////////////////////

ACodec::UninitializedState::UninitializedState(ACodec *codec)
    : BaseState(codec) {
}

void ACodec::UninitializedState::stateEntered() {
    ALOGV("Now uninitialized");

    if (mDeathNotifier != NULL) {
        mCodec->mOMX->asBinder()->unlinkToDeath(mDeathNotifier);
        mDeathNotifier.clear();
    }

    mCodec->mNativeWindow.clear();
    mCodec->mNode = NULL;
    mCodec->mOMX.clear();
    mCodec->mQuirks = 0;
    mCodec->mFlags = 0;
    mCodec->mUseMetadataOnEncoderOutput = 0;
    mCodec->mComponentName.clear();
}

bool ACodec::UninitializedState::onMessageReceived(const sp<AMessage> &msg) {
    bool handled = false;

    switch (msg->what()) {
        case ACodec::kWhatSetup:
        {
            onSetup(msg);

            handled = true;
            break;
        }

        case ACodec::kWhatAllocateComponent:
        {
            onAllocateComponent(msg);
            handled = true;
            break;
        }

        case ACodec::kWhatShutdown:
        {
            int32_t keepComponentAllocated;
            CHECK(msg->findInt32(
                        "keepComponentAllocated", &keepComponentAllocated));
            ALOGW_IF(keepComponentAllocated,
                     "cannot keep component allocated on shutdown in Uninitialized state");

            sp<AMessage> notify = mCodec->mNotify->dup();
            notify->setInt32("what", CodecBase::kWhatShutdownCompleted);
            notify->post();

            handled = true;
            break;
        }

        case ACodec::kWhatFlush:
        {
            sp<AMessage> notify = mCodec->mNotify->dup();
            notify->setInt32("what", CodecBase::kWhatFlushCompleted);
            notify->post();

            handled = true;
            break;
        }

        case ACodec::kWhatReleaseCodecInstance:
        {
            // nothing to do, as we have already signaled shutdown
            handled = true;
            break;
        }

        default:
            return BaseState::onMessageReceived(msg);
    }

    return handled;
}

void ACodec::UninitializedState::onSetup(
        const sp<AMessage> &msg) {
    if (onAllocateComponent(msg)
            && mCodec->mLoadedState->onConfigureComponent(msg)) {
        mCodec->mLoadedState->onStart();
    }
}

bool ACodec::UninitializedState::onAllocateComponent(const sp<AMessage> &msg) {
    ALOGV("onAllocateComponent");
    ATRACE_NAME("onAllocatecomponent");
    CHECK(mCodec->mNode == NULL);

    OMXClient client;
    CHECK_EQ(client.connect(), (status_t)OK);

    sp<IOMX> omx = client.interface();

    sp<AMessage> notify = new AMessage(kWhatOMXDied, mCodec->id());

    mDeathNotifier = new DeathNotifier(notify);
    if (omx->asBinder()->linkToDeath(mDeathNotifier) != OK) {
        // This was a local binder, if it dies so do we, we won't care
        // about any notifications in the afterlife.
        mDeathNotifier.clear();
    }

    Vector<OMXCodec::CodecNameAndQuirks> matchingCodecs;

    AString mime;

    AString componentName;
    uint32_t quirks = 0;
    int32_t encoder = false;
    if (msg->findString("componentName", &componentName)) {
        ssize_t index = matchingCodecs.add();
        OMXCodec::CodecNameAndQuirks *entry = &matchingCodecs.editItemAt(index);
        entry->mName = String8(componentName.c_str());

        if (!OMXCodec::findCodecQuirks(
                    componentName.c_str(), &entry->mQuirks)) {
            entry->mQuirks = 0;
        }
    } else {
        CHECK(msg->findString("mime", &mime));

        if (!msg->findInt32("encoder", &encoder)) {
            encoder = false;
        }

        ALOGV("onAllocateComponent %s %d", mime.c_str(), encoder);
#ifdef ENABLE_AV_ENHANCEMENTS
    // Call UseQCHWAACEncoder with no arguments to get the correct state since
    // MediaCodecSource does not pass the output format details when calling
    // kInit leading to msg passed not having enough details
    if (!strcasecmp(mime.c_str(), MEDIA_MIMETYPE_AUDIO_AAC)
        && ExtendedUtils::UseQCHWAACEncoder()) {
        //use hw aac encoder
        ALOGD("use QCOM HW AAC encoder");
        OMXCodec::findMatchingCodecs(
                mime.c_str(),
                encoder, // createEncoder
                "OMX.qcom.audio.encoder.aac",  // OMX.qcom.audio.encoder.aac
                0,     // flags
                &matchingCodecs);
    } else
#endif
#ifdef QTI_FLAC_DECODER
    if (!strcasecmp(mime.c_str(), MEDIA_MIMETYPE_AUDIO_FLAC) && !encoder) {
        //use google's raw decoder
        OMXCodec::findMatchingCodecs(
                MEDIA_MIMETYPE_AUDIO_RAW,
                encoder, //createEncoder
                "OMX.google.raw.decoder",
                0, //flags
                &matchingCodecs);
    } else
#endif
        OMXCodec::findMatchingCodecs(
                mime.c_str(),
                encoder, // createEncoder
                NULL,  // matchComponentName
                0,     // flags
                &matchingCodecs);
    }

    sp<CodecObserver> observer = new CodecObserver;
    IOMX::node_id node = NULL;

    for (size_t matchIndex = 0; matchIndex < matchingCodecs.size();
            ++matchIndex) {
        componentName = matchingCodecs.itemAt(matchIndex).mName.string();
        quirks = matchingCodecs.itemAt(matchIndex).mQuirks;
        // this doesn't work here as the format isn't passed in the message
        //ExtendedCodec::overrideComponentName(quirks, msg, &componentName, &mime, encoder);

        pid_t tid = androidGetTid();
        int prevPriority = androidGetThreadPriority(tid);
        androidSetThreadPriority(tid, ANDROID_PRIORITY_FOREGROUND);
        status_t err = omx->allocateNode(componentName.c_str(), observer, &node);
        androidSetThreadPriority(tid, prevPriority);

        if (err == OK) {
            break;
        } else {
            ALOGW("Allocating component '%s' failed, try next one.", componentName.c_str());
        }

        node = NULL;
    }

    if (node == NULL) {
        if (!mime.empty()) {
            ALOGE("Unable to instantiate a %scoder for type '%s'.",
                    encoder ? "en" : "de", mime.c_str());
        } else {
            ALOGE("Unable to instantiate codec '%s'.", componentName.c_str());
        }

        mCodec->signalError(OMX_ErrorComponentNotFound);
        return false;
    }

    notify = new AMessage(kWhatOMXMessage, mCodec->id());
    observer->setNotificationMessage(notify);

    mCodec->mComponentName = componentName;
    mCodec->mFlags = 0;

    if (componentName.endsWith(".secure")) {
        mCodec->mFlags |= kFlagIsSecure;
        mCodec->mFlags |= kFlagIsGrallocUsageProtected;
        mCodec->mFlags |= kFlagPushBlankBuffersToNativeWindowOnShutdown;
    }

    mCodec->mQuirks = quirks;
    mCodec->mOMX = omx;
    mCodec->mNode = node;

    {
        sp<AMessage> notify = mCodec->mNotify->dup();
        notify->setInt32("what", CodecBase::kWhatComponentAllocated);
        notify->setString("componentName", mCodec->mComponentName.c_str());
        notify->post();
    }

    mCodec->changeState(mCodec->mLoadedState);

    return true;
}

////////////////////////////////////////////////////////////////////////////////

ACodec::LoadedState::LoadedState(ACodec *codec)
    : BaseState(codec) {
}

void ACodec::LoadedState::stateEntered() {
    ALOGV("[%s] Now Loaded", mCodec->mComponentName.c_str());

    mCodec->mPortEOS[kPortIndexInput] =
        mCodec->mPortEOS[kPortIndexOutput] = false;

    mCodec->mInputEOSResult = OK;

    mCodec->mDequeueCounter = 0;
    mCodec->mMetaDataBuffersToSubmit = 0;
    mCodec->mRepeatFrameDelayUs = -1ll;
    mCodec->mInputFormat.clear();
    mCodec->mOutputFormat.clear();
    mCodec->mBaseOutputFormat.clear();

    if (mCodec->mShutdownInProgress) {
        bool keepComponentAllocated = mCodec->mKeepComponentAllocated;

        mCodec->mShutdownInProgress = false;
        mCodec->mKeepComponentAllocated = false;

        onShutdown(keepComponentAllocated);
    }
    mCodec->mExplicitShutdown = false;

    mCodec->processDeferredMessages();
}

void ACodec::LoadedState::onShutdown(bool keepComponentAllocated) {
    if (!keepComponentAllocated) {
        CHECK_EQ(mCodec->mOMX->freeNode(mCodec->mNode), (status_t)OK);

        mCodec->changeState(mCodec->mUninitializedState);
    }

    if (mCodec->mExplicitShutdown) {
        sp<AMessage> notify = mCodec->mNotify->dup();
        notify->setInt32("what", CodecBase::kWhatShutdownCompleted);
        notify->post();
        mCodec->mExplicitShutdown = false;
    }
}

bool ACodec::LoadedState::onMessageReceived(const sp<AMessage> &msg) {
    bool handled = false;

    switch (msg->what()) {
        case ACodec::kWhatConfigureComponent:
        {
            onConfigureComponent(msg);
            handled = true;
            break;
        }

        case ACodec::kWhatCreateInputSurface:
        {
            onCreateInputSurface(msg);
            handled = true;
            break;
        }

        case ACodec::kWhatStart:
        {
            onStart();
            handled = true;
            break;
        }

        case ACodec::kWhatShutdown:
        {
            int32_t keepComponentAllocated;
            CHECK(msg->findInt32(
                        "keepComponentAllocated", &keepComponentAllocated));

            mCodec->mExplicitShutdown = true;
            onShutdown(keepComponentAllocated);

            handled = true;
            break;
        }

        case ACodec::kWhatFlush:
        {
            sp<AMessage> notify = mCodec->mNotify->dup();
            notify->setInt32("what", CodecBase::kWhatFlushCompleted);
            notify->post();

            handled = true;
            break;
        }

        default:
            return BaseState::onMessageReceived(msg);
    }

    return handled;
}

bool ACodec::LoadedState::onConfigureComponent(
        const sp<AMessage> &msg) {
    ALOGV("onConfigureComponent");

    CHECK(mCodec->mNode != NULL);

    AString mime;
    CHECK(msg->findString("mime", &mime));

    status_t err = mCodec->configureCodec(mime.c_str(), msg);

    if (err != OK) {
        ALOGE("[%s] configureCodec returning error %d",
              mCodec->mComponentName.c_str(), err);

        mCodec->signalError(OMX_ErrorUndefined, makeNoSideEffectStatus(err));
        return false;
    }

    sp<RefBase> obj;
    if (msg->findObject("native-window", &obj)
            && strncmp("OMX.google.", mCodec->mComponentName.c_str(), 11)
            && strncmp("OMX.ffmpeg.", mCodec->mComponentName.c_str(), 11)) {
        sp<NativeWindowWrapper> nativeWindow(
                static_cast<NativeWindowWrapper *>(obj.get()));
        CHECK(nativeWindow != NULL);
        mCodec->mNativeWindow = nativeWindow->getNativeWindow();

        native_window_set_scaling_mode(
                mCodec->mNativeWindow.get(),
                NATIVE_WINDOW_SCALING_MODE_SCALE_TO_WINDOW);
        mCodec->mIsVideoRenderingDisabled = ExtendedUtils::ShellProp::isVideoRenderingDisabled();
    }
    CHECK_EQ((status_t)OK, mCodec->initNativeWindow());

    {
        sp<AMessage> notify = mCodec->mNotify->dup();
        notify->setInt32("what", CodecBase::kWhatComponentConfigured);
        notify->setMessage("input-format", mCodec->mInputFormat);
        notify->setMessage("output-format", mCodec->mOutputFormat);
        notify->post();
    }

    return true;
}

void ACodec::LoadedState::onCreateInputSurface(
        const sp<AMessage> & /* msg */) {
    ALOGV("onCreateInputSurface");

    sp<AMessage> notify = mCodec->mNotify->dup();
    notify->setInt32("what", CodecBase::kWhatInputSurfaceCreated);

    sp<IGraphicBufferProducer> bufferProducer;
    status_t err;

    err = mCodec->mOMX->createInputSurface(mCodec->mNode, kPortIndexInput,
            &bufferProducer);

    if (err == OK && mCodec->mRepeatFrameDelayUs > 0ll) {
        err = mCodec->mOMX->setInternalOption(
                mCodec->mNode,
                kPortIndexInput,
                IOMX::INTERNAL_OPTION_REPEAT_PREVIOUS_FRAME_DELAY,
                &mCodec->mRepeatFrameDelayUs,
                sizeof(mCodec->mRepeatFrameDelayUs));

        if (err != OK) {
            ALOGE("[%s] Unable to configure option to repeat previous "
                  "frames (err %d)",
                  mCodec->mComponentName.c_str(),
                  err);
        }
    }

    if (err == OK && mCodec->mMaxPtsGapUs > 0ll) {
        err = mCodec->mOMX->setInternalOption(
                mCodec->mNode,
                kPortIndexInput,
                IOMX::INTERNAL_OPTION_MAX_TIMESTAMP_GAP,
                &mCodec->mMaxPtsGapUs,
                sizeof(mCodec->mMaxPtsGapUs));

        if (err != OK) {
            ALOGE("[%s] Unable to configure max timestamp gap (err %d)",
                    mCodec->mComponentName.c_str(),
                    err);
        }
    }

    if (err == OK && mCodec->mTimePerCaptureUs > 0ll
            && mCodec->mTimePerFrameUs > 0ll) {
        int64_t timeLapse[2];
        timeLapse[0] = mCodec->mTimePerFrameUs;
        timeLapse[1] = mCodec->mTimePerCaptureUs;
        err = mCodec->mOMX->setInternalOption(
                mCodec->mNode,
                kPortIndexInput,
                IOMX::INTERNAL_OPTION_TIME_LAPSE,
                &timeLapse[0],
                sizeof(timeLapse));

        if (err != OK) {
            ALOGE("[%s] Unable to configure time lapse (err %d)",
                    mCodec->mComponentName.c_str(),
                    err);
        }
    }

    if (err == OK && mCodec->mCreateInputBuffersSuspended) {
        bool suspend = true;
        err = mCodec->mOMX->setInternalOption(
                mCodec->mNode,
                kPortIndexInput,
                IOMX::INTERNAL_OPTION_SUSPEND,
                &suspend,
                sizeof(suspend));

        if (err != OK) {
            ALOGE("[%s] Unable to configure option to suspend (err %d)",
                  mCodec->mComponentName.c_str(),
                  err);
        }
    }

    if (err == OK) {
        notify->setObject("input-surface",
                new BufferProducerWrapper(bufferProducer));
    } else {
        // Can't use mCodec->signalError() here -- MediaCodec won't forward
        // the error through because it's in the "configured" state.  We
        // send a kWhatInputSurfaceCreated with an error value instead.
        ALOGE("[%s] onCreateInputSurface returning error %d",
                mCodec->mComponentName.c_str(), err);
        notify->setInt32("err", err);
    }
    notify->post();
}

void ACodec::LoadedState::onStart() {
    ALOGV("onStart");

    CHECK_EQ(mCodec->mOMX->sendCommand(
                mCodec->mNode, OMX_CommandStateSet, OMX_StateIdle),
             (status_t)OK);

    mCodec->changeState(mCodec->mLoadedToIdleState);
}

////////////////////////////////////////////////////////////////////////////////

ACodec::LoadedToIdleState::LoadedToIdleState(ACodec *codec)
    : BaseState(codec) {
}

void ACodec::LoadedToIdleState::stateEntered() {
    ALOGV("[%s] Now Loaded->Idle", mCodec->mComponentName.c_str());

    status_t err;
    if ((err = allocateBuffers()) != OK) {
        ALOGE("Failed to allocate buffers after transitioning to IDLE state "
             "(error 0x%08x)",
             err);

        mCodec->signalError(OMX_ErrorUndefined, makeNoSideEffectStatus(err));

        mCodec->changeState(mCodec->mLoadedState);
    }
}

status_t ACodec::LoadedToIdleState::allocateBuffers() {
    status_t err = mCodec->allocateBuffersOnPort(kPortIndexInput);

    if (err != OK) {
        return err;
    }

    return mCodec->allocateBuffersOnPort(kPortIndexOutput);
}

bool ACodec::LoadedToIdleState::onMessageReceived(const sp<AMessage> &msg) {
    switch (msg->what()) {
        case kWhatSetParameters:
        case kWhatShutdown:
        {
            mCodec->deferMessage(msg);
            return true;
        }

        case kWhatSignalEndOfInputStream:
        {
            mCodec->onSignalEndOfInputStream();
            return true;
        }

        case kWhatResume:
        {
            // We'll be active soon enough.
            return true;
        }

        case kWhatFlush:
        {
            // We haven't even started yet, so we're flushed alright...
            sp<AMessage> notify = mCodec->mNotify->dup();
            notify->setInt32("what", CodecBase::kWhatFlushCompleted);
            notify->post();
            return true;
        }

        default:
            return BaseState::onMessageReceived(msg);
    }
}

bool ACodec::LoadedToIdleState::onOMXEvent(
        OMX_EVENTTYPE event, OMX_U32 data1, OMX_U32 data2) {
    switch (event) {
        case OMX_EventCmdComplete:
        {
            CHECK_EQ(data1, (OMX_U32)OMX_CommandStateSet);
            CHECK_EQ(data2, (OMX_U32)OMX_StateIdle);

            CHECK_EQ(mCodec->mOMX->sendCommand(
                        mCodec->mNode, OMX_CommandStateSet, OMX_StateExecuting),
                     (status_t)OK);

            mCodec->changeState(mCodec->mIdleToExecutingState);

            return true;
        }

        default:
            return BaseState::onOMXEvent(event, data1, data2);
    }
}

////////////////////////////////////////////////////////////////////////////////

ACodec::IdleToExecutingState::IdleToExecutingState(ACodec *codec)
    : BaseState(codec) {
}

void ACodec::IdleToExecutingState::stateEntered() {
    ALOGV("[%s] Now Idle->Executing", mCodec->mComponentName.c_str());
}

bool ACodec::IdleToExecutingState::onMessageReceived(const sp<AMessage> &msg) {
    switch (msg->what()) {
        case kWhatSetParameters:
        case kWhatShutdown:
        {
            mCodec->deferMessage(msg);
            return true;
        }

        case kWhatResume:
        {
            // We'll be active soon enough.
            return true;
        }

        case kWhatFlush:
        {
            // We haven't even started yet, so we're flushed alright...
            sp<AMessage> notify = mCodec->mNotify->dup();
            notify->setInt32("what", CodecBase::kWhatFlushCompleted);
            notify->post();

            return true;
        }

        case kWhatSignalEndOfInputStream:
        {
            mCodec->onSignalEndOfInputStream();
            return true;
        }

        default:
            return BaseState::onMessageReceived(msg);
    }
}

bool ACodec::IdleToExecutingState::onOMXEvent(
        OMX_EVENTTYPE event, OMX_U32 data1, OMX_U32 data2) {
    switch (event) {
        case OMX_EventCmdComplete:
        {
            CHECK_EQ(data1, (OMX_U32)OMX_CommandStateSet);
            CHECK_EQ(data2, (OMX_U32)OMX_StateExecuting);

            mCodec->mExecutingState->resume();
            mCodec->changeState(mCodec->mExecutingState);

            return true;
        }

        default:
            return BaseState::onOMXEvent(event, data1, data2);
    }
}

////////////////////////////////////////////////////////////////////////////////

ACodec::ExecutingState::ExecutingState(ACodec *codec)
    : BaseState(codec),
      mActive(false) {
}

ACodec::BaseState::PortMode ACodec::ExecutingState::getPortMode(
        OMX_U32 /* portIndex */) {
    return RESUBMIT_BUFFERS;
}

void ACodec::ExecutingState::submitOutputMetaBuffers() {
    // submit as many buffers as there are input buffers with the codec
    // in case we are in port reconfiguring
    for (size_t i = 0; i < mCodec->mBuffers[kPortIndexInput].size(); ++i) {
        BufferInfo *info = &mCodec->mBuffers[kPortIndexInput].editItemAt(i);

        if (info->mStatus == BufferInfo::OWNED_BY_COMPONENT) {
            if (mCodec->submitOutputMetaDataBuffer() != OK)
                break;
        }
    }

    // *** NOTE: THE FOLLOWING WORKAROUND WILL BE REMOVED ***
    mCodec->signalSubmitOutputMetaDataBufferIfEOS_workaround();
}

void ACodec::ExecutingState::submitRegularOutputBuffers() {
    for (size_t i = 0; i < mCodec->mBuffers[kPortIndexOutput].size(); ++i) {
        BufferInfo *info = &mCodec->mBuffers[kPortIndexOutput].editItemAt(i);

        if (mCodec->mNativeWindow != NULL) {
            CHECK(info->mStatus == BufferInfo::OWNED_BY_US
                    || info->mStatus == BufferInfo::OWNED_BY_NATIVE_WINDOW);

            if (info->mStatus == BufferInfo::OWNED_BY_NATIVE_WINDOW) {
                continue;
            }
        } else {
            CHECK_EQ((int)info->mStatus, (int)BufferInfo::OWNED_BY_US);
        }

        ALOGV("[%s] calling fillBuffer %p",
             mCodec->mComponentName.c_str(), info->mBufferID);

        CHECK_EQ(mCodec->mOMX->fillBuffer(mCodec->mNode, info->mBufferID),
                 (status_t)OK);

        info->mStatus = BufferInfo::OWNED_BY_COMPONENT;
    }
}

void ACodec::ExecutingState::submitOutputBuffers() {
    submitRegularOutputBuffers();
    if (mCodec->mStoreMetaDataInOutputBuffers) {
        submitOutputMetaBuffers();
    }
}

void ACodec::ExecutingState::resume() {
    if (mActive) {
        ALOGV("[%s] We're already active, no need to resume.",
             mCodec->mComponentName.c_str());

        return;
    }

    submitOutputBuffers();

    // Post all available input buffers
    CHECK_GT(mCodec->mBuffers[kPortIndexInput].size(), 0u);
    for (size_t i = 0; i < mCodec->mBuffers[kPortIndexInput].size(); i++) {
        BufferInfo *info = &mCodec->mBuffers[kPortIndexInput].editItemAt(i);
        if (info->mStatus == BufferInfo::OWNED_BY_US) {
            postFillThisBuffer(info);
        }
    }

    mActive = true;
}

void ACodec::ExecutingState::stateEntered() {
    ALOGV("[%s] Now Executing", mCodec->mComponentName.c_str());

    mCodec->processDeferredMessages();
}

bool ACodec::ExecutingState::onMessageReceived(const sp<AMessage> &msg) {
    bool handled = false;

    switch (msg->what()) {
        case kWhatShutdown:
        {
            int32_t keepComponentAllocated;
            CHECK(msg->findInt32(
                        "keepComponentAllocated", &keepComponentAllocated));

            mCodec->mShutdownInProgress = true;
            mCodec->mExplicitShutdown = true;
            mCodec->mKeepComponentAllocated = keepComponentAllocated;

            mActive = false;

            CHECK_EQ(mCodec->mOMX->sendCommand(
                        mCodec->mNode, OMX_CommandStateSet, OMX_StateIdle),
                     (status_t)OK);

            mCodec->changeState(mCodec->mExecutingToIdleState);

            handled = true;
            break;
        }

        case kWhatFlush:
        {
            ALOGV("[%s] ExecutingState flushing now "
                 "(codec owns %d/%d input, %d/%d output).",
                    mCodec->mComponentName.c_str(),
                    mCodec->countBuffersOwnedByComponent(kPortIndexInput),
                    mCodec->mBuffers[kPortIndexInput].size(),
                    mCodec->countBuffersOwnedByComponent(kPortIndexOutput),
                    mCodec->mBuffers[kPortIndexOutput].size());

            mActive = false;

            CHECK_EQ(mCodec->mOMX->sendCommand(
                        mCodec->mNode, OMX_CommandFlush, OMX_ALL),
                     (status_t)OK);

            mCodec->changeState(mCodec->mFlushingState);
            handled = true;
            break;
        }

        case kWhatResume:
        {
            resume();

            handled = true;
            break;
        }

        case kWhatRequestIDRFrame:
        {
            status_t err = mCodec->requestIDRFrame();
            if (err != OK) {
                ALOGW("Requesting an IDR frame failed.");
            }

            handled = true;
            break;
        }

        case kWhatSetParameters:
        {
            sp<AMessage> params;
            CHECK(msg->findMessage("params", &params));

            status_t err = mCodec->setParameters(params);

            sp<AMessage> reply;
            if (msg->findMessage("reply", &reply)) {
                reply->setInt32("err", err);
                reply->post();
            }

            handled = true;
            break;
        }

        case ACodec::kWhatSignalEndOfInputStream:
        {
            mCodec->onSignalEndOfInputStream();
            handled = true;
            break;
        }

        // *** NOTE: THE FOLLOWING WORKAROUND WILL BE REMOVED ***
        case kWhatSubmitOutputMetaDataBufferIfEOS:
        {
            if (mCodec->mPortEOS[kPortIndexInput] &&
                    !mCodec->mPortEOS[kPortIndexOutput]) {
                status_t err = mCodec->submitOutputMetaDataBuffer();
                if (err == OK) {
                    mCodec->signalSubmitOutputMetaDataBufferIfEOS_workaround();
                }
            }
            return true;
        }

        default:
            handled = BaseState::onMessageReceived(msg);
            break;
    }

    return handled;
}

status_t ACodec::setParameters(const sp<AMessage> &params) {
    int32_t videoBitrate;
    if (params->findInt32("video-bitrate", &videoBitrate)) {
        OMX_VIDEO_CONFIG_BITRATETYPE configParams;
        InitOMXParams(&configParams);
        configParams.nPortIndex = kPortIndexOutput;
        configParams.nEncodeBitrate = videoBitrate;

        status_t err = mOMX->setConfig(
                mNode,
                OMX_IndexConfigVideoBitrate,
                &configParams,
                sizeof(configParams));

        if (err != OK) {
            ALOGE("setConfig(OMX_IndexConfigVideoBitrate, %d) failed w/ err %d",
                   videoBitrate, err);

            return err;
        }
    }

    int64_t skipFramesBeforeUs;
    if (params->findInt64("skip-frames-before", &skipFramesBeforeUs)) {
        status_t err =
            mOMX->setInternalOption(
                     mNode,
                     kPortIndexInput,
                     IOMX::INTERNAL_OPTION_START_TIME,
                     &skipFramesBeforeUs,
                     sizeof(skipFramesBeforeUs));

        if (err != OK) {
            ALOGE("Failed to set parameter 'skip-frames-before' (err %d)", err);
            return err;
        }
    }

    int32_t dropInputFrames;
    if (params->findInt32("drop-input-frames", &dropInputFrames)) {
        bool suspend = dropInputFrames != 0;

        status_t err =
            mOMX->setInternalOption(
                     mNode,
                     kPortIndexInput,
                     IOMX::INTERNAL_OPTION_SUSPEND,
                     &suspend,
                     sizeof(suspend));

        if (err != OK) {
            ALOGE("Failed to set parameter 'drop-input-frames' (err %d)", err);
            return err;
        }
    }

    int32_t dummy;
    if (params->findInt32("request-sync", &dummy)) {
        status_t err = requestIDRFrame();

        if (err != OK) {
            ALOGE("Requesting a sync frame failed w/ err %d", err);
            return err;
        }
    }

    return OK;
}

void ACodec::onSignalEndOfInputStream() {
    sp<AMessage> notify = mNotify->dup();
    notify->setInt32("what", CodecBase::kWhatSignaledInputEOS);

    status_t err = mOMX->signalEndOfInputStream(mNode);
    if (err != OK) {
        notify->setInt32("err", err);
    }
    notify->post();
}

bool ACodec::ExecutingState::onOMXEvent(
        OMX_EVENTTYPE event, OMX_U32 data1, OMX_U32 data2) {
    switch (event) {
        case OMX_EventPortSettingsChanged:
        {
            CHECK_EQ(data1, (OMX_U32)kPortIndexOutput);

            if (data2 == 0 || data2 == OMX_IndexParamPortDefinition) {
                mCodec->mMetaDataBuffersToSubmit = 0;
                CHECK_EQ(mCodec->mOMX->sendCommand(
                            mCodec->mNode,
                            OMX_CommandPortDisable, kPortIndexOutput),
                         (status_t)OK);

                mCodec->freeOutputBuffersNotOwnedByComponent();

                mCodec->changeState(mCodec->mOutputPortSettingsChangedState);

                bool isVideo = mCodec->mComponentName.find("video") != -1;
                if (isVideo) {
                    CODEC_PLAYER_STATS(profileStart, STATS_PROFILE_RECONFIGURE);
                }
            } else if (data2 == OMX_IndexConfigCommonOutputCrop) {
                mCodec->mSentFormat = false;
            } else {
                ALOGV("[%s] OMX_EventPortSettingsChanged 0x%08lx",
                     mCodec->mComponentName.c_str(), data2);
            }

            return true;
        }

        case OMX_EventBufferFlag:
        {
            return true;
        }

        default:
            return BaseState::onOMXEvent(event, data1, data2);
    }
}

////////////////////////////////////////////////////////////////////////////////

ACodec::OutputPortSettingsChangedState::OutputPortSettingsChangedState(
        ACodec *codec)
    : BaseState(codec) {
}

ACodec::BaseState::PortMode ACodec::OutputPortSettingsChangedState::getPortMode(
        OMX_U32 portIndex) {
    if (portIndex == kPortIndexOutput) {
        return FREE_BUFFERS;
    }

    CHECK_EQ(portIndex, (OMX_U32)kPortIndexInput);

    return RESUBMIT_BUFFERS;
}

bool ACodec::OutputPortSettingsChangedState::onMessageReceived(
        const sp<AMessage> &msg) {
    bool handled = false;

    switch (msg->what()) {
        case kWhatFlush:
        case kWhatShutdown:
        case kWhatResume:
        case kWhatSetParameters:
        {
            if (msg->what() == kWhatResume) {
                ALOGV("[%s] Deferring resume", mCodec->mComponentName.c_str());
            }

            mCodec->deferMessage(msg);
            handled = true;
            break;
        }

        default:
            handled = BaseState::onMessageReceived(msg);
            break;
    }

    return handled;
}

void ACodec::OutputPortSettingsChangedState::stateEntered() {
    ALOGV("[%s] Now handling output port settings change",
         mCodec->mComponentName.c_str());
}

bool ACodec::OutputPortSettingsChangedState::onOMXEvent(
        OMX_EVENTTYPE event, OMX_U32 data1, OMX_U32 data2) {
    switch (event) {
        case OMX_EventCmdComplete:
        {
            if (data1 == (OMX_U32)OMX_CommandPortDisable) {
                CHECK_EQ(data2, (OMX_U32)kPortIndexOutput);

                ALOGV("[%s] Output port now disabled.",
                        mCodec->mComponentName.c_str());

                CHECK(mCodec->mBuffers[kPortIndexOutput].isEmpty());
                mCodec->mDealer[kPortIndexOutput].clear();

                CHECK_EQ(mCodec->mOMX->sendCommand(
                            mCodec->mNode, OMX_CommandPortEnable, kPortIndexOutput),
                         (status_t)OK);

                status_t err;
                if ((err = mCodec->allocateBuffersOnPort(
                                kPortIndexOutput)) != OK) {
                    ALOGE("Failed to allocate output port buffers after "
                         "port reconfiguration (error 0x%08x)",
                         err);

                    mCodec->signalError(OMX_ErrorUndefined, makeNoSideEffectStatus(err));

                    // This is technically not correct, but appears to be
                    // the only way to free the component instance.
                    // Controlled transitioning from excecuting->idle
                    // and idle->loaded seem impossible probably because
                    // the output port never finishes re-enabling.
                    mCodec->mShutdownInProgress = true;
                    mCodec->mKeepComponentAllocated = false;
                    mCodec->changeState(mCodec->mLoadedState);
                }

                return true;
            } else if (data1 == (OMX_U32)OMX_CommandPortEnable) {
                CHECK_EQ(data2, (OMX_U32)kPortIndexOutput);

                mCodec->mSentFormat = false;

                ALOGV("[%s] Output port now reenabled.",
                        mCodec->mComponentName.c_str());

                if (mCodec->mExecutingState->active()) {
                    mCodec->mExecutingState->submitOutputBuffers();
                }

                mCodec->changeState(mCodec->mExecutingState);

                bool isVideo = mCodec->mComponentName.find("video") != -1;
                if (isVideo) {
                    CODEC_PLAYER_STATS(profileStop, STATS_PROFILE_RECONFIGURE);
                }

                return true;
            }

            return false;
        }

        default:
            return false;
    }
}

////////////////////////////////////////////////////////////////////////////////

ACodec::ExecutingToIdleState::ExecutingToIdleState(ACodec *codec)
    : BaseState(codec),
      mComponentNowIdle(false) {
}

bool ACodec::ExecutingToIdleState::onMessageReceived(const sp<AMessage> &msg) {
    bool handled = false;

    switch (msg->what()) {
        case kWhatFlush:
        {
            // Don't send me a flush request if you previously wanted me
            // to shutdown.
            TRESPASS();
            break;
        }

        case kWhatShutdown:
        {
            // We're already doing that...

            handled = true;
            break;
        }

        default:
            handled = BaseState::onMessageReceived(msg);
            break;
    }

    return handled;
}

void ACodec::ExecutingToIdleState::stateEntered() {
    ALOGV("[%s] Now Executing->Idle", mCodec->mComponentName.c_str());

    mComponentNowIdle = false;
    mCodec->mSentFormat = false;
}

bool ACodec::ExecutingToIdleState::onOMXEvent(
        OMX_EVENTTYPE event, OMX_U32 data1, OMX_U32 data2) {
    switch (event) {
        case OMX_EventCmdComplete:
        {
            CHECK_EQ(data1, (OMX_U32)OMX_CommandStateSet);
            CHECK_EQ(data2, (OMX_U32)OMX_StateIdle);

            mComponentNowIdle = true;

            changeStateIfWeOwnAllBuffers();

            return true;
        }

        case OMX_EventPortSettingsChanged:
        case OMX_EventBufferFlag:
        {
            // We're shutting down and don't care about this anymore.
            return true;
        }

        default:
            return BaseState::onOMXEvent(event, data1, data2);
    }
}

void ACodec::ExecutingToIdleState::changeStateIfWeOwnAllBuffers() {
    if (mComponentNowIdle && mCodec->allYourBuffersAreBelongToUs()) {
        CHECK_EQ(mCodec->mOMX->sendCommand(
                    mCodec->mNode, OMX_CommandStateSet, OMX_StateLoaded),
                 (status_t)OK);

        CHECK_EQ(mCodec->freeBuffersOnPort(kPortIndexInput), (status_t)OK);
        CHECK_EQ(mCodec->freeBuffersOnPort(kPortIndexOutput), (status_t)OK);

        if ((mCodec->mFlags & kFlagPushBlankBuffersToNativeWindowOnShutdown)
                && mCodec->mNativeWindow != NULL) {
            // We push enough 1x1 blank buffers to ensure that one of
            // them has made it to the display.  This allows the OMX
            // component teardown to zero out any protected buffers
            // without the risk of scanning out one of those buffers.
            mCodec->pushBlankBuffersToNativeWindow();
        }

        mCodec->changeState(mCodec->mIdleToLoadedState);
    }
}

void ACodec::ExecutingToIdleState::onInputBufferFilled(
        const sp<AMessage> &msg) {
    BaseState::onInputBufferFilled(msg);

    changeStateIfWeOwnAllBuffers();
}

void ACodec::ExecutingToIdleState::onOutputBufferDrained(
        const sp<AMessage> &msg) {
    BaseState::onOutputBufferDrained(msg);

    changeStateIfWeOwnAllBuffers();
}

////////////////////////////////////////////////////////////////////////////////

ACodec::IdleToLoadedState::IdleToLoadedState(ACodec *codec)
    : BaseState(codec) {
}

bool ACodec::IdleToLoadedState::onMessageReceived(const sp<AMessage> &msg) {
    bool handled = false;

    switch (msg->what()) {
        case kWhatShutdown:
        {
            // We're already doing that...

            handled = true;
            break;
        }

        case kWhatFlush:
        {
            // Don't send me a flush request if you previously wanted me
            // to shutdown.
            TRESPASS();
            break;
        }

        default:
            handled = BaseState::onMessageReceived(msg);
            break;
    }

    return handled;
}

void ACodec::IdleToLoadedState::stateEntered() {
    ALOGV("[%s] Now Idle->Loaded", mCodec->mComponentName.c_str());
}

bool ACodec::IdleToLoadedState::onOMXEvent(
        OMX_EVENTTYPE event, OMX_U32 data1, OMX_U32 data2) {
    switch (event) {
        case OMX_EventCmdComplete:
        {
            CHECK_EQ(data1, (OMX_U32)OMX_CommandStateSet);
            CHECK_EQ(data2, (OMX_U32)OMX_StateLoaded);

            mCodec->changeState(mCodec->mLoadedState);

            return true;
        }

        default:
            return BaseState::onOMXEvent(event, data1, data2);
    }
}

////////////////////////////////////////////////////////////////////////////////

ACodec::FlushingState::FlushingState(ACodec *codec)
    : BaseState(codec) {
}

void ACodec::FlushingState::stateEntered() {
    ALOGV("[%s] Now Flushing", mCodec->mComponentName.c_str());

    mFlushComplete[kPortIndexInput] = mFlushComplete[kPortIndexOutput] = false;
}

bool ACodec::FlushingState::onMessageReceived(const sp<AMessage> &msg) {
    bool handled = false;

    switch (msg->what()) {
        case kWhatShutdown:
        {
            mCodec->deferMessage(msg);
            break;
        }

        case kWhatFlush:
        {
            // We're already doing this right now.
            handled = true;
            break;
        }

        default:
            handled = BaseState::onMessageReceived(msg);
            break;
    }

    return handled;
}

bool ACodec::FlushingState::onOMXEvent(
        OMX_EVENTTYPE event, OMX_U32 data1, OMX_U32 data2) {
    ALOGV("[%s] FlushingState onOMXEvent(%d,%ld)",
            mCodec->mComponentName.c_str(), event, data1);

    switch (event) {
        case OMX_EventCmdComplete:
        {
            CHECK_EQ(data1, (OMX_U32)OMX_CommandFlush);

            if (data2 == kPortIndexInput || data2 == kPortIndexOutput) {
                CHECK(!mFlushComplete[data2]);
                mFlushComplete[data2] = true;

                if (mFlushComplete[kPortIndexInput]
                        && mFlushComplete[kPortIndexOutput]) {
                    changeStateIfWeOwnAllBuffers();
                }
            } else {
                CHECK_EQ(data2, OMX_ALL);
                CHECK(mFlushComplete[kPortIndexInput]);
                CHECK(mFlushComplete[kPortIndexOutput]);

                changeStateIfWeOwnAllBuffers();
            }

            return true;
        }

        case OMX_EventPortSettingsChanged:
        {
            sp<AMessage> msg = new AMessage(kWhatOMXMessage, mCodec->id());
            msg->setInt32("type", omx_message::EVENT);
            msg->setInt32("node", mCodec->mNode);
            msg->setInt32("event", event);
            msg->setInt32("data1", data1);
            msg->setInt32("data2", data2);

            ALOGV("[%s] Deferring OMX_EventPortSettingsChanged",
                 mCodec->mComponentName.c_str());

            mCodec->deferMessage(msg);

            return true;
        }

        default:
            return BaseState::onOMXEvent(event, data1, data2);
    }

    return true;
}

void ACodec::FlushingState::onOutputBufferDrained(const sp<AMessage> &msg) {
    BaseState::onOutputBufferDrained(msg);

    changeStateIfWeOwnAllBuffers();
}

void ACodec::FlushingState::onInputBufferFilled(const sp<AMessage> &msg) {
    BaseState::onInputBufferFilled(msg);

    changeStateIfWeOwnAllBuffers();
}

void ACodec::FlushingState::changeStateIfWeOwnAllBuffers() {
    if (mFlushComplete[kPortIndexInput]
            && mFlushComplete[kPortIndexOutput]
            && mCodec->allYourBuffersAreBelongToUs()) {
        // We now own all buffers except possibly those still queued with
        // the native window for rendering. Let's get those back as well.
        mCodec->waitUntilAllPossibleNativeWindowBuffersAreReturnedToUs();

        sp<AMessage> notify = mCodec->mNotify->dup();
        notify->setInt32("what", CodecBase::kWhatFlushCompleted);
        notify->post();

        mCodec->mPortEOS[kPortIndexInput] =
            mCodec->mPortEOS[kPortIndexOutput] = false;

        mCodec->mInputEOSResult = OK;

        if (mCodec->mSkipCutBuffer != NULL) {
            mCodec->mSkipCutBuffer->clear();
        }

        mCodec->changeState(mCodec->mExecutingState);
    }
}

}  // namespace android<|MERGE_RESOLUTION|>--- conflicted
+++ resolved
@@ -2317,17 +2317,13 @@
     return setupRawAudioFormat(
             kPortIndexInput,
             sampleRate,
-<<<<<<< HEAD
             numChannels, bitsPerSample);
-=======
-            numChannels);
 #else
     return setupRawAudioFormat(
             encoder ? kPortIndexInput : kPortIndexOutput,
             sampleRate,
-            numChannels);
+            numChannels, bitsPerSample);
 #endif
->>>>>>> daebc4eb
 }
 
 status_t ACodec::setupRawAudioFormat(
