/*
 * Copyright (C) 2010 The Android Open Source Project
 *
 * Licensed under the Apache License, Version 2.0 (the "License");
 * you may not use this file except in compliance with the License.
 * You may obtain a copy of the License at
 *
 *      http://www.apache.org/licenses/LICENSE-2.0
 *
 * Unless required by applicable law or agreed to in writing, software
 * distributed under the License is distributed on an "AS IS" BASIS,
 * WITHOUT WARRANTIES OR CONDITIONS OF ANY KIND, either express or implied.
 * See the License for the specific language governing permissions and
 * limitations under the License.
 *
 * This file was modified by Dolby Laboratories, Inc. The portions of the
 * code that are surrounded by "DOLBY..." are copyrighted and
 * licensed separately, as follows:
 *
 *  (C) 2011-2016 Dolby Laboratories, Inc.
 *
 * Licensed under the Apache License, Version 2.0 (the "License");
 * you may not use this file except in compliance with the License.
 * You may obtain a copy of the License at
 *
 *    http://www.apache.org/licenses/LICENSE-2.0
 *
 * Unless required by applicable law or agreed to in writing, software
 * distributed under the License is distributed on an "AS IS" BASIS,
 * WITHOUT WARRANTIES OR CONDITIONS OF ANY KIND, either express or implied.
 * See the License for the specific language governing permissions and
 * limitations under the License.
 *
 */

//#define LOG_NDEBUG 0
#define LOG_TAG "ACodec"

#ifdef __LP64__
#define OMX_ANDROID_COMPILE_AS_32BIT_ON_64BIT_PLATFORMS
#endif

#include <inttypes.h>
#include <utils/Trace.h>

#include <gui/Surface.h>

#include <media/stagefright/ACodec.h>

#include <binder/MemoryDealer.h>

#include <media/stagefright/foundation/hexdump.h>
#include <media/stagefright/foundation/ABuffer.h>
#include <media/stagefright/foundation/ADebug.h>
#include <media/stagefright/foundation/AMessage.h>
#include <media/stagefright/foundation/AUtils.h>

#include <media/stagefright/BufferProducerWrapper.h>
#include <media/stagefright/MediaCodec.h>
#include <media/stagefright/MediaCodecList.h>
#include <media/stagefright/MediaDefs.h>
#include <media/stagefright/OMXClient.h>
#include <media/stagefright/PersistentSurface.h>
#include <media/stagefright/SurfaceUtils.h>
#include <media/hardware/HardwareAPI.h>

#include <OMX_AudioExt.h>
#include <OMX_VideoExt.h>
#include <OMX_Component.h>
#include <OMX_IndexExt.h>
#include <OMX_AsString.h>

#include "include/avc_utils.h"
#include "include/DataConverter.h"
#include "omx/OMXUtils.h"
#ifdef DOLBY_ENABLE
#include "DolbyACodecExtImpl.h"
#endif // DOLBY_END

#include <stagefright/AVExtensions.h>

namespace android {

enum {
    kMaxIndicesToCheck = 32, // used when enumerating supported formats and profiles
};

// OMX errors are directly mapped into status_t range if
// there is no corresponding MediaError status code.
// Use the statusFromOMXError(int32_t omxError) function.
//
// Currently this is a direct map.
// See frameworks/native/include/media/openmax/OMX_Core.h
//
// Vendor OMX errors     from 0x90000000 - 0x9000FFFF
// Extension OMX errors  from 0x8F000000 - 0x90000000
// Standard OMX errors   from 0x80001000 - 0x80001024 (0x80001024 current)
//

// returns true if err is a recognized OMX error code.
// as OMX error is OMX_S32, this is an int32_t type
static inline bool isOMXError(int32_t err) {
    return (ERROR_CODEC_MIN <= err && err <= ERROR_CODEC_MAX);
}

// converts an OMX error to a status_t
static inline status_t statusFromOMXError(int32_t omxError) {
    switch (omxError) {
    case OMX_ErrorInvalidComponentName:
    case OMX_ErrorComponentNotFound:
        return NAME_NOT_FOUND; // can trigger illegal argument error for provided names.
    default:
        return isOMXError(omxError) ? omxError : 0; // no translation required
    }
}

// checks and converts status_t to a non-side-effect status_t
static inline status_t makeNoSideEffectStatus(status_t err) {
    switch (err) {
    // the following errors have side effects and may come
    // from other code modules. Remap for safety reasons.
    case INVALID_OPERATION:
    case DEAD_OBJECT:
        return UNKNOWN_ERROR;
    default:
        return err;
    }
}

struct MessageList : public RefBase {
    MessageList() {
    }
    virtual ~MessageList() {
    }
    std::list<sp<AMessage> > &getList() { return mList; }
private:
    std::list<sp<AMessage> > mList;

    DISALLOW_EVIL_CONSTRUCTORS(MessageList);
};

static sp<DataConverter> getCopyConverter() {
    static pthread_once_t once = PTHREAD_ONCE_INIT; // const-inited
    static sp<DataConverter> sCopyConverter;        // zero-inited
    pthread_once(&once, [](){ sCopyConverter = new DataConverter(); });
    return sCopyConverter;
}

struct CodecObserver : public BnOMXObserver {
    CodecObserver() {}

    void setNotificationMessage(const sp<AMessage> &msg) {
        mNotify = msg;
    }

    // from IOMXObserver
    virtual void onMessages(const std::list<omx_message> &messages) {
        if (messages.empty()) {
            return;
        }

        sp<AMessage> notify = mNotify->dup();
        bool first = true;
        sp<MessageList> msgList = new MessageList();
        for (std::list<omx_message>::const_iterator it = messages.cbegin();
              it != messages.cend(); ++it) {
            const omx_message &omx_msg = *it;
            if (first) {
                notify->setInt32("node", omx_msg.node);
                first = false;
            }

            sp<AMessage> msg = new AMessage;
            msg->setInt32("type", omx_msg.type);
            switch (omx_msg.type) {
                case omx_message::EVENT:
                {
                    msg->setInt32("event", omx_msg.u.event_data.event);
                    msg->setInt32("data1", omx_msg.u.event_data.data1);
                    msg->setInt32("data2", omx_msg.u.event_data.data2);
                    break;
                }

                case omx_message::EMPTY_BUFFER_DONE:
                {
                    msg->setInt32("buffer", omx_msg.u.buffer_data.buffer);
                    msg->setInt32("fence_fd", omx_msg.fenceFd);
                    break;
                }

                case omx_message::FILL_BUFFER_DONE:
                {
                    msg->setInt32(
                            "buffer", omx_msg.u.extended_buffer_data.buffer);
                    msg->setInt32(
                            "range_offset",
                            omx_msg.u.extended_buffer_data.range_offset);
                    msg->setInt32(
                            "range_length",
                            omx_msg.u.extended_buffer_data.range_length);
                    msg->setInt32(
                            "flags",
                            omx_msg.u.extended_buffer_data.flags);
                    msg->setInt64(
                            "timestamp",
                            omx_msg.u.extended_buffer_data.timestamp);
                    msg->setInt32(
                            "fence_fd", omx_msg.fenceFd);
                    break;
                }

                case omx_message::FRAME_RENDERED:
                {
                    msg->setInt64(
                            "media_time_us", omx_msg.u.render_data.timestamp);
                    msg->setInt64(
                            "system_nano", omx_msg.u.render_data.nanoTime);
                    break;
                }

                default:
                    ALOGE("Unrecognized message type: %d", omx_msg.type);
                    break;
            }
            msgList->getList().push_back(msg);
        }
        notify->setObject("messages", msgList);
        notify->post();
    }

protected:
    virtual ~CodecObserver() {}

private:
    sp<AMessage> mNotify;

    DISALLOW_EVIL_CONSTRUCTORS(CodecObserver);
};

////////////////////////////////////////////////////////////////////////////////

struct ACodec::BaseState : public AState {
    BaseState(ACodec *codec, const sp<AState> &parentState = NULL);

protected:
    enum PortMode {
        KEEP_BUFFERS,
        RESUBMIT_BUFFERS,
        FREE_BUFFERS,
    };

    ACodec *mCodec;

    virtual PortMode getPortMode(OMX_U32 portIndex);

    virtual bool onMessageReceived(const sp<AMessage> &msg);

    virtual bool onOMXEvent(OMX_EVENTTYPE event, OMX_U32 data1, OMX_U32 data2);

    virtual void onOutputBufferDrained(const sp<AMessage> &msg);
    virtual void onInputBufferFilled(const sp<AMessage> &msg);

    void postFillThisBuffer(BufferInfo *info);

private:
    // Handles an OMX message. Returns true iff message was handled.
    bool onOMXMessage(const sp<AMessage> &msg);

    // Handles a list of messages. Returns true iff messages were handled.
    bool onOMXMessageList(const sp<AMessage> &msg);

    // returns true iff this message is for this component and the component is alive
    bool checkOMXMessage(const sp<AMessage> &msg);

    bool onOMXEmptyBufferDone(IOMX::buffer_id bufferID, int fenceFd);

    bool onOMXFillBufferDone(
            IOMX::buffer_id bufferID,
            size_t rangeOffset, size_t rangeLength,
            OMX_U32 flags,
            int64_t timeUs,
            int fenceFd);

    virtual bool onOMXFrameRendered(int64_t mediaTimeUs, nsecs_t systemNano);

    void getMoreInputDataIfPossible();

    DISALLOW_EVIL_CONSTRUCTORS(BaseState);
};

////////////////////////////////////////////////////////////////////////////////

struct ACodec::DeathNotifier : public IBinder::DeathRecipient {
    DeathNotifier(const sp<AMessage> &notify)
        : mNotify(notify) {
    }

    virtual void binderDied(const wp<IBinder> &) {
        mNotify->post();
    }

protected:
    virtual ~DeathNotifier() {}

private:
    sp<AMessage> mNotify;

    DISALLOW_EVIL_CONSTRUCTORS(DeathNotifier);
};

struct ACodec::UninitializedState : public ACodec::BaseState {
    UninitializedState(ACodec *codec);

protected:
    virtual bool onMessageReceived(const sp<AMessage> &msg);
    virtual void stateEntered();

private:
    void onSetup(const sp<AMessage> &msg);
    bool onAllocateComponent(const sp<AMessage> &msg);

    sp<DeathNotifier> mDeathNotifier;

    DISALLOW_EVIL_CONSTRUCTORS(UninitializedState);
};

////////////////////////////////////////////////////////////////////////////////

struct ACodec::LoadedState : public ACodec::BaseState {
    LoadedState(ACodec *codec);

protected:
    virtual bool onMessageReceived(const sp<AMessage> &msg);
    virtual void stateEntered();

private:
    friend struct ACodec::UninitializedState;

    bool onConfigureComponent(const sp<AMessage> &msg);
    void onCreateInputSurface(const sp<AMessage> &msg);
    void onSetInputSurface(const sp<AMessage> &msg);
    void onStart();
    void onShutdown(bool keepComponentAllocated);

    status_t setupInputSurface();

    DISALLOW_EVIL_CONSTRUCTORS(LoadedState);
};

////////////////////////////////////////////////////////////////////////////////

struct ACodec::LoadedToIdleState : public ACodec::BaseState {
    LoadedToIdleState(ACodec *codec);

protected:
    virtual bool onMessageReceived(const sp<AMessage> &msg);
    virtual bool onOMXEvent(OMX_EVENTTYPE event, OMX_U32 data1, OMX_U32 data2);
    virtual void stateEntered();

private:
    status_t allocateBuffers();

    DISALLOW_EVIL_CONSTRUCTORS(LoadedToIdleState);
};

////////////////////////////////////////////////////////////////////////////////

struct ACodec::IdleToExecutingState : public ACodec::BaseState {
    IdleToExecutingState(ACodec *codec);

protected:
    virtual bool onMessageReceived(const sp<AMessage> &msg);
    virtual bool onOMXEvent(OMX_EVENTTYPE event, OMX_U32 data1, OMX_U32 data2);
    virtual void stateEntered();

private:
    DISALLOW_EVIL_CONSTRUCTORS(IdleToExecutingState);
};

////////////////////////////////////////////////////////////////////////////////

struct ACodec::ExecutingState : public ACodec::BaseState {
    ExecutingState(ACodec *codec);

    void submitRegularOutputBuffers();
    void submitOutputMetaBuffers();
    void submitOutputBuffers();

    // Submit output buffers to the decoder, submit input buffers to client
    // to fill with data.
    void resume();

    // Returns true iff input and output buffers are in play.
    bool active() const { return mActive; }

protected:
    virtual PortMode getPortMode(OMX_U32 portIndex);
    virtual bool onMessageReceived(const sp<AMessage> &msg);
    virtual void stateEntered();

    virtual bool onOMXEvent(OMX_EVENTTYPE event, OMX_U32 data1, OMX_U32 data2);
    virtual bool onOMXFrameRendered(int64_t mediaTimeUs, nsecs_t systemNano);

private:
    bool mActive;

    DISALLOW_EVIL_CONSTRUCTORS(ExecutingState);
};

////////////////////////////////////////////////////////////////////////////////

struct ACodec::OutputPortSettingsChangedState : public ACodec::BaseState {
    OutputPortSettingsChangedState(ACodec *codec);

protected:
    virtual PortMode getPortMode(OMX_U32 portIndex);
    virtual bool onMessageReceived(const sp<AMessage> &msg);
    virtual void stateEntered();

    virtual bool onOMXEvent(OMX_EVENTTYPE event, OMX_U32 data1, OMX_U32 data2);
    virtual bool onOMXFrameRendered(int64_t mediaTimeUs, nsecs_t systemNano);

private:
    DISALLOW_EVIL_CONSTRUCTORS(OutputPortSettingsChangedState);
};

////////////////////////////////////////////////////////////////////////////////

struct ACodec::ExecutingToIdleState : public ACodec::BaseState {
    ExecutingToIdleState(ACodec *codec);

protected:
    virtual bool onMessageReceived(const sp<AMessage> &msg);
    virtual void stateEntered();

    virtual bool onOMXEvent(OMX_EVENTTYPE event, OMX_U32 data1, OMX_U32 data2);

    virtual void onOutputBufferDrained(const sp<AMessage> &msg);
    virtual void onInputBufferFilled(const sp<AMessage> &msg);

private:
    void changeStateIfWeOwnAllBuffers();

    bool mComponentNowIdle;

    DISALLOW_EVIL_CONSTRUCTORS(ExecutingToIdleState);
};

////////////////////////////////////////////////////////////////////////////////

struct ACodec::IdleToLoadedState : public ACodec::BaseState {
    IdleToLoadedState(ACodec *codec);

protected:
    virtual bool onMessageReceived(const sp<AMessage> &msg);
    virtual void stateEntered();

    virtual bool onOMXEvent(OMX_EVENTTYPE event, OMX_U32 data1, OMX_U32 data2);

private:
    DISALLOW_EVIL_CONSTRUCTORS(IdleToLoadedState);
};

////////////////////////////////////////////////////////////////////////////////

struct ACodec::FlushingState : public ACodec::BaseState {
    FlushingState(ACodec *codec);

protected:
    virtual bool onMessageReceived(const sp<AMessage> &msg);
    virtual void stateEntered();

    virtual bool onOMXEvent(OMX_EVENTTYPE event, OMX_U32 data1, OMX_U32 data2);

    virtual void onOutputBufferDrained(const sp<AMessage> &msg);
    virtual void onInputBufferFilled(const sp<AMessage> &msg);

private:
    bool mFlushComplete[2];

    void changeStateIfWeOwnAllBuffers();

    DISALLOW_EVIL_CONSTRUCTORS(FlushingState);
};

////////////////////////////////////////////////////////////////////////////////

void ACodec::BufferInfo::setWriteFence(int fenceFd, const char *dbg) {
    if (mFenceFd >= 0) {
        ALOGW("OVERWRITE OF %s fence %d by write fence %d in %s",
                mIsReadFence ? "read" : "write", mFenceFd, fenceFd, dbg);
    }
    mFenceFd = fenceFd;
    mIsReadFence = false;
}

void ACodec::BufferInfo::setReadFence(int fenceFd, const char *dbg) {
    if (mFenceFd >= 0) {
        ALOGW("OVERWRITE OF %s fence %d by read fence %d in %s",
                mIsReadFence ? "read" : "write", mFenceFd, fenceFd, dbg);
    }
    mFenceFd = fenceFd;
    mIsReadFence = true;
}

void ACodec::BufferInfo::checkWriteFence(const char *dbg) {
    if (mFenceFd >= 0 && mIsReadFence) {
        ALOGD("REUSING read fence %d as write fence in %s", mFenceFd, dbg);
    }
}

void ACodec::BufferInfo::checkReadFence(const char *dbg) {
    if (mFenceFd >= 0 && !mIsReadFence) {
        ALOGD("REUSING write fence %d as read fence in %s", mFenceFd, dbg);
    }
}

////////////////////////////////////////////////////////////////////////////////

ACodec::ACodec()
    : mQuirks(0),
      mNode(0),
      mUsingNativeWindow(false),
      mNativeWindowUsageBits(0),
      mLastNativeWindowDataSpace(HAL_DATASPACE_UNKNOWN),
      mIsVideo(false),
      mIsEncoder(false),
      mFatalError(false),
      mShutdownInProgress(false),
      mExplicitShutdown(false),
      mIsLegacyVP9Decoder(false),
      mEncoderDelay(0),
      mEncoderPadding(0),
      mRotationDegrees(0),
      mChannelMaskPresent(false),
      mChannelMask(0),
      mDequeueCounter(0),
      mInputMetadataType(kMetadataBufferTypeInvalid),
      mOutputMetadataType(kMetadataBufferTypeInvalid),
      mLegacyAdaptiveExperiment(false),
      mMetadataBuffersToSubmit(0),
      mNumUndequeuedBuffers(0),
      mRepeatFrameDelayUs(-1ll),
      mMaxPtsGapUs(-1ll),
      mMaxFps(-1),
      mTimePerFrameUs(-1ll),
      mTimePerCaptureUs(-1ll),
      mCreateInputBuffersSuspended(false),
      mTunneled(false),
      mDescribeColorAspectsIndex((OMX_INDEXTYPE)0),
      mDescribeHDRStaticInfoIndex((OMX_INDEXTYPE)0) {
    mUninitializedState = new UninitializedState(this);
    mLoadedState = new LoadedState(this);
    mLoadedToIdleState = new LoadedToIdleState(this);
    mIdleToExecutingState = new IdleToExecutingState(this);
    mExecutingState = new ExecutingState(this);

    mOutputPortSettingsChangedState =
        new OutputPortSettingsChangedState(this);

    mExecutingToIdleState = new ExecutingToIdleState(this);
    mIdleToLoadedState = new IdleToLoadedState(this);
    mFlushingState = new FlushingState(this);

    mPortEOS[kPortIndexInput] = mPortEOS[kPortIndexOutput] = false;
    mInputEOSResult = OK;

    memset(&mLastNativeWindowCrop, 0, sizeof(mLastNativeWindowCrop));

    changeState(mUninitializedState);
}

ACodec::~ACodec() {
}

status_t ACodec::setupCustomCodec(status_t err, const char *, const sp<AMessage> &) {
    return err;
}

void ACodec::setNotificationMessage(const sp<AMessage> &msg) {
    mNotify = msg;
}

void ACodec::initiateSetup(const sp<AMessage> &msg) {
    msg->setWhat(kWhatSetup);
    msg->setTarget(this);
    msg->post();
}

void ACodec::signalSetParameters(const sp<AMessage> &params) {
    sp<AMessage> msg = new AMessage(kWhatSetParameters, this);
    msg->setMessage("params", params);
    msg->post();
}

void ACodec::initiateAllocateComponent(const sp<AMessage> &msg) {
    msg->setWhat(kWhatAllocateComponent);
    msg->setTarget(this);
    msg->post();
}

void ACodec::initiateConfigureComponent(const sp<AMessage> &msg) {
    msg->setWhat(kWhatConfigureComponent);
    msg->setTarget(this);
    msg->post();
}

status_t ACodec::setSurface(const sp<Surface> &surface) {
    sp<AMessage> msg = new AMessage(kWhatSetSurface, this);
    msg->setObject("surface", surface);

    sp<AMessage> response;
    status_t err = msg->postAndAwaitResponse(&response);

    if (err == OK) {
        (void)response->findInt32("err", &err);
    }
    return err;
}

void ACodec::initiateCreateInputSurface() {
    (new AMessage(kWhatCreateInputSurface, this))->post();
}

void ACodec::initiateSetInputSurface(
        const sp<PersistentSurface> &surface) {
    sp<AMessage> msg = new AMessage(kWhatSetInputSurface, this);
    msg->setObject("input-surface", surface);
    msg->post();
}

void ACodec::signalEndOfInputStream() {
    (new AMessage(kWhatSignalEndOfInputStream, this))->post();
}

void ACodec::initiateStart() {
    (new AMessage(kWhatStart, this))->post();
}

void ACodec::signalFlush() {
    ALOGV("[%s] signalFlush", mComponentName.c_str());
    (new AMessage(kWhatFlush, this))->post();
}

void ACodec::signalResume() {
    (new AMessage(kWhatResume, this))->post();
}

void ACodec::initiateShutdown(bool keepComponentAllocated) {
    sp<AMessage> msg = new AMessage(kWhatShutdown, this);
    msg->setInt32("keepComponentAllocated", keepComponentAllocated);
    msg->post();
    if (!keepComponentAllocated) {
        // ensure shutdown completes in 3 seconds
        (new AMessage(kWhatReleaseCodecInstance, this))->post(3000000);
    }
}

void ACodec::signalRequestIDRFrame() {
    (new AMessage(kWhatRequestIDRFrame, this))->post();
}

// *** NOTE: THE FOLLOWING WORKAROUND WILL BE REMOVED ***
// Some codecs may return input buffers before having them processed.
// This causes a halt if we already signaled an EOS on the input
// port.  For now keep submitting an output buffer if there was an
// EOS on the input port, but not yet on the output port.
void ACodec::signalSubmitOutputMetadataBufferIfEOS_workaround() {
    if (mPortEOS[kPortIndexInput] && !mPortEOS[kPortIndexOutput] &&
            mMetadataBuffersToSubmit > 0) {
        (new AMessage(kWhatSubmitOutputMetadataBufferIfEOS, this))->post();
    }
}

status_t ACodec::handleSetSurface(const sp<Surface> &surface) {
    // allow keeping unset surface
    if (surface == NULL) {
        if (mNativeWindow != NULL) {
            ALOGW("cannot unset a surface");
            return INVALID_OPERATION;
        }
        return OK;
    }

    // cannot switch from bytebuffers to surface
    if (mNativeWindow == NULL) {
        ALOGW("component was not configured with a surface");
        return INVALID_OPERATION;
    }

    ANativeWindow *nativeWindow = surface.get();
    // if we have not yet started the codec, we can simply set the native window
    if (mBuffers[kPortIndexInput].size() == 0) {
        mNativeWindow = surface;
        return OK;
    }

    // we do not support changing a tunneled surface after start
    if (mTunneled) {
        ALOGW("cannot change tunneled surface");
        return INVALID_OPERATION;
    }

    int usageBits = 0;
    // no need to reconnect as we will not dequeue all buffers
    status_t err = setupNativeWindowSizeFormatAndUsage(
            nativeWindow, &usageBits,
            !storingMetadataInDecodedBuffers() || mLegacyAdaptiveExperiment /* reconnect */);
    if (err != OK) {
        return err;
    }

    int ignoredFlags = kVideoGrallocUsage;
    // New output surface is not allowed to add new usage flag except ignored ones.
    if ((usageBits & ~(mNativeWindowUsageBits | ignoredFlags)) != 0) {
        ALOGW("cannot change usage from %#x to %#x", mNativeWindowUsageBits, usageBits);
        return BAD_VALUE;
    }

    // get min undequeued count. We cannot switch to a surface that has a higher
    // undequeued count than we allocated.
    int minUndequeuedBuffers = 0;
    err = nativeWindow->query(
            nativeWindow, NATIVE_WINDOW_MIN_UNDEQUEUED_BUFFERS,
            &minUndequeuedBuffers);
    if (err != 0) {
        ALOGE("NATIVE_WINDOW_MIN_UNDEQUEUED_BUFFERS query failed: %s (%d)",
                strerror(-err), -err);
        return err;
    }
    if (minUndequeuedBuffers > (int)mNumUndequeuedBuffers) {
        ALOGE("new surface holds onto more buffers (%d) than planned for (%zu)",
                minUndequeuedBuffers, mNumUndequeuedBuffers);
        return BAD_VALUE;
    }

    // we cannot change the number of output buffers while OMX is running
    // set up surface to the same count
    Vector<BufferInfo> &buffers = mBuffers[kPortIndexOutput];
    ALOGV("setting up surface for %zu buffers", buffers.size());

    err = native_window_set_buffer_count(nativeWindow, buffers.size());
    if (err != 0) {
        ALOGE("native_window_set_buffer_count failed: %s (%d)", strerror(-err),
                -err);
        return err;
    }

    // need to enable allocation when attaching
    surface->getIGraphicBufferProducer()->allowAllocation(true);

    // for meta data mode, we move dequeud buffers to the new surface.
    // for non-meta mode, we must move all registered buffers
    for (size_t i = 0; i < buffers.size(); ++i) {
        const BufferInfo &info = buffers[i];
        // skip undequeued buffers for meta data mode
        if (storingMetadataInDecodedBuffers()
                && !mLegacyAdaptiveExperiment
                && info.mStatus == BufferInfo::OWNED_BY_NATIVE_WINDOW) {
            ALOGV("skipping buffer");
            continue;
        }
        ALOGV("attaching buffer %p", info.mGraphicBuffer->getNativeBuffer());

        err = surface->attachBuffer(info.mGraphicBuffer->getNativeBuffer());
        if (err != OK) {
            ALOGE("failed to attach buffer %p to the new surface: %s (%d)",
                    info.mGraphicBuffer->getNativeBuffer(),
                    strerror(-err), -err);
            return err;
        }
    }

    // cancel undequeued buffers to new surface
    if (!storingMetadataInDecodedBuffers() || mLegacyAdaptiveExperiment) {
        for (size_t i = 0; i < buffers.size(); ++i) {
            BufferInfo &info = buffers.editItemAt(i);
            if (info.mStatus == BufferInfo::OWNED_BY_NATIVE_WINDOW) {
                ALOGV("canceling buffer %p", info.mGraphicBuffer->getNativeBuffer());
                err = nativeWindow->cancelBuffer(
                        nativeWindow, info.mGraphicBuffer->getNativeBuffer(), info.mFenceFd);
                info.mFenceFd = -1;
                if (err != OK) {
                    ALOGE("failed to cancel buffer %p to the new surface: %s (%d)",
                            info.mGraphicBuffer->getNativeBuffer(),
                            strerror(-err), -err);
                    return err;
                }
            }
        }
        // disallow further allocation
        (void)surface->getIGraphicBufferProducer()->allowAllocation(false);
    }

    // push blank buffers to previous window if requested
    if (mFlags & kFlagPushBlankBuffersToNativeWindowOnShutdown) {
        pushBlankBuffersToNativeWindow(mNativeWindow.get());
    }

    mNativeWindow = nativeWindow;
    mNativeWindowUsageBits = usageBits;
    return OK;
}

status_t ACodec::allocateBuffersOnPort(OMX_U32 portIndex) {
    CHECK(portIndex == kPortIndexInput || portIndex == kPortIndexOutput);

    CHECK(mDealer[portIndex] == NULL);
    CHECK(mBuffers[portIndex].isEmpty());

    status_t err;
    if (mNativeWindow != NULL && portIndex == kPortIndexOutput) {
        if (storingMetadataInDecodedBuffers()) {
            err = allocateOutputMetadataBuffers();
        } else {
            err = allocateOutputBuffersFromNativeWindow();
        }
    } else {
        OMX_PARAM_PORTDEFINITIONTYPE def;
        InitOMXParams(&def);
        def.nPortIndex = portIndex;

        err = mOMX->getParameter(
                mNode, OMX_IndexParamPortDefinition, &def, sizeof(def));

        if (err == OK) {
            MetadataBufferType type =
                portIndex == kPortIndexOutput ? mOutputMetadataType : mInputMetadataType;
            size_t bufSize = def.nBufferSize;
            if (type == kMetadataBufferTypeANWBuffer) {
                bufSize = sizeof(VideoNativeMetadata);
            } else if (type == kMetadataBufferTypeNativeHandleSource) {
                bufSize = sizeof(VideoNativeHandleMetadata);
            }

            // If using gralloc or native source input metadata buffers, allocate largest
            // metadata size as we prefer to generate native source metadata, but component
            // may require gralloc source. For camera source, allocate at least enough
            // size for native metadata buffers.
            size_t allottedSize = bufSize;
            if (portIndex == kPortIndexInput && type == kMetadataBufferTypeANWBuffer) {
                bufSize = max(sizeof(VideoGrallocMetadata), sizeof(VideoNativeMetadata));
            } else if (portIndex == kPortIndexInput && type == kMetadataBufferTypeCameraSource) {
                bufSize = max(bufSize, sizeof(VideoNativeMetadata));
            }

            size_t conversionBufferSize = 0;

            sp<DataConverter> converter = mConverter[portIndex];
            if (converter != NULL) {
                // here we assume sane conversions of max 4:1, so result fits in int32
                if (portIndex == kPortIndexInput) {
                    conversionBufferSize = converter->sourceSize(bufSize);
                } else {
                    conversionBufferSize = converter->targetSize(bufSize);
                }
            }

            size_t alignment = MemoryDealer::getAllocationAlignment();

            ALOGV("[%s] Allocating %u buffers of size %zu/%zu (from %u using %s) on %s port",
                    mComponentName.c_str(),
                    def.nBufferCountActual, bufSize, allottedSize, def.nBufferSize, asString(type),
                    portIndex == kPortIndexInput ? "input" : "output");

            // verify buffer sizes to avoid overflow in align()
            if (bufSize == 0 || max(bufSize, conversionBufferSize) > kMaxCodecBufferSize) {
                ALOGE("b/22885421");
                return NO_MEMORY;
            }

            // don't modify bufSize as OMX may not expect it to increase after negotiation
            size_t alignedSize = align(bufSize, alignment);
            size_t alignedConvSize = align(conversionBufferSize, alignment);
            if (def.nBufferCountActual > SIZE_MAX / (alignedSize + alignedConvSize)) {
                ALOGE("b/22885421");
                return NO_MEMORY;
            }

            size_t totalSize = def.nBufferCountActual * (alignedSize + alignedConvSize);
            mDealer[portIndex] = new MemoryDealer(totalSize, "ACodec");

            for (OMX_U32 i = 0; i < def.nBufferCountActual && err == OK; ++i) {
                sp<IMemory> mem = mDealer[portIndex]->allocate(bufSize);
                if (mem == NULL || mem->pointer() == NULL) {
                    return NO_MEMORY;
                }

                BufferInfo info;
                info.mStatus = BufferInfo::OWNED_BY_US;
                info.mFenceFd = -1;
                info.mRenderInfo = NULL;
                info.mNativeHandle = NULL;

                uint32_t requiresAllocateBufferBit =
                    (portIndex == kPortIndexInput)
                        ? kRequiresAllocateBufferOnInputPorts
                        : kRequiresAllocateBufferOnOutputPorts;

                if (portIndex == kPortIndexInput && (mFlags & kFlagIsSecure)) {
                    mem.clear();

                    void *ptr = NULL;
                    sp<NativeHandle> native_handle;
                    err = mOMX->allocateSecureBuffer(
                            mNode, portIndex, bufSize, &info.mBufferID,
                            &ptr, &native_handle);

                    // TRICKY: this representation is unorthodox, but ACodec requires
                    // an ABuffer with a proper size to validate range offsets and lengths.
                    // Since mData is never referenced for secure input, it is used to store
                    // either the pointer to the secure buffer, or the opaque handle as on
                    // some devices ptr is actually an opaque handle, not a pointer.

                    // TRICKY2: use native handle as the base of the ABuffer if received one,
                    // because Widevine source only receives these base addresses.
                    const native_handle_t *native_handle_ptr =
                        native_handle == NULL ? NULL : native_handle->handle();
                    info.mData = new ABuffer(
                            ptr != NULL ? ptr : (void *)native_handle_ptr, bufSize);
                    info.mNativeHandle = native_handle;
                    info.mCodecData = info.mData;
                } else if (mQuirks & requiresAllocateBufferBit) {
                    err = mOMX->allocateBufferWithBackup(
                            mNode, portIndex, mem, &info.mBufferID, allottedSize);
                } else {
                    err = mOMX->useBuffer(mNode, portIndex, mem, &info.mBufferID, allottedSize);
                }

                if (mem != NULL) {
                    info.mCodecData = new ABuffer(mem->pointer(), bufSize);
                    info.mCodecRef = mem;

                    if (type == kMetadataBufferTypeANWBuffer) {
                        ((VideoNativeMetadata *)mem->pointer())->nFenceFd = -1;
                    }

                    // if we require conversion, allocate conversion buffer for client use;
                    // otherwise, reuse codec buffer
                    if (mConverter[portIndex] != NULL) {
                        CHECK_GT(conversionBufferSize, (size_t)0);
                        mem = mDealer[portIndex]->allocate(conversionBufferSize);
                        if (mem == NULL|| mem->pointer() == NULL) {
                            return NO_MEMORY;
                        }
                        info.mData = new ABuffer(mem->pointer(), conversionBufferSize);
                        info.mMemRef = mem;
                    } else {
                        info.mData = info.mCodecData;
                        info.mMemRef = info.mCodecRef;
                    }
                }

                mBuffers[portIndex].push(info);
            }
        }
    }

    if (err != OK) {
        return err;
    }

    sp<AMessage> notify = mNotify->dup();
    notify->setInt32("what", CodecBase::kWhatBuffersAllocated);

    notify->setInt32("portIndex", portIndex);

    sp<PortDescription> desc = new PortDescription;

    for (size_t i = 0; i < mBuffers[portIndex].size(); ++i) {
        const BufferInfo &info = mBuffers[portIndex][i];
        desc->addBuffer(info.mBufferID, info.mData, info.mNativeHandle, info.mMemRef);
    }

    notify->setObject("portDesc", desc);
    notify->post();

    return OK;
}

status_t ACodec::setupNativeWindowSizeFormatAndUsage(
        ANativeWindow *nativeWindow /* nonnull */, int *finalUsage /* nonnull */,
        bool reconnect) {
    OMX_PARAM_PORTDEFINITIONTYPE def;
    InitOMXParams(&def);
    def.nPortIndex = kPortIndexOutput;

    status_t err = mOMX->getParameter(
            mNode, OMX_IndexParamPortDefinition, &def, sizeof(def));

    if (err != OK) {
        return err;
    }

    OMX_U32 usage = 0;
    err = mOMX->getGraphicBufferUsage(mNode, kPortIndexOutput, &usage);
    if (err != 0) {
        ALOGW("querying usage flags from OMX IL component failed: %d", err);
        // XXX: Currently this error is logged, but not fatal.
        usage = 0;
    }
    int omxUsage = usage;

    if (mFlags & kFlagIsGrallocUsageProtected) {
        usage |= GRALLOC_USAGE_PROTECTED;
    }

    usage |= kVideoGrallocUsage;
    *finalUsage = usage;

    memset(&mLastNativeWindowCrop, 0, sizeof(mLastNativeWindowCrop));
    mLastNativeWindowDataSpace = HAL_DATASPACE_UNKNOWN;

    ALOGV("gralloc usage: %#x(OMX) => %#x(ACodec)", omxUsage, usage);
    err = setNativeWindowSizeFormatAndUsage(
            nativeWindow,
            def.format.video.nFrameWidth,
            def.format.video.nFrameHeight,
            def.format.video.eColorFormat,
            mRotationDegrees,
            usage,
            reconnect);
    if (err == OK) {
        OMX_CONFIG_RECTTYPE rect;
        InitOMXParams(&rect);
        rect.nPortIndex = kPortIndexOutput;
        err = mOMX->getConfig(
                mNode, OMX_IndexConfigCommonOutputCrop, &rect, sizeof(rect));
        if (err == OK) {
            ALOGV("rect size = %d, %d, %d, %d", rect.nLeft, rect.nTop, rect.nWidth, rect.nHeight);
            android_native_rect_t crop;
            crop.left = rect.nLeft;
            crop.top = rect.nTop;
            crop.right = rect.nLeft + rect.nWidth - 1;
            crop.bottom = rect.nTop + rect.nHeight - 1;
            ALOGV("crop update (%d, %d), (%d, %d)", crop.left, crop.top, crop.right, crop.bottom);
            err = native_window_set_crop(nativeWindow, &crop);
        }
    }
    return err;
}

status_t ACodec::configureOutputBuffersFromNativeWindow(
        OMX_U32 *bufferCount, OMX_U32 *bufferSize,
        OMX_U32 *minUndequeuedBuffers, bool preregister) {

    OMX_PARAM_PORTDEFINITIONTYPE def;
    InitOMXParams(&def);
    def.nPortIndex = kPortIndexOutput;

    status_t err = mOMX->getParameter(
            mNode, OMX_IndexParamPortDefinition, &def, sizeof(def));

    if (err == OK) {
        err = setupNativeWindowSizeFormatAndUsage(
                mNativeWindow.get(), &mNativeWindowUsageBits, preregister /* reconnect */);
    }
    if (err != OK) {
        mNativeWindowUsageBits = 0;
        return err;
    }

    // Exits here for tunneled video playback codecs -- i.e. skips native window
    // buffer allocation step as this is managed by the tunneled OMX omponent
    // itself and explicitly sets def.nBufferCountActual to 0.
    if (mTunneled) {
        ALOGV("Tunneled Playback: skipping native window buffer allocation.");
        def.nBufferCountActual = 0;
        err = mOMX->setParameter(
                mNode, OMX_IndexParamPortDefinition, &def, sizeof(def));

        *minUndequeuedBuffers = 0;
        *bufferCount = 0;
        *bufferSize = 0;
        return err;
    }

    *minUndequeuedBuffers = 0;
    err = mNativeWindow->query(
            mNativeWindow.get(), NATIVE_WINDOW_MIN_UNDEQUEUED_BUFFERS,
            (int *)minUndequeuedBuffers);

    if (err != 0) {
        ALOGE("NATIVE_WINDOW_MIN_UNDEQUEUED_BUFFERS query failed: %s (%d)",
                strerror(-err), -err);
        return err;
    }

    // FIXME: assume that surface is controlled by app (native window
    // returns the number for the case when surface is not controlled by app)
    // FIXME2: This means that minUndeqeueudBufs can be 1 larger than reported
    // For now, try to allocate 1 more buffer, but don't fail if unsuccessful

    // Use conservative allocation while also trying to reduce starvation
    //
    // 1. allocate at least nBufferCountMin + minUndequeuedBuffers - that is the
    //    minimum needed for the consumer to be able to work
    // 2. try to allocate two (2) additional buffers to reduce starvation from
    //    the consumer
    //    plus an extra buffer to account for incorrect minUndequeuedBufs
    for (OMX_U32 extraBuffers = 2 + 1; /* condition inside loop */; extraBuffers--) {
        OMX_U32 newBufferCount =
            def.nBufferCountMin + *minUndequeuedBuffers + extraBuffers;
        def.nBufferCountActual = newBufferCount;
        err = mOMX->setParameter(
                mNode, OMX_IndexParamPortDefinition, &def, sizeof(def));

        if (err == OK) {
            *minUndequeuedBuffers += extraBuffers;
            break;
        }

        ALOGW("[%s] setting nBufferCountActual to %u failed: %d",
                mComponentName.c_str(), newBufferCount, err);
        /* exit condition */
        if (extraBuffers == 0) {
            return err;
        }
    }

    err = native_window_set_buffer_count(
            mNativeWindow.get(), def.nBufferCountActual);

    if (err != 0) {
        ALOGE("native_window_set_buffer_count failed: %s (%d)", strerror(-err),
                -err);
        return err;
    }

    *bufferCount = def.nBufferCountActual;
    *bufferSize =  def.nBufferSize;
    return err;
}

status_t ACodec::allocateOutputBuffersFromNativeWindow() {
    OMX_U32 bufferCount, bufferSize, minUndequeuedBuffers;
    status_t err = configureOutputBuffersFromNativeWindow(
            &bufferCount, &bufferSize, &minUndequeuedBuffers, true /* preregister */);
    if (err != 0)
        return err;
    mNumUndequeuedBuffers = minUndequeuedBuffers;

    if (!storingMetadataInDecodedBuffers()) {
        static_cast<Surface*>(mNativeWindow.get())
                ->getIGraphicBufferProducer()->allowAllocation(true);
    }

    ALOGV("[%s] Allocating %u buffers from a native window of size %u on "
         "output port",
         mComponentName.c_str(), bufferCount, bufferSize);

    // Dequeue buffers and send them to OMX
    for (OMX_U32 i = 0; i < bufferCount; i++) {
        ANativeWindowBuffer *buf;
        int fenceFd;
        err = mNativeWindow->dequeueBuffer(mNativeWindow.get(), &buf, &fenceFd);
        if (err != 0) {
            ALOGE("dequeueBuffer failed: %s (%d)", strerror(-err), -err);
            break;
        }

        sp<GraphicBuffer> graphicBuffer(new GraphicBuffer(buf, false));
        BufferInfo info;
        info.mStatus = BufferInfo::OWNED_BY_US;
        info.mFenceFd = fenceFd;
        info.mIsReadFence = false;
        info.mRenderInfo = NULL;
        info.mData = new ABuffer(NULL /* data */, bufferSize /* capacity */);
        info.mCodecData = info.mData;
        info.mGraphicBuffer = graphicBuffer;
        mBuffers[kPortIndexOutput].push(info);

        IOMX::buffer_id bufferId;
        err = mOMX->useGraphicBuffer(mNode, kPortIndexOutput, graphicBuffer,
                &bufferId);
        if (err != 0) {
            ALOGE("registering GraphicBuffer %u with OMX IL component failed: "
                 "%d", i, err);
            break;
        }

        mBuffers[kPortIndexOutput].editItemAt(i).mBufferID = bufferId;

        ALOGV("[%s] Registered graphic buffer with ID %u (pointer = %p)",
             mComponentName.c_str(),
             bufferId, graphicBuffer.get());
    }

    OMX_U32 cancelStart;
    OMX_U32 cancelEnd;

    if (err != 0) {
        // If an error occurred while dequeuing we need to cancel any buffers
        // that were dequeued.
        cancelStart = 0;
        cancelEnd = mBuffers[kPortIndexOutput].size();
    } else {
        // Return the required minimum undequeued buffers to the native window.
        cancelStart = bufferCount - minUndequeuedBuffers;
        cancelEnd = bufferCount;
    }

    for (OMX_U32 i = cancelStart; i < cancelEnd; i++) {
        BufferInfo *info = &mBuffers[kPortIndexOutput].editItemAt(i);
        if (info->mStatus == BufferInfo::OWNED_BY_US) {
            status_t error = cancelBufferToNativeWindow(info);
            if (err == 0) {
                err = error;
            }
        }
    }

    if (!storingMetadataInDecodedBuffers()) {
        static_cast<Surface*>(mNativeWindow.get())
                ->getIGraphicBufferProducer()->allowAllocation(false);
    }

    return err;
}

status_t ACodec::allocateOutputMetadataBuffers() {
    OMX_U32 bufferCount, bufferSize, minUndequeuedBuffers;
    status_t err = configureOutputBuffersFromNativeWindow(
            &bufferCount, &bufferSize, &minUndequeuedBuffers,
            mLegacyAdaptiveExperiment /* preregister */);
    if (err != 0)
        return err;
    mNumUndequeuedBuffers = minUndequeuedBuffers;

    ALOGV("[%s] Allocating %u meta buffers on output port",
         mComponentName.c_str(), bufferCount);

    size_t bufSize = mOutputMetadataType == kMetadataBufferTypeANWBuffer ?
            sizeof(struct VideoNativeMetadata) : sizeof(struct VideoGrallocMetadata);
    size_t totalSize = bufferCount * align(bufSize, MemoryDealer::getAllocationAlignment());
    mDealer[kPortIndexOutput] = new MemoryDealer(totalSize, "ACodec");

    // Dequeue buffers and send them to OMX
    for (OMX_U32 i = 0; i < bufferCount; i++) {
        BufferInfo info;
        info.mStatus = BufferInfo::OWNED_BY_NATIVE_WINDOW;
        info.mFenceFd = -1;
        info.mRenderInfo = NULL;
        info.mGraphicBuffer = NULL;
        info.mDequeuedAt = mDequeueCounter;

        sp<IMemory> mem = mDealer[kPortIndexOutput]->allocate(bufSize);
        if (mem == NULL || mem->pointer() == NULL) {
            return NO_MEMORY;
        }
        if (mOutputMetadataType == kMetadataBufferTypeANWBuffer) {
            ((VideoNativeMetadata *)mem->pointer())->nFenceFd = -1;
        }
        info.mData = new ABuffer(mem->pointer(), mem->size());
        info.mMemRef = mem;
        info.mCodecData = info.mData;
        info.mCodecRef = mem;

        // we use useBuffer for metadata regardless of quirks
        err = mOMX->useBuffer(
                mNode, kPortIndexOutput, mem, &info.mBufferID, mem->size());
        mBuffers[kPortIndexOutput].push(info);

        ALOGV("[%s] allocated meta buffer with ID %u (pointer = %p)",
             mComponentName.c_str(), info.mBufferID, mem->pointer());
    }

    if (mLegacyAdaptiveExperiment) {
        // preallocate and preregister buffers
        static_cast<Surface *>(mNativeWindow.get())
                ->getIGraphicBufferProducer()->allowAllocation(true);

        ALOGV("[%s] Allocating %u buffers from a native window of size %u on "
             "output port",
             mComponentName.c_str(), bufferCount, bufferSize);

        // Dequeue buffers then cancel them all
        for (OMX_U32 i = 0; i < bufferCount; i++) {
            BufferInfo *info = &mBuffers[kPortIndexOutput].editItemAt(i);

            ANativeWindowBuffer *buf;
            int fenceFd;
            err = mNativeWindow->dequeueBuffer(mNativeWindow.get(), &buf, &fenceFd);
            if (err != 0) {
                ALOGE("dequeueBuffer failed: %s (%d)", strerror(-err), -err);
                break;
            }

            sp<GraphicBuffer> graphicBuffer(new GraphicBuffer(buf, false));
            mOMX->updateGraphicBufferInMeta(
                    mNode, kPortIndexOutput, graphicBuffer, info->mBufferID);
            info->mStatus = BufferInfo::OWNED_BY_US;
            info->setWriteFence(fenceFd, "allocateOutputMetadataBuffers for legacy");
            info->mGraphicBuffer = graphicBuffer;
        }

        for (OMX_U32 i = 0; i < mBuffers[kPortIndexOutput].size(); i++) {
            BufferInfo *info = &mBuffers[kPortIndexOutput].editItemAt(i);
            if (info->mStatus == BufferInfo::OWNED_BY_US) {
                status_t error = cancelBufferToNativeWindow(info);
                if (err == OK) {
                    err = error;
                }
            }
        }

        static_cast<Surface*>(mNativeWindow.get())
                ->getIGraphicBufferProducer()->allowAllocation(false);
    }

    mMetadataBuffersToSubmit = bufferCount - minUndequeuedBuffers;
    return err;
}

status_t ACodec::submitOutputMetadataBuffer() {
    CHECK(storingMetadataInDecodedBuffers());
    if (mMetadataBuffersToSubmit == 0)
        return OK;

    BufferInfo *info = dequeueBufferFromNativeWindow();
    if (info == NULL) {
        return ERROR_IO;
    }

    ALOGV("[%s] submitting output meta buffer ID %u for graphic buffer %p",
          mComponentName.c_str(), info->mBufferID, info->mGraphicBuffer.get());

    --mMetadataBuffersToSubmit;
    info->checkWriteFence("submitOutputMetadataBuffer");
    status_t err = mOMX->fillBuffer(mNode, info->mBufferID, info->mFenceFd);
    info->mFenceFd = -1;
    if (err == OK) {
        info->mStatus = BufferInfo::OWNED_BY_COMPONENT;
    }

    return err;
}

status_t ACodec::waitForFence(int fd, const char *dbg ) {
    status_t res = OK;
    if (fd >= 0) {
        sp<Fence> fence = new Fence(fd);
        res = fence->wait(IOMX::kFenceTimeoutMs);
        ALOGW_IF(res != OK, "FENCE TIMEOUT for %d in %s", fd, dbg);
    }
    return res;
}

// static
const char *ACodec::_asString(BufferInfo::Status s) {
    switch (s) {
        case BufferInfo::OWNED_BY_US:            return "OUR";
        case BufferInfo::OWNED_BY_COMPONENT:     return "COMPONENT";
        case BufferInfo::OWNED_BY_UPSTREAM:      return "UPSTREAM";
        case BufferInfo::OWNED_BY_DOWNSTREAM:    return "DOWNSTREAM";
        case BufferInfo::OWNED_BY_NATIVE_WINDOW: return "SURFACE";
        case BufferInfo::UNRECOGNIZED:           return "UNRECOGNIZED";
        default:                                 return "?";
    }
}

void ACodec::dumpBuffers(OMX_U32 portIndex) {
    CHECK(portIndex == kPortIndexInput || portIndex == kPortIndexOutput);
    ALOGI("[%s] %s port has %zu buffers:", mComponentName.c_str(),
            portIndex == kPortIndexInput ? "input" : "output", mBuffers[portIndex].size());
    for (size_t i = 0; i < mBuffers[portIndex].size(); ++i) {
        const BufferInfo &info = mBuffers[portIndex][i];
        ALOGI("  slot %2zu: #%8u %p/%p %s(%d) dequeued:%u",
                i, info.mBufferID, info.mGraphicBuffer.get(),
                info.mGraphicBuffer == NULL ? NULL : info.mGraphicBuffer->getNativeBuffer(),
                _asString(info.mStatus), info.mStatus, info.mDequeuedAt);
    }
}

status_t ACodec::cancelBufferToNativeWindow(BufferInfo *info) {
    CHECK_EQ((int)info->mStatus, (int)BufferInfo::OWNED_BY_US);

    ALOGV("[%s] Calling cancelBuffer on buffer %u",
         mComponentName.c_str(), info->mBufferID);

    info->checkWriteFence("cancelBufferToNativeWindow");
    int err = mNativeWindow->cancelBuffer(
        mNativeWindow.get(), info->mGraphicBuffer.get(), info->mFenceFd);
    info->mFenceFd = -1;

    ALOGW_IF(err != 0, "[%s] can not return buffer %u to native window",
            mComponentName.c_str(), info->mBufferID);
    // change ownership even if cancelBuffer fails
    info->mStatus = BufferInfo::OWNED_BY_NATIVE_WINDOW;

    return err;
}

void ACodec::updateRenderInfoForDequeuedBuffer(
        ANativeWindowBuffer *buf, int fenceFd, BufferInfo *info) {

    info->mRenderInfo =
        mRenderTracker.updateInfoForDequeuedBuffer(
                buf, fenceFd, info - &mBuffers[kPortIndexOutput][0]);

    // check for any fences already signaled
    notifyOfRenderedFrames(false /* dropIncomplete */, info->mRenderInfo);
}

void ACodec::onFrameRendered(int64_t mediaTimeUs, nsecs_t systemNano) {
    if (mRenderTracker.onFrameRendered(mediaTimeUs, systemNano) != OK) {
        mRenderTracker.dumpRenderQueue();
    }
}

void ACodec::notifyOfRenderedFrames(bool dropIncomplete, FrameRenderTracker::Info *until) {
    sp<AMessage> msg = mNotify->dup();
    msg->setInt32("what", CodecBase::kWhatOutputFramesRendered);
    std::list<FrameRenderTracker::Info> done =
        mRenderTracker.checkFencesAndGetRenderedFrames(until, dropIncomplete);

    // unlink untracked frames
    for (std::list<FrameRenderTracker::Info>::const_iterator it = done.cbegin();
            it != done.cend(); ++it) {
        ssize_t index = it->getIndex();
        if (index >= 0 && (size_t)index < mBuffers[kPortIndexOutput].size()) {
            mBuffers[kPortIndexOutput].editItemAt(index).mRenderInfo = NULL;
        } else if (index >= 0) {
            // THIS SHOULD NEVER HAPPEN
            ALOGE("invalid index %zd in %zu", index, mBuffers[kPortIndexOutput].size());
        }
    }

    if (MediaCodec::CreateFramesRenderedMessage(done, msg)) {
        msg->post();
    }
}

ACodec::BufferInfo *ACodec::dequeueBufferFromNativeWindow() {
    ANativeWindowBuffer *buf;
    CHECK(mNativeWindow.get() != NULL);

    if (mTunneled) {
        ALOGW("dequeueBufferFromNativeWindow() should not be called in tunnel"
              " video playback mode mode!");
        return NULL;
    }

    if (mFatalError) {
        ALOGW("not dequeuing from native window due to fatal error");
        return NULL;
    }

    int fenceFd = -1;
    do {
        status_t err = mNativeWindow->dequeueBuffer(mNativeWindow.get(), &buf, &fenceFd);
        if (err != 0) {
            ALOGE("dequeueBuffer failed: %s(%d).", asString(err), err);
            return NULL;
        }

        bool stale = false;
        for (size_t i = mBuffers[kPortIndexOutput].size(); i > 0;) {
            i--;
            BufferInfo *info = &mBuffers[kPortIndexOutput].editItemAt(i);

            if (info->mGraphicBuffer != NULL &&
                    info->mGraphicBuffer->handle == buf->handle) {
                // Since consumers can attach buffers to BufferQueues, it is possible
                // that a known yet stale buffer can return from a surface that we
                // once used.  We can simply ignore this as we have already dequeued
                // this buffer properly.  NOTE: this does not eliminate all cases,
                // e.g. it is possible that we have queued the valid buffer to the
                // NW, and a stale copy of the same buffer gets dequeued - which will
                // be treated as the valid buffer by ACodec.
                if (info->mStatus != BufferInfo::OWNED_BY_NATIVE_WINDOW) {
                    ALOGI("dequeued stale buffer %p. discarding", buf);
                    stale = true;
                    break;
                }

                ALOGV("dequeued buffer %p", info->mGraphicBuffer->getNativeBuffer());
                info->mStatus = BufferInfo::OWNED_BY_US;
                info->setWriteFence(fenceFd, "dequeueBufferFromNativeWindow");
                updateRenderInfoForDequeuedBuffer(buf, fenceFd, info);
                return info;
            }
        }

        // It is also possible to receive a previously unregistered buffer
        // in non-meta mode. These should be treated as stale buffers. The
        // same is possible in meta mode, in which case, it will be treated
        // as a normal buffer, which is not desirable.
        // TODO: fix this.
        if (!stale && (!storingMetadataInDecodedBuffers() || mLegacyAdaptiveExperiment)) {
            ALOGI("dequeued unrecognized (stale) buffer %p. discarding", buf);
            stale = true;
        }
        if (stale) {
            // TODO: detach stale buffer, but there is no API yet to do it.
            buf = NULL;
        }
    } while (buf == NULL);

    // get oldest undequeued buffer
    BufferInfo *oldest = NULL;
    for (size_t i = mBuffers[kPortIndexOutput].size(); i > 0;) {
        i--;
        BufferInfo *info =
            &mBuffers[kPortIndexOutput].editItemAt(i);
        if (info->mStatus == BufferInfo::OWNED_BY_NATIVE_WINDOW &&
            (oldest == NULL ||
             // avoid potential issues from counter rolling over
             mDequeueCounter - info->mDequeuedAt >
                    mDequeueCounter - oldest->mDequeuedAt)) {
            oldest = info;
        }
    }

    // it is impossible dequeue a buffer when there are no buffers with ANW
    CHECK(oldest != NULL);
    // it is impossible to dequeue an unknown buffer in non-meta mode, as the
    // while loop above does not complete
    CHECK(storingMetadataInDecodedBuffers());

    // discard buffer in LRU info and replace with new buffer
    oldest->mGraphicBuffer = new GraphicBuffer(buf, false);
    oldest->mStatus = BufferInfo::OWNED_BY_US;
    oldest->setWriteFence(fenceFd, "dequeueBufferFromNativeWindow for oldest");
    mRenderTracker.untrackFrame(oldest->mRenderInfo);
    oldest->mRenderInfo = NULL;

    mOMX->updateGraphicBufferInMeta(
            mNode, kPortIndexOutput, oldest->mGraphicBuffer,
            oldest->mBufferID);

    if (mOutputMetadataType == kMetadataBufferTypeGrallocSource) {
        VideoGrallocMetadata *grallocMeta =
            reinterpret_cast<VideoGrallocMetadata *>(oldest->mData->base());
        ALOGV("replaced oldest buffer #%u with age %u (%p/%p stored in %p)",
                (unsigned)(oldest - &mBuffers[kPortIndexOutput][0]),
                mDequeueCounter - oldest->mDequeuedAt,
                (void *)(uintptr_t)grallocMeta->pHandle,
                oldest->mGraphicBuffer->handle, oldest->mData->base());
    } else if (mOutputMetadataType == kMetadataBufferTypeANWBuffer) {
        VideoNativeMetadata *nativeMeta =
            reinterpret_cast<VideoNativeMetadata *>(oldest->mData->base());
        ALOGV("replaced oldest buffer #%u with age %u (%p/%p stored in %p)",
                (unsigned)(oldest - &mBuffers[kPortIndexOutput][0]),
                mDequeueCounter - oldest->mDequeuedAt,
                (void *)(uintptr_t)nativeMeta->pBuffer,
                oldest->mGraphicBuffer->getNativeBuffer(), oldest->mData->base());
    }

    updateRenderInfoForDequeuedBuffer(buf, fenceFd, oldest);
    return oldest;
}

status_t ACodec::freeBuffersOnPort(OMX_U32 portIndex) {
    status_t err = OK;
    for (size_t i = mBuffers[portIndex].size(); i > 0;) {
        i--;
        status_t err2 = freeBuffer(portIndex, i);
        if (err == OK) {
            err = err2;
        }
    }

    // clear mDealer even on an error
    mDealer[portIndex].clear();
    return err;
}

status_t ACodec::freeOutputBuffersNotOwnedByComponent() {
    status_t err = OK;
    for (size_t i = mBuffers[kPortIndexOutput].size(); i > 0;) {
        i--;
        BufferInfo *info =
            &mBuffers[kPortIndexOutput].editItemAt(i);

        // At this time some buffers may still be with the component
        // or being drained.
        if (info->mStatus != BufferInfo::OWNED_BY_COMPONENT &&
            info->mStatus != BufferInfo::OWNED_BY_DOWNSTREAM) {
            status_t err2 = freeBuffer(kPortIndexOutput, i);
            if (err == OK) {
                err = err2;
            }
        }
    }

    return err;
}

status_t ACodec::freeBuffer(OMX_U32 portIndex, size_t i) {
    BufferInfo *info = &mBuffers[portIndex].editItemAt(i);
    status_t err = OK;

    // there should not be any fences in the metadata
    MetadataBufferType type =
        portIndex == kPortIndexOutput ? mOutputMetadataType : mInputMetadataType;
    if (type == kMetadataBufferTypeANWBuffer && info->mData != NULL
            && info->mData->size() >= sizeof(VideoNativeMetadata)) {
        int fenceFd = ((VideoNativeMetadata *)info->mData->data())->nFenceFd;
        if (fenceFd >= 0) {
            ALOGW("unreleased fence (%d) in %s metadata buffer %zu",
                    fenceFd, portIndex == kPortIndexInput ? "input" : "output", i);
        }
    }

    switch (info->mStatus) {
        case BufferInfo::OWNED_BY_US:
            if (portIndex == kPortIndexOutput && mNativeWindow != NULL) {
                (void)cancelBufferToNativeWindow(info);
            }
            // fall through

        case BufferInfo::OWNED_BY_NATIVE_WINDOW:
            err = mOMX->freeBuffer(mNode, portIndex, info->mBufferID);
            break;

        default:
            ALOGE("trying to free buffer not owned by us or ANW (%d)", info->mStatus);
            err = FAILED_TRANSACTION;
            break;
    }

    if (info->mFenceFd >= 0) {
        ::close(info->mFenceFd);
    }

    if (portIndex == kPortIndexOutput) {
        mRenderTracker.untrackFrame(info->mRenderInfo, i);
        info->mRenderInfo = NULL;
    }

    // remove buffer even if mOMX->freeBuffer fails
    mBuffers[portIndex].removeAt(i);
    return err;
}

ACodec::BufferInfo *ACodec::findBufferByID(
        uint32_t portIndex, IOMX::buffer_id bufferID, ssize_t *index) {
    for (size_t i = 0; i < mBuffers[portIndex].size(); ++i) {
        BufferInfo *info = &mBuffers[portIndex].editItemAt(i);

        if (info->mBufferID == bufferID) {
            if (index != NULL) {
                *index = i;
            }
            return info;
        }
    }

    ALOGE("Could not find buffer with ID %u", bufferID);
    return NULL;
}

status_t ACodec::setComponentRole(
        bool isEncoder, const char *mime) {
    const char *role = getComponentRole(isEncoder, mime);
    if (role == NULL) {
        return BAD_VALUE;
    }
    status_t err = setComponentRole(mOMX, mNode, role);
    if (err != OK) {
        ALOGW("[%s] Failed to set standard component role '%s'.",
             mComponentName.c_str(), role);
    }
    return err;
}

//static
const char *ACodec::getComponentRole(
        bool isEncoder, const char *mime) {
    struct MimeToRole {
        const char *mime;
        const char *decoderRole;
        const char *encoderRole;
    };

    static const MimeToRole kMimeToRole[] = {
        { MEDIA_MIMETYPE_AUDIO_MPEG,
            "audio_decoder.mp3", "audio_encoder.mp3" },
        { MEDIA_MIMETYPE_AUDIO_MPEG_LAYER_I,
            "audio_decoder.mp1", "audio_encoder.mp1" },
        { MEDIA_MIMETYPE_AUDIO_MPEG_LAYER_II,
            "audio_decoder.mp2", "audio_encoder.mp2" },
        { MEDIA_MIMETYPE_AUDIO_AMR_NB,
            "audio_decoder.amrnb", "audio_encoder.amrnb" },
        { MEDIA_MIMETYPE_AUDIO_AMR_WB,
            "audio_decoder.amrwb", "audio_encoder.amrwb" },
        { MEDIA_MIMETYPE_AUDIO_AAC,
            "audio_decoder.aac", "audio_encoder.aac" },
        { MEDIA_MIMETYPE_AUDIO_VORBIS,
            "audio_decoder.vorbis", "audio_encoder.vorbis" },
        { MEDIA_MIMETYPE_AUDIO_OPUS,
            "audio_decoder.opus", "audio_encoder.opus" },
        { MEDIA_MIMETYPE_AUDIO_G711_MLAW,
            "audio_decoder.g711mlaw", "audio_encoder.g711mlaw" },
        { MEDIA_MIMETYPE_AUDIO_G711_ALAW,
            "audio_decoder.g711alaw", "audio_encoder.g711alaw" },
        { MEDIA_MIMETYPE_VIDEO_AVC,
            "video_decoder.avc", "video_encoder.avc" },
        { MEDIA_MIMETYPE_VIDEO_HEVC,
            "video_decoder.hevc", "video_encoder.hevc" },
        { MEDIA_MIMETYPE_VIDEO_MPEG4,
            "video_decoder.mpeg4", "video_encoder.mpeg4" },
        { MEDIA_MIMETYPE_VIDEO_H263,
            "video_decoder.h263", "video_encoder.h263" },
        { MEDIA_MIMETYPE_VIDEO_VP8,
            "video_decoder.vp8", "video_encoder.vp8" },
        { MEDIA_MIMETYPE_VIDEO_VP9,
            "video_decoder.vp9", "video_encoder.vp9" },
        { MEDIA_MIMETYPE_AUDIO_RAW,
            "audio_decoder.raw", "audio_encoder.raw" },
        { MEDIA_MIMETYPE_VIDEO_DOLBY_VISION,
            "video_decoder.dolby-vision", "video_encoder.dolby-vision" },
        { MEDIA_MIMETYPE_AUDIO_FLAC,
            "audio_decoder.flac", "audio_encoder.flac" },
        { MEDIA_MIMETYPE_AUDIO_MSGSM,
            "audio_decoder.gsm", "audio_encoder.gsm" },
        { MEDIA_MIMETYPE_VIDEO_MPEG2,
            "video_decoder.mpeg2", "video_encoder.mpeg2" },
        { MEDIA_MIMETYPE_AUDIO_AC3,
            "audio_decoder.ac3", "audio_encoder.ac3" },
        { MEDIA_MIMETYPE_AUDIO_EAC3,
            "audio_decoder.eac3", "audio_encoder.eac3" },
#ifdef DOLBY_ENABLE
        { MEDIA_MIMETYPE_AUDIO_EAC3_JOC,
            "audio_decoder.eac3_joc", NULL },
#endif // DOLBY_END
    };

    static const size_t kNumMimeToRole =
        sizeof(kMimeToRole) / sizeof(kMimeToRole[0]);

    size_t i;
    for (i = 0; i < kNumMimeToRole; ++i) {
        if (!strcasecmp(mime, kMimeToRole[i].mime)) {
            break;
        }
    }

    if (i == kNumMimeToRole) {
        return NULL;
    }

    return isEncoder ? kMimeToRole[i].encoderRole
                  : kMimeToRole[i].decoderRole;
}

//static
status_t ACodec::setComponentRole(
        const sp<IOMX> &omx, IOMX::node_id node, const char *role) {
    OMX_PARAM_COMPONENTROLETYPE roleParams;
    InitOMXParams(&roleParams);

    strncpy((char *)roleParams.cRole,
            role, OMX_MAX_STRINGNAME_SIZE - 1);

    roleParams.cRole[OMX_MAX_STRINGNAME_SIZE - 1] = '\0';

    return omx->setParameter(
            node, OMX_IndexParamStandardComponentRole,
            &roleParams, sizeof(roleParams));
}

status_t ACodec::configureCodec(
        const char *mime, const sp<AMessage> &msg) {
    int32_t encoder;
    if (!msg->findInt32("encoder", &encoder)) {
        encoder = false;
    }

    sp<AMessage> inputFormat = new AMessage;
    sp<AMessage> outputFormat = new AMessage;
    mConfigFormat = msg;

    mIsEncoder = encoder;

    mInputMetadataType = kMetadataBufferTypeInvalid;
    mOutputMetadataType = kMetadataBufferTypeInvalid;

    status_t err = setComponentRole(encoder /* isEncoder */, mime);

    if (err != OK) {
        return err;
    }

    int32_t bitRate = 0;
    // FLAC encoder doesn't need a bitrate, other encoders do
    if (encoder && strcasecmp(mime, MEDIA_MIMETYPE_AUDIO_FLAC)
            && !msg->findInt32("bitrate", &bitRate)) {
        return INVALID_OPERATION;
    }

    // propagate bitrate to the output so that the muxer has it
    if (encoder && msg->findInt32("bitrate", &bitRate)) {
        // Technically ISO spec says that 'bitrate' should be 0 for VBR even though it is the
        // average bitrate. We've been setting both bitrate and max-bitrate to this same value.
        outputFormat->setInt32("bitrate", bitRate);
        outputFormat->setInt32("max-bitrate", bitRate);
    }

    int32_t storeMeta;
    if (encoder
            && msg->findInt32("android._input-metadata-buffer-type", &storeMeta)
            && storeMeta != kMetadataBufferTypeInvalid) {
        mInputMetadataType = (MetadataBufferType)storeMeta;
        err = mOMX->storeMetaDataInBuffers(
                mNode, kPortIndexInput, OMX_TRUE, &mInputMetadataType);
        if (err != OK) {
            ALOGE("[%s] storeMetaDataInBuffers (input) failed w/ err %d",
                    mComponentName.c_str(), err);

            return err;
        } else if (storeMeta == kMetadataBufferTypeANWBuffer
                && mInputMetadataType == kMetadataBufferTypeGrallocSource) {
            // IOMX translates ANWBuffers to gralloc source already.
            mInputMetadataType = (MetadataBufferType)storeMeta;
        }

        uint32_t usageBits;
        if (mOMX->getParameter(
                mNode, (OMX_INDEXTYPE)OMX_IndexParamConsumerUsageBits,
                &usageBits, sizeof(usageBits)) == OK) {
            inputFormat->setInt32(
                    "using-sw-read-often", !!(usageBits & GRALLOC_USAGE_SW_READ_OFTEN));
        }
    }

    int32_t prependSPSPPS = 0;
    if (encoder
            && msg->findInt32("prepend-sps-pps-to-idr-frames", &prependSPSPPS)
            && prependSPSPPS != 0) {
        OMX_INDEXTYPE index;
        err = mOMX->getExtensionIndex(
                mNode,
                "OMX.google.android.index.prependSPSPPSToIDRFrames",
                &index);

        if (err == OK) {
            PrependSPSPPSToIDRFramesParams params;
            InitOMXParams(&params);
            params.bEnable = OMX_TRUE;

            err = mOMX->setParameter(
                    mNode, index, &params, sizeof(params));
        }

        if (err != OK) {
            ALOGE("Encoder could not be configured to emit SPS/PPS before "
                  "IDR frames. (err %d)", err);

            return err;
        }
    }

    // Only enable metadata mode on encoder output if encoder can prepend
    // sps/pps to idr frames, since in metadata mode the bitstream is in an
    // opaque handle, to which we don't have access.
    int32_t video = !strncasecmp(mime, "video/", 6);
    mIsVideo = video;
    if (encoder && video) {
        OMX_BOOL enable = (OMX_BOOL) (prependSPSPPS
            && msg->findInt32("android._store-metadata-in-buffers-output", &storeMeta)
            && storeMeta != 0);

        mOutputMetadataType = kMetadataBufferTypeNativeHandleSource;
        err = mOMX->storeMetaDataInBuffers(mNode, kPortIndexOutput, enable, &mOutputMetadataType);
        if (err != OK) {
            ALOGE("[%s] storeMetaDataInBuffers (output) failed w/ err %d",
                mComponentName.c_str(), err);
        }

        if (!msg->findInt64(
                    "repeat-previous-frame-after",
                    &mRepeatFrameDelayUs)) {
            mRepeatFrameDelayUs = -1ll;
        }

        if (!msg->findInt64("max-pts-gap-to-encoder", &mMaxPtsGapUs)) {
            mMaxPtsGapUs = -1ll;
        }

        if (!msg->findFloat("max-fps-to-encoder", &mMaxFps)) {
            mMaxFps = -1;
        }

        if (!msg->findInt64("time-lapse", &mTimePerCaptureUs)) {
            mTimePerCaptureUs = -1ll;
        }

        if (!msg->findInt32(
                    "create-input-buffers-suspended",
                    (int32_t*)&mCreateInputBuffersSuspended)) {
            mCreateInputBuffersSuspended = false;
        }
    }

    // NOTE: we only use native window for video decoders
    sp<RefBase> obj;
    bool haveNativeWindow = msg->findObject("native-window", &obj)
            && obj != NULL && video && !encoder;
    mUsingNativeWindow = haveNativeWindow;
    mLegacyAdaptiveExperiment = false;
    if (video && !encoder) {
        inputFormat->setInt32("adaptive-playback", false);

        int32_t usageProtected;
        if (msg->findInt32("protected", &usageProtected) && usageProtected) {
            if (!haveNativeWindow) {
                ALOGE("protected output buffers must be sent to an ANativeWindow");
                return PERMISSION_DENIED;
            }
            mFlags |= kFlagIsGrallocUsageProtected;
            mFlags |= kFlagPushBlankBuffersToNativeWindowOnShutdown;
        }

        if (mFlags & kFlagIsSecure) {
            // use native_handles for secure input buffers
            err = mOMX->enableNativeBuffers(
                    mNode, kPortIndexInput, OMX_FALSE /* graphic */, OMX_TRUE);
            ALOGI_IF(err != OK, "falling back to non-native_handles");
            err = OK; // ignore error for now
        }
    }
    if (haveNativeWindow) {
        sp<ANativeWindow> nativeWindow =
            static_cast<ANativeWindow *>(static_cast<Surface *>(obj.get()));

        // START of temporary support for automatic FRC - THIS WILL BE REMOVED
        int32_t autoFrc;
        if (msg->findInt32("auto-frc", &autoFrc)) {
            bool enabled = autoFrc;
            OMX_CONFIG_BOOLEANTYPE config;
            InitOMXParams(&config);
            config.bEnabled = (OMX_BOOL)enabled;
            status_t temp = mOMX->setConfig(
                    mNode, (OMX_INDEXTYPE)OMX_IndexConfigAutoFramerateConversion,
                    &config, sizeof(config));
            if (temp == OK) {
                outputFormat->setInt32("auto-frc", enabled);
            } else if (enabled) {
                ALOGI("codec does not support requested auto-frc (err %d)", temp);
            }
        }
        // END of temporary support for automatic FRC

        int32_t tunneled;
        if (msg->findInt32("feature-tunneled-playback", &tunneled) &&
            tunneled != 0) {
            ALOGI("Configuring TUNNELED video playback.");
            mTunneled = true;

            int32_t audioHwSync = 0;
            if (!msg->findInt32("audio-hw-sync", &audioHwSync)) {
                ALOGW("No Audio HW Sync provided for video tunnel");
            }
            err = configureTunneledVideoPlayback(audioHwSync, nativeWindow);
            if (err != OK) {
                ALOGE("configureTunneledVideoPlayback(%d,%p) failed!",
                        audioHwSync, nativeWindow.get());
                return err;
            }

            int32_t maxWidth = 0, maxHeight = 0;
            if (msg->findInt32("max-width", &maxWidth) &&
                    msg->findInt32("max-height", &maxHeight)) {

                err = mOMX->prepareForAdaptivePlayback(
                        mNode, kPortIndexOutput, OMX_TRUE, maxWidth, maxHeight);
                if (err != OK) {
                    ALOGW("[%s] prepareForAdaptivePlayback failed w/ err %d",
                            mComponentName.c_str(), err);
                    // allow failure
                    err = OK;
                } else {
                    inputFormat->setInt32("max-width", maxWidth);
                    inputFormat->setInt32("max-height", maxHeight);
                    inputFormat->setInt32("adaptive-playback", true);
                }
            }
        } else {
            ALOGV("Configuring CPU controlled video playback.");
            mTunneled = false;

            // Explicity reset the sideband handle of the window for
            // non-tunneled video in case the window was previously used
            // for a tunneled video playback.
            err = native_window_set_sideband_stream(nativeWindow.get(), NULL);
            if (err != OK) {
                ALOGE("set_sideband_stream(NULL) failed! (err %d).", err);
                return err;
            }

            // Always try to enable dynamic output buffers on native surface
            mOutputMetadataType = kMetadataBufferTypeANWBuffer;
            err = mOMX->storeMetaDataInBuffers(
                    mNode, kPortIndexOutput, OMX_TRUE, &mOutputMetadataType);
            if (err != OK) {
                ALOGE("[%s] storeMetaDataInBuffers failed w/ err %d",
                        mComponentName.c_str(), err);

                // if adaptive playback has been requested, try JB fallback
                // NOTE: THIS FALLBACK MECHANISM WILL BE REMOVED DUE TO ITS
                // LARGE MEMORY REQUIREMENT

                // we will not do adaptive playback on software accessed
                // surfaces as they never had to respond to changes in the
                // crop window, and we don't trust that they will be able to.
                int usageBits = 0;
                bool canDoAdaptivePlayback;

                if (nativeWindow->query(
                        nativeWindow.get(),
                        NATIVE_WINDOW_CONSUMER_USAGE_BITS,
                        &usageBits) != OK) {
                    canDoAdaptivePlayback = false;
                } else {
                    canDoAdaptivePlayback =
                        (usageBits &
                                (GRALLOC_USAGE_SW_READ_MASK |
                                 GRALLOC_USAGE_SW_WRITE_MASK)) == 0;
                }

                int32_t maxWidth = 0, maxHeight = 0;
                if (canDoAdaptivePlayback &&
                        msg->findInt32("max-width", &maxWidth) &&
                        msg->findInt32("max-height", &maxHeight)) {
                    ALOGV("[%s] prepareForAdaptivePlayback(%dx%d)",
                            mComponentName.c_str(), maxWidth, maxHeight);

                    err = mOMX->prepareForAdaptivePlayback(
                            mNode, kPortIndexOutput, OMX_TRUE, maxWidth,
                            maxHeight);
                    ALOGW_IF(err != OK,
                            "[%s] prepareForAdaptivePlayback failed w/ err %d",
                            mComponentName.c_str(), err);

                    if (err == OK) {
                        inputFormat->setInt32("max-width", maxWidth);
                        inputFormat->setInt32("max-height", maxHeight);
                        inputFormat->setInt32("adaptive-playback", true);
                    }
                }
                // allow failure
                err = OK;
            } else {
                ALOGV("[%s] storeMetaDataInBuffers succeeded",
                        mComponentName.c_str());
                CHECK(storingMetadataInDecodedBuffers());
                mLegacyAdaptiveExperiment = ADebug::isExperimentEnabled(
                        "legacy-adaptive", !msg->contains("no-experiments"));

                inputFormat->setInt32("adaptive-playback", true);
            }

            int32_t push;
            if (msg->findInt32("push-blank-buffers-on-shutdown", &push)
                    && push != 0) {
                mFlags |= kFlagPushBlankBuffersToNativeWindowOnShutdown;
            }
        }

        int32_t rotationDegrees;
        if (msg->findInt32("rotation-degrees", &rotationDegrees)) {
            mRotationDegrees = rotationDegrees;
        } else {
            mRotationDegrees = 0;
        }
    }

    AudioEncoding pcmEncoding = kAudioEncodingPcm16bit;
    (void)msg->findInt32("pcm-encoding", (int32_t*)&pcmEncoding);
    // invalid encodings will default to PCM-16bit in setupRawAudioFormat.

    if (video) {
        // determine need for software renderer
        bool usingSwRenderer = false;
        if (haveNativeWindow && mComponentName.startsWith("OMX.google.")) {
            usingSwRenderer = true;
            haveNativeWindow = false;
        }

        if (encoder) {
            err = setupVideoEncoder(mime, msg, outputFormat, inputFormat);
        } else {
            err = setupVideoDecoder(mime, msg, haveNativeWindow, usingSwRenderer, outputFormat);
        }

        if (err != OK) {
            return err;
        }

        if (haveNativeWindow) {
            mNativeWindow = static_cast<Surface *>(obj.get());
        }

        // initialize native window now to get actual output format
        // TODO: this is needed for some encoders even though they don't use native window
        err = initNativeWindow();
        if (err != OK) {
            return err;
        }

        // fallback for devices that do not handle flex-YUV for native buffers
        if (haveNativeWindow) {
            int32_t requestedColorFormat = OMX_COLOR_FormatUnused;
            if (msg->findInt32("color-format", &requestedColorFormat) &&
                    requestedColorFormat == OMX_COLOR_FormatYUV420Flexible) {
                status_t err = getPortFormat(kPortIndexOutput, outputFormat);
                if (err != OK) {
                    return err;
                }
                int32_t colorFormat = OMX_COLOR_FormatUnused;
                OMX_U32 flexibleEquivalent = OMX_COLOR_FormatUnused;
                if (!outputFormat->findInt32("color-format", &colorFormat)) {
                    ALOGE("ouptut port did not have a color format (wrong domain?)");
                    return BAD_VALUE;
                }
                ALOGD("[%s] Requested output format %#x and got %#x.",
                        mComponentName.c_str(), requestedColorFormat, colorFormat);
                if (!isFlexibleColorFormat(
                                mOMX, mNode, colorFormat, haveNativeWindow, &flexibleEquivalent)
                        || flexibleEquivalent != (OMX_U32)requestedColorFormat) {
                    // device did not handle flex-YUV request for native window, fall back
                    // to SW renderer
                    ALOGI("[%s] Falling back to software renderer", mComponentName.c_str());
                    mNativeWindow.clear();
                    mNativeWindowUsageBits = 0;
                    haveNativeWindow = false;
                    usingSwRenderer = true;
                    if (storingMetadataInDecodedBuffers()) {
                        err = mOMX->storeMetaDataInBuffers(
                                mNode, kPortIndexOutput, OMX_FALSE, &mOutputMetadataType);
                        mOutputMetadataType = kMetadataBufferTypeInvalid; // just in case
                        // TODO: implement adaptive-playback support for bytebuffer mode.
                        // This is done by SW codecs, but most HW codecs don't support it.
                        inputFormat->setInt32("adaptive-playback", false);
                    }
                    if (err == OK) {
                        err = mOMX->enableNativeBuffers(
                                mNode, kPortIndexOutput, OMX_TRUE /* graphic */, OMX_FALSE);
                    }
                    if (mFlags & kFlagIsGrallocUsageProtected) {
                        // fallback is not supported for protected playback
                        err = PERMISSION_DENIED;
                    } else if (err == OK) {
                        err = setupVideoDecoder(
                                mime, msg, haveNativeWindow, usingSwRenderer, outputFormat);
                    }
                }
            }
        }

        if (usingSwRenderer) {
            outputFormat->setInt32("using-sw-renderer", 1);
        }
    } else if (!strcasecmp(mime, MEDIA_MIMETYPE_AUDIO_MPEG)) {
        int32_t numChannels, sampleRate;
        if (!msg->findInt32("channel-count", &numChannels)
                || !msg->findInt32("sample-rate", &sampleRate)) {
            // Since we did not always check for these, leave them optional
            // and have the decoder figure it all out.
            err = OK;
        } else {
            err = setupRawAudioFormat(
                    encoder ? kPortIndexInput : kPortIndexOutput,
                    sampleRate,
                    numChannels);
        }
    } else if (!strcasecmp(mime, MEDIA_MIMETYPE_AUDIO_AAC)) {
        int32_t numChannels, sampleRate;
        if (!msg->findInt32("channel-count", &numChannels)
                || !msg->findInt32("sample-rate", &sampleRate)) {
            err = INVALID_OPERATION;
        } else {
            int32_t isADTS, aacProfile;
            int32_t sbrMode;
            int32_t maxOutputChannelCount;
            int32_t pcmLimiterEnable;
            drcParams_t drc;
            if (!msg->findInt32("is-adts", &isADTS)) {
                isADTS = 0;
            }
            if (!msg->findInt32("aac-profile", &aacProfile)) {
                aacProfile = OMX_AUDIO_AACObjectNull;
            }
            if (!msg->findInt32("aac-sbr-mode", &sbrMode)) {
                sbrMode = -1;
            }

            if (!msg->findInt32("aac-max-output-channel_count", &maxOutputChannelCount)) {
                maxOutputChannelCount = -1;
            }
            if (!msg->findInt32("aac-pcm-limiter-enable", &pcmLimiterEnable)) {
                // value is unknown
                pcmLimiterEnable = -1;
            }
            if (!msg->findInt32("aac-encoded-target-level", &drc.encodedTargetLevel)) {
                // value is unknown
                drc.encodedTargetLevel = -1;
            }
            if (!msg->findInt32("aac-drc-cut-level", &drc.drcCut)) {
                // value is unknown
                drc.drcCut = -1;
            }
            if (!msg->findInt32("aac-drc-boost-level", &drc.drcBoost)) {
                // value is unknown
                drc.drcBoost = -1;
            }
            if (!msg->findInt32("aac-drc-heavy-compression", &drc.heavyCompression)) {
                // value is unknown
                drc.heavyCompression = -1;
            }
            if (!msg->findInt32("aac-target-ref-level", &drc.targetRefLevel)) {
                // value is unknown
                drc.targetRefLevel = -1;
            }

            err = setupAACCodec(
                    encoder, numChannels, sampleRate, bitRate, aacProfile,
                    isADTS != 0, sbrMode, maxOutputChannelCount, drc,
                    pcmLimiterEnable);
        }
    } else if (!strcasecmp(mime, MEDIA_MIMETYPE_AUDIO_AMR_NB)) {
        err = setupAMRCodec(encoder, false /* isWAMR */, bitRate);
    } else if (!strcasecmp(mime, MEDIA_MIMETYPE_AUDIO_AMR_WB)) {
        err = setupAMRCodec(encoder, true /* isWAMR */, bitRate);
    } else if (!strcasecmp(mime, MEDIA_MIMETYPE_AUDIO_G711_ALAW)
            || !strcasecmp(mime, MEDIA_MIMETYPE_AUDIO_G711_MLAW)) {
        // These are PCM-like formats with a fixed sample rate but
        // a variable number of channels.

        int32_t numChannels;
        if (!msg->findInt32("channel-count", &numChannels)) {
            err = INVALID_OPERATION;
        } else {
            int32_t sampleRate;
            if (!msg->findInt32("sample-rate", &sampleRate)) {
                sampleRate = 8000;
            }
            err = setupG711Codec(encoder, sampleRate, numChannels);
        }
#ifdef QTI_FLAC_DECODER
//setup qti flac component only if it is enabled and it is not encoder
    } else if (!strcasecmp(mime, MEDIA_MIMETYPE_AUDIO_FLAC) && encoder) {
#else
    } else if (!strcasecmp(mime, MEDIA_MIMETYPE_AUDIO_FLAC)) {
#endif
        int32_t numChannels = 0, sampleRate = 0, compressionLevel = -1;
        if (encoder &&
                (!msg->findInt32("channel-count", &numChannels)
                        || !msg->findInt32("sample-rate", &sampleRate))) {
            ALOGE("missing channel count or sample rate for FLAC encoder");
            err = INVALID_OPERATION;
        } else {
            if (encoder) {
                if (!msg->findInt32(
                            "complexity", &compressionLevel) &&
                    !msg->findInt32(
                            "flac-compression-level", &compressionLevel)) {
                    compressionLevel = 5; // default FLAC compression level
                } else if (compressionLevel < 0) {
                    ALOGW("compression level %d outside [0..8] range, "
                          "using 0",
                          compressionLevel);
                    compressionLevel = 0;
                } else if (compressionLevel > 8) {
                    ALOGW("compression level %d outside [0..8] range, "
                          "using 8",
                          compressionLevel);
                    compressionLevel = 8;
                }
            }
            err = setupFlacCodec(
                    encoder, numChannels, sampleRate, compressionLevel);
        }
    } else if (!strcasecmp(mime, MEDIA_MIMETYPE_AUDIO_RAW)) {
        int32_t numChannels, sampleRate;
        if (encoder
                || !msg->findInt32("channel-count", &numChannels)
                || !msg->findInt32("sample-rate", &sampleRate)) {
            err = INVALID_OPERATION;
        } else {
            err = setupRawAudioFormat(kPortIndexInput, sampleRate, numChannels, pcmEncoding);
        }
    } else if (!strcasecmp(mime, MEDIA_MIMETYPE_AUDIO_AC3)) {
        int32_t numChannels;
        int32_t sampleRate;
        if (!msg->findInt32("channel-count", &numChannels)
                || !msg->findInt32("sample-rate", &sampleRate)) {
            err = INVALID_OPERATION;
        } else {
            err = setupAC3Codec(encoder, numChannels, sampleRate);
        }
    } else if (!strcasecmp(mime, MEDIA_MIMETYPE_AUDIO_EAC3)) {
        int32_t numChannels;
        int32_t sampleRate;
        if (!msg->findInt32("channel-count", &numChannels)
                || !msg->findInt32("sample-rate", &sampleRate)) {
            err = INVALID_OPERATION;
        } else {
            err = setupEAC3Codec(encoder, numChannels, sampleRate);
        }
    } else {
        err = setupCustomCodec(err, mime, msg);
    }

    if (err != OK) {
        return err;
    }

    if (!msg->findInt32("encoder-delay", &mEncoderDelay)) {
        mEncoderDelay = 0;
    }

    if (!msg->findInt32("encoder-padding", &mEncoderPadding)) {
        mEncoderPadding = 0;
    }

    if (msg->findInt32("channel-mask", &mChannelMask)) {
        mChannelMaskPresent = true;
    } else {
        mChannelMaskPresent = false;
    }

    int32_t maxInputSize;
    if (msg->findInt32("max-input-size", &maxInputSize)) {
        err = setMinBufferSize(kPortIndexInput, (size_t)maxInputSize);
    } else if (!strcmp("OMX.Nvidia.aac.decoder", mComponentName.c_str())) {
        err = setMinBufferSize(kPortIndexInput, 8192);  // XXX
    }

    int32_t priority;
    if (msg->findInt32("priority", &priority)) {
        err = setPriority(priority);
    }

    int32_t rateInt = -1;
    float rateFloat = -1;
    if (!msg->findFloat("operating-rate", &rateFloat)) {
        msg->findInt32("operating-rate", &rateInt);
        rateFloat = (float)rateInt;  // 16MHz (FLINTMAX) is OK for upper bound.
    }
    if (rateFloat > 0) {
        err = setOperatingRate(rateFloat, video);
    }

    // NOTE: both mBaseOutputFormat and mOutputFormat are outputFormat to signal first frame.
    mBaseOutputFormat = outputFormat;
    // trigger a kWhatOutputFormatChanged msg on first buffer
    mLastOutputFormat.clear();

    err = getPortFormat(kPortIndexInput, inputFormat);
    if (err == OK) {
        err = getPortFormat(kPortIndexOutput, outputFormat);
        if (err == OK) {
            mInputFormat = inputFormat;
            mOutputFormat = outputFormat;
        }
    }

    // create data converters if needed
    if (!video && err == OK) {
        AudioEncoding codecPcmEncoding = kAudioEncodingPcm16bit;
        if (encoder) {
            (void)mInputFormat->findInt32("pcm-encoding", (int32_t*)&codecPcmEncoding);
            mConverter[kPortIndexInput] = AudioConverter::Create(pcmEncoding, codecPcmEncoding);
            if (mConverter[kPortIndexInput] != NULL) {
                mInputFormat->setInt32("pcm-encoding", pcmEncoding);
            }
        } else {
            (void)mOutputFormat->findInt32("pcm-encoding", (int32_t*)&codecPcmEncoding);
            mConverter[kPortIndexOutput] = AudioConverter::Create(codecPcmEncoding, pcmEncoding);
            if (mConverter[kPortIndexOutput] != NULL) {
                mOutputFormat->setInt32("pcm-encoding", pcmEncoding);
            }
        }
    }

    return err;
}

status_t ACodec::setPriority(int32_t priority) {
    if (priority < 0) {
        return BAD_VALUE;
    }
    OMX_PARAM_U32TYPE config;
    InitOMXParams(&config);
    config.nU32 = (OMX_U32)priority;
    status_t temp = mOMX->setConfig(
            mNode, (OMX_INDEXTYPE)OMX_IndexConfigPriority,
            &config, sizeof(config));
    if (temp != OK) {
        ALOGI("codec does not support config priority (err %d)", temp);
    }
    return OK;
}

status_t ACodec::setOperatingRate(float rateFloat, bool isVideo) {
    if (rateFloat < 0) {
        return BAD_VALUE;
    }
    OMX_U32 rate;
    if (isVideo) {
        if (rateFloat > 65535) {
            return BAD_VALUE;
        }
        rate = (OMX_U32)(rateFloat * 65536.0f + 0.5f);
    } else {
        if (rateFloat > UINT_MAX) {
            return BAD_VALUE;
        }
        rate = (OMX_U32)(rateFloat);
    }
    OMX_PARAM_U32TYPE config;
    InitOMXParams(&config);
    config.nU32 = rate;
    status_t err = mOMX->setConfig(
            mNode, (OMX_INDEXTYPE)OMX_IndexConfigOperatingRate,
            &config, sizeof(config));
    if (err != OK) {
        ALOGI("codec does not support config operating rate (err %d)", err);
    }
    return OK;
}

status_t ACodec::getIntraRefreshPeriod(uint32_t *intraRefreshPeriod) {
    OMX_VIDEO_CONFIG_ANDROID_INTRAREFRESHTYPE params;
    InitOMXParams(&params);
    params.nPortIndex = kPortIndexOutput;
    status_t err = mOMX->getConfig(
            mNode, (OMX_INDEXTYPE)OMX_IndexConfigAndroidIntraRefresh, &params, sizeof(params));
    if (err == OK) {
        *intraRefreshPeriod = params.nRefreshPeriod;
        return OK;
    }

    // Fallback to query through standard OMX index.
    OMX_VIDEO_PARAM_INTRAREFRESHTYPE refreshParams;
    InitOMXParams(&refreshParams);
    refreshParams.nPortIndex = kPortIndexOutput;
    refreshParams.eRefreshMode = OMX_VIDEO_IntraRefreshCyclic;
    err = mOMX->getParameter(
            mNode, OMX_IndexParamVideoIntraRefresh, &refreshParams, sizeof(refreshParams));
    if (err != OK || refreshParams.nCirMBs == 0) {
        *intraRefreshPeriod = 0;
        return OK;
    }

    // Calculate period based on width and height
    uint32_t width, height;
    OMX_PARAM_PORTDEFINITIONTYPE def;
    InitOMXParams(&def);
    OMX_VIDEO_PORTDEFINITIONTYPE *video_def = &def.format.video;
    def.nPortIndex = kPortIndexOutput;
    err = mOMX->getParameter(
            mNode, OMX_IndexParamPortDefinition, &def, sizeof(def));
    if (err != OK) {
        *intraRefreshPeriod = 0;
        return err;
    }
    width = video_def->nFrameWidth;
    height = video_def->nFrameHeight;
    // Use H.264/AVC MacroBlock size 16x16
    *intraRefreshPeriod = divUp((divUp(width, 16u) * divUp(height, 16u)), refreshParams.nCirMBs);

    return OK;
}

status_t ACodec::setIntraRefreshPeriod(uint32_t intraRefreshPeriod, bool inConfigure) {
    OMX_VIDEO_CONFIG_ANDROID_INTRAREFRESHTYPE params;
    InitOMXParams(&params);
    params.nPortIndex = kPortIndexOutput;
    params.nRefreshPeriod = intraRefreshPeriod;
    status_t err = mOMX->setConfig(
            mNode, (OMX_INDEXTYPE)OMX_IndexConfigAndroidIntraRefresh, &params, sizeof(params));
    if (err == OK) {
        return OK;
    }

    // Only in configure state, a component could invoke setParameter.
    if (!inConfigure) {
        return INVALID_OPERATION;
    } else {
        ALOGI("[%s] try falling back to Cyclic", mComponentName.c_str());
    }

    OMX_VIDEO_PARAM_INTRAREFRESHTYPE refreshParams;
    InitOMXParams(&refreshParams);
    refreshParams.nPortIndex = kPortIndexOutput;
    refreshParams.eRefreshMode = OMX_VIDEO_IntraRefreshCyclic;

    if (intraRefreshPeriod == 0) {
        // 0 means disable intra refresh.
        refreshParams.nCirMBs = 0;
    } else {
        // Calculate macroblocks that need to be intra coded base on width and height
        uint32_t width, height;
        OMX_PARAM_PORTDEFINITIONTYPE def;
        InitOMXParams(&def);
        OMX_VIDEO_PORTDEFINITIONTYPE *video_def = &def.format.video;
        def.nPortIndex = kPortIndexOutput;
        err = mOMX->getParameter(
                mNode, OMX_IndexParamPortDefinition, &def, sizeof(def));
        if (err != OK) {
            return err;
        }
        width = video_def->nFrameWidth;
        height = video_def->nFrameHeight;
        // Use H.264/AVC MacroBlock size 16x16
        refreshParams.nCirMBs = divUp((divUp(width, 16u) * divUp(height, 16u)), intraRefreshPeriod);
    }

    err = mOMX->setParameter(mNode, OMX_IndexParamVideoIntraRefresh,
                             &refreshParams, sizeof(refreshParams));
    if (err != OK) {
        return err;
    }

    return OK;
}

status_t ACodec::configureTemporalLayers(
        const sp<AMessage> &msg, bool inConfigure, sp<AMessage> &outputFormat) {
    if (!mIsVideo || !mIsEncoder) {
        return INVALID_OPERATION;
    }

    AString tsSchema;
    if (!msg->findString("ts-schema", &tsSchema)) {
        return OK;
    }

    unsigned int numLayers = 0;
    unsigned int numBLayers = 0;
    int tags;
    char dummy;
    OMX_VIDEO_ANDROID_TEMPORALLAYERINGPATTERNTYPE pattern =
        OMX_VIDEO_AndroidTemporalLayeringPatternNone;
    if (sscanf(tsSchema.c_str(), "webrtc.vp8.%u-layer%c", &numLayers, &dummy) == 1
            && numLayers > 0) {
        pattern = OMX_VIDEO_AndroidTemporalLayeringPatternWebRTC;
    } else if ((tags = sscanf(tsSchema.c_str(), "android.generic.%u%c%u%c",
                    &numLayers, &dummy, &numBLayers, &dummy))
            && (tags == 1 || (tags == 3 && dummy == '+'))
            && numLayers > 0 && numLayers < UINT32_MAX - numBLayers) {
        numLayers += numBLayers;
        pattern = OMX_VIDEO_AndroidTemporalLayeringPatternAndroid;
    } else {
        ALOGI("Ignoring unsupported ts-schema [%s]", tsSchema.c_str());
        return BAD_VALUE;
    }

    OMX_VIDEO_PARAM_ANDROID_TEMPORALLAYERINGTYPE layerParams;
    InitOMXParams(&layerParams);
    layerParams.nPortIndex = kPortIndexOutput;

    status_t err = mOMX->getParameter(
        mNode, (OMX_INDEXTYPE)OMX_IndexParamAndroidVideoTemporalLayering,
        &layerParams, sizeof(layerParams));

    if (err != OK) {
        return err;
    } else if (!(layerParams.eSupportedPatterns & pattern)) {
        return BAD_VALUE;
    }

    numLayers = min(numLayers, layerParams.nLayerCountMax);
    numBLayers = min(numBLayers, layerParams.nBLayerCountMax);

    if (!inConfigure) {
        OMX_VIDEO_CONFIG_ANDROID_TEMPORALLAYERINGTYPE layerConfig;
        InitOMXParams(&layerConfig);
        layerConfig.nPortIndex = kPortIndexOutput;
        layerConfig.ePattern = pattern;
        layerConfig.nPLayerCountActual = numLayers - numBLayers;
        layerConfig.nBLayerCountActual = numBLayers;
        layerConfig.bBitrateRatiosSpecified = OMX_FALSE;

        err = mOMX->setConfig(
                mNode, (OMX_INDEXTYPE)OMX_IndexConfigAndroidVideoTemporalLayering,
                &layerConfig, sizeof(layerConfig));
    } else {
        layerParams.ePattern = pattern;
        layerParams.nPLayerCountActual = numLayers - numBLayers;
        layerParams.nBLayerCountActual = numBLayers;
        layerParams.bBitrateRatiosSpecified = OMX_FALSE;

        err = mOMX->setParameter(
                mNode, (OMX_INDEXTYPE)OMX_IndexParamAndroidVideoTemporalLayering,
                &layerParams, sizeof(layerParams));
    }

    AString configSchema;
    if (pattern == OMX_VIDEO_AndroidTemporalLayeringPatternAndroid) {
        configSchema = AStringPrintf("android.generic.%u+%u", numLayers - numBLayers, numBLayers);
    } else if (pattern == OMX_VIDEO_AndroidTemporalLayeringPatternWebRTC) {
        configSchema = AStringPrintf("webrtc.vp8.%u", numLayers);
    }

    if (err != OK) {
        ALOGW("Failed to set temporal layers to %s (requested %s)",
                configSchema.c_str(), tsSchema.c_str());
        return err;
    }

    err = mOMX->getParameter(
            mNode, (OMX_INDEXTYPE)OMX_IndexParamAndroidVideoTemporalLayering,
            &layerParams, sizeof(layerParams));

    if (err == OK) {
        ALOGD("Temporal layers requested:%s configured:%s got:%s(%u: P=%u, B=%u)",
                tsSchema.c_str(), configSchema.c_str(),
                asString(layerParams.ePattern), layerParams.ePattern,
                layerParams.nPLayerCountActual, layerParams.nBLayerCountActual);

        if (outputFormat.get() == mOutputFormat.get()) {
            mOutputFormat = mOutputFormat->dup(); // trigger an output format change event
        }
        // assume we got what we configured
        outputFormat->setString("ts-schema", configSchema);
    }
    return err;
}

status_t ACodec::setMinBufferSize(OMX_U32 portIndex, size_t size) {
    OMX_PARAM_PORTDEFINITIONTYPE def;
    InitOMXParams(&def);
    def.nPortIndex = portIndex;

    status_t err = mOMX->getParameter(
            mNode, OMX_IndexParamPortDefinition, &def, sizeof(def));

    if (err != OK) {
        return err;
    }

    if (def.nBufferSize >= size) {
        return OK;
    }

    def.nBufferSize = size;

    err = mOMX->setParameter(
            mNode, OMX_IndexParamPortDefinition, &def, sizeof(def));

    if (err != OK) {
        return err;
    }

    err = mOMX->getParameter(
            mNode, OMX_IndexParamPortDefinition, &def, sizeof(def));

    if (err != OK) {
        return err;
    }

    if (def.nBufferSize < size) {
        ALOGE("failed to set min buffer size to %zu (is still %u)", size, def.nBufferSize);
        return FAILED_TRANSACTION;
    }

    return OK;
}

status_t ACodec::selectAudioPortFormat(
        OMX_U32 portIndex, OMX_AUDIO_CODINGTYPE desiredFormat) {
    OMX_AUDIO_PARAM_PORTFORMATTYPE format;
    InitOMXParams(&format);

    format.nPortIndex = portIndex;
    for (OMX_U32 index = 0; index <= kMaxIndicesToCheck; ++index) {
        format.nIndex = index;
        status_t err = mOMX->getParameter(
                mNode, OMX_IndexParamAudioPortFormat,
                &format, sizeof(format));

        if (err != OK) {
            return err;
        }

        if (format.eEncoding == desiredFormat) {
            break;
        }

        if (index == kMaxIndicesToCheck) {
            ALOGW("[%s] stopping checking formats after %u: %s(%x)",
                    mComponentName.c_str(), index,
                    asString(format.eEncoding), format.eEncoding);
            return ERROR_UNSUPPORTED;
        }
    }

    return mOMX->setParameter(
            mNode, OMX_IndexParamAudioPortFormat, &format, sizeof(format));
}

status_t ACodec::setupAACCodec(
        bool encoder, int32_t numChannels, int32_t sampleRate,
        int32_t bitRate, int32_t aacProfile, bool isADTS, int32_t sbrMode,
        int32_t maxOutputChannelCount, const drcParams_t& drc,
        int32_t pcmLimiterEnable) {
    if (encoder && isADTS) {
        return -EINVAL;
    }

    status_t err = setupRawAudioFormat(
            encoder ? kPortIndexInput : kPortIndexOutput,
            sampleRate,
            numChannels);

    if (err != OK) {
        return err;
    }

    if (encoder) {
        err = selectAudioPortFormat(kPortIndexOutput, OMX_AUDIO_CodingAAC);

        if (err != OK) {
            return err;
        }

        OMX_PARAM_PORTDEFINITIONTYPE def;
        InitOMXParams(&def);
        def.nPortIndex = kPortIndexOutput;

        err = mOMX->getParameter(
                mNode, OMX_IndexParamPortDefinition, &def, sizeof(def));

        if (err != OK) {
            return err;
        }

        def.format.audio.bFlagErrorConcealment = OMX_TRUE;
        def.format.audio.eEncoding = OMX_AUDIO_CodingAAC;

        err = mOMX->setParameter(
                mNode, OMX_IndexParamPortDefinition, &def, sizeof(def));

        if (err != OK) {
            return err;
        }

        OMX_AUDIO_PARAM_AACPROFILETYPE profile;
        InitOMXParams(&profile);
        profile.nPortIndex = kPortIndexOutput;

        err = mOMX->getParameter(
                mNode, OMX_IndexParamAudioAac, &profile, sizeof(profile));

        if (err != OK) {
            return err;
        }

        profile.nChannels = numChannels;

        profile.eChannelMode =
            (numChannels == 1)
                ? OMX_AUDIO_ChannelModeMono: OMX_AUDIO_ChannelModeStereo;

        profile.nSampleRate = sampleRate;
        profile.nBitRate = bitRate;
        profile.nAudioBandWidth = 0;
        profile.nFrameLength = 0;
        profile.nAACtools = OMX_AUDIO_AACToolAll;
        profile.nAACERtools = OMX_AUDIO_AACERNone;
        profile.eAACProfile = (OMX_AUDIO_AACPROFILETYPE) aacProfile;
        profile.eAACStreamFormat = OMX_AUDIO_AACStreamFormatMP4FF;
        switch (sbrMode) {
        case 0:
            // disable sbr
            profile.nAACtools &= ~OMX_AUDIO_AACToolAndroidSSBR;
            profile.nAACtools &= ~OMX_AUDIO_AACToolAndroidDSBR;
            break;
        case 1:
            // enable single-rate sbr
            profile.nAACtools |= OMX_AUDIO_AACToolAndroidSSBR;
            profile.nAACtools &= ~OMX_AUDIO_AACToolAndroidDSBR;
            break;
        case 2:
            // enable dual-rate sbr
            profile.nAACtools &= ~OMX_AUDIO_AACToolAndroidSSBR;
            profile.nAACtools |= OMX_AUDIO_AACToolAndroidDSBR;
            break;
        case -1:
            // enable both modes -> the codec will decide which mode should be used
            profile.nAACtools |= OMX_AUDIO_AACToolAndroidSSBR;
            profile.nAACtools |= OMX_AUDIO_AACToolAndroidDSBR;
            break;
        default:
            // unsupported sbr mode
            return BAD_VALUE;
        }


        err = mOMX->setParameter(
                mNode, OMX_IndexParamAudioAac, &profile, sizeof(profile));

        if (err != OK) {
            return err;
        }

        return err;
    }

    OMX_AUDIO_PARAM_AACPROFILETYPE profile;
    InitOMXParams(&profile);
    profile.nPortIndex = kPortIndexInput;

    err = mOMX->getParameter(
            mNode, OMX_IndexParamAudioAac, &profile, sizeof(profile));

    if (err != OK) {
        return err;
    }

    profile.nChannels = numChannels;
    profile.nSampleRate = sampleRate;

    profile.eAACStreamFormat =
        isADTS
            ? OMX_AUDIO_AACStreamFormatMP4ADTS
            : OMX_AUDIO_AACStreamFormatMP4FF;

    OMX_AUDIO_PARAM_ANDROID_AACPRESENTATIONTYPE presentation;
    InitOMXParams(&presentation);
    presentation.nMaxOutputChannels = maxOutputChannelCount;
    presentation.nDrcCut = drc.drcCut;
    presentation.nDrcBoost = drc.drcBoost;
    presentation.nHeavyCompression = drc.heavyCompression;
    presentation.nTargetReferenceLevel = drc.targetRefLevel;
    presentation.nEncodedTargetLevel = drc.encodedTargetLevel;
    presentation.nPCMLimiterEnable = pcmLimiterEnable;

    status_t res = mOMX->setParameter(mNode, OMX_IndexParamAudioAac, &profile, sizeof(profile));
    if (res == OK) {
        // optional parameters, will not cause configuration failure
        mOMX->setParameter(mNode, (OMX_INDEXTYPE)OMX_IndexParamAudioAndroidAacPresentation,
                &presentation, sizeof(presentation));
    } else {
        ALOGW("did not set AudioAndroidAacPresentation due to error %d when setting AudioAac", res);
    }
    return res;
}

status_t ACodec::setupAC3Codec(
        bool encoder, int32_t numChannels, int32_t sampleRate) {
    status_t err = setupRawAudioFormat(
            encoder ? kPortIndexInput : kPortIndexOutput, sampleRate, numChannels);

    if (err != OK) {
        return err;
    }

    if (encoder) {
        ALOGW("AC3 encoding is not supported.");
        return INVALID_OPERATION;
    }

    OMX_AUDIO_PARAM_ANDROID_AC3TYPE def;
    InitOMXParams(&def);
    def.nPortIndex = kPortIndexInput;

    err = mOMX->getParameter(
            mNode,
            (OMX_INDEXTYPE)OMX_IndexParamAudioAndroidAc3,
            &def,
            sizeof(def));

    if (err != OK) {
        return err;
    }

    def.nChannels = numChannels;
    def.nSampleRate = sampleRate;

    return mOMX->setParameter(
            mNode,
            (OMX_INDEXTYPE)OMX_IndexParamAudioAndroidAc3,
            &def,
            sizeof(def));
}

status_t ACodec::setupEAC3Codec(
        bool encoder, int32_t numChannels, int32_t sampleRate) {
    status_t err = setupRawAudioFormat(
            encoder ? kPortIndexInput : kPortIndexOutput, sampleRate, numChannels);

    if (err != OK) {
        return err;
    }

    if (encoder) {
        ALOGW("EAC3 encoding is not supported.");
        return INVALID_OPERATION;
    }

    OMX_AUDIO_PARAM_ANDROID_EAC3TYPE def;
    InitOMXParams(&def);
    def.nPortIndex = kPortIndexInput;

    err = mOMX->getParameter(
            mNode,
            (OMX_INDEXTYPE)OMX_IndexParamAudioAndroidEac3,
            &def,
            sizeof(def));

    if (err != OK) {
        return err;
    }

    def.nChannels = numChannels;
    def.nSampleRate = sampleRate;

    return mOMX->setParameter(
            mNode,
            (OMX_INDEXTYPE)OMX_IndexParamAudioAndroidEac3,
            &def,
            sizeof(def));
}

static OMX_AUDIO_AMRBANDMODETYPE pickModeFromBitRate(
        bool isAMRWB, int32_t bps) {
    if (isAMRWB) {
        if (bps <= 6600) {
            return OMX_AUDIO_AMRBandModeWB0;
        } else if (bps <= 8850) {
            return OMX_AUDIO_AMRBandModeWB1;
        } else if (bps <= 12650) {
            return OMX_AUDIO_AMRBandModeWB2;
        } else if (bps <= 14250) {
            return OMX_AUDIO_AMRBandModeWB3;
        } else if (bps <= 15850) {
            return OMX_AUDIO_AMRBandModeWB4;
        } else if (bps <= 18250) {
            return OMX_AUDIO_AMRBandModeWB5;
        } else if (bps <= 19850) {
            return OMX_AUDIO_AMRBandModeWB6;
        } else if (bps <= 23050) {
            return OMX_AUDIO_AMRBandModeWB7;
        }

        // 23850 bps
        return OMX_AUDIO_AMRBandModeWB8;
    } else {  // AMRNB
        if (bps <= 4750) {
            return OMX_AUDIO_AMRBandModeNB0;
        } else if (bps <= 5150) {
            return OMX_AUDIO_AMRBandModeNB1;
        } else if (bps <= 5900) {
            return OMX_AUDIO_AMRBandModeNB2;
        } else if (bps <= 6700) {
            return OMX_AUDIO_AMRBandModeNB3;
        } else if (bps <= 7400) {
            return OMX_AUDIO_AMRBandModeNB4;
        } else if (bps <= 7950) {
            return OMX_AUDIO_AMRBandModeNB5;
        } else if (bps <= 10200) {
            return OMX_AUDIO_AMRBandModeNB6;
        }

        // 12200 bps
        return OMX_AUDIO_AMRBandModeNB7;
    }
}

status_t ACodec::setupAMRCodec(bool encoder, bool isWAMR, int32_t bitrate) {
    OMX_AUDIO_PARAM_AMRTYPE def;
    InitOMXParams(&def);
    def.nPortIndex = encoder ? kPortIndexOutput : kPortIndexInput;

    status_t err =
        mOMX->getParameter(mNode, OMX_IndexParamAudioAmr, &def, sizeof(def));

    if (err != OK) {
        return err;
    }

    def.eAMRFrameFormat = OMX_AUDIO_AMRFrameFormatFSF;
    def.eAMRBandMode = pickModeFromBitRate(isWAMR, bitrate);

    err = mOMX->setParameter(
            mNode, OMX_IndexParamAudioAmr, &def, sizeof(def));

    if (err != OK) {
        return err;
    }

    return setupRawAudioFormat(
            encoder ? kPortIndexInput : kPortIndexOutput,
            isWAMR ? 16000 : 8000 /* sampleRate */,
            1 /* numChannels */);
}

status_t ACodec::setupG711Codec(bool encoder, int32_t sampleRate, int32_t numChannels) {
    if (encoder) {
        return INVALID_OPERATION;
    }

    return setupRawAudioFormat(
            kPortIndexInput, sampleRate, numChannels);
}

status_t ACodec::setupFlacCodec(
        bool encoder, int32_t numChannels, int32_t sampleRate, int32_t compressionLevel) {

    if (encoder) {
        OMX_AUDIO_PARAM_FLACTYPE def;
        InitOMXParams(&def);
        def.nPortIndex = kPortIndexOutput;

        // configure compression level
        status_t err = mOMX->getParameter(mNode, OMX_IndexParamAudioFlac, &def, sizeof(def));
        if (err != OK) {
            ALOGE("setupFlacCodec(): Error %d getting OMX_IndexParamAudioFlac parameter", err);
            return err;
        }
        def.nCompressionLevel = compressionLevel;
        err = mOMX->setParameter(mNode, OMX_IndexParamAudioFlac, &def, sizeof(def));
        if (err != OK) {
            ALOGE("setupFlacCodec(): Error %d setting OMX_IndexParamAudioFlac parameter", err);
            return err;
        }
    }

    return setupRawAudioFormat(
            encoder ? kPortIndexInput : kPortIndexOutput,
            sampleRate,
            numChannels);
}

status_t ACodec::setupRawAudioFormat(
        OMX_U32 portIndex, int32_t sampleRate, int32_t numChannels, AudioEncoding encoding) {
    OMX_PARAM_PORTDEFINITIONTYPE def;
    InitOMXParams(&def);
    def.nPortIndex = portIndex;

    status_t err = mOMX->getParameter(
            mNode, OMX_IndexParamPortDefinition, &def, sizeof(def));

    if (err != OK) {
        return err;
    }

    def.format.audio.eEncoding = OMX_AUDIO_CodingPCM;

    err = mOMX->setParameter(
            mNode, OMX_IndexParamPortDefinition, &def, sizeof(def));

    if (err != OK) {
        return err;
    }

    OMX_AUDIO_PARAM_PCMMODETYPE pcmParams;
    InitOMXParams(&pcmParams);
    pcmParams.nPortIndex = portIndex;

    err = mOMX->getParameter(
            mNode, OMX_IndexParamAudioPcm, &pcmParams, sizeof(pcmParams));

    if (err != OK) {
        return err;
    }

    pcmParams.nChannels = numChannels;
    switch (encoding) {
        case kAudioEncodingPcm8bit:
            pcmParams.eNumData = OMX_NumericalDataUnsigned;
            pcmParams.nBitPerSample = 8;
            break;
        case kAudioEncodingPcmFloat:
            pcmParams.eNumData = OMX_NumericalDataFloat;
            pcmParams.nBitPerSample = 32;
            break;
        case kAudioEncodingPcm16bit:
            pcmParams.eNumData = OMX_NumericalDataSigned;
            pcmParams.nBitPerSample = 16;
            break;
        case kAudioEncodingPcm24bitPacked:
            pcmParams.eNumData = OMX_NumericalDataSigned;
            pcmParams.nBitPerSample = 24;
            break;
        default:
            return BAD_VALUE;
    }
    pcmParams.bInterleaved = OMX_TRUE;
    pcmParams.nSamplingRate = sampleRate;
    pcmParams.ePCMMode = OMX_AUDIO_PCMModeLinear;

    if (getOMXChannelMapping(numChannels, pcmParams.eChannelMapping) != OK) {
        return OMX_ErrorNone;
    }

    err = mOMX->setParameter(
            mNode, OMX_IndexParamAudioPcm, &pcmParams, sizeof(pcmParams));
    // if we could not set up raw format to non-16-bit, try with 16-bit
    // NOTE: we will also verify this via readback, in case codec ignores these fields
    if (err != OK && encoding != kAudioEncodingPcm16bit) {
        pcmParams.eNumData = OMX_NumericalDataSigned;
        pcmParams.nBitPerSample = 16;
        err = mOMX->setParameter(
                mNode, OMX_IndexParamAudioPcm, &pcmParams, sizeof(pcmParams));
    }
    return err;
}

status_t ACodec::configureTunneledVideoPlayback(
        int32_t audioHwSync, const sp<ANativeWindow> &nativeWindow) {
    native_handle_t* sidebandHandle;

    status_t err = mOMX->configureVideoTunnelMode(
            mNode, kPortIndexOutput, OMX_TRUE, audioHwSync, &sidebandHandle);
    if (err != OK) {
        ALOGE("configureVideoTunnelMode failed! (err %d).", err);
        return err;
    }

    err = native_window_set_sideband_stream(nativeWindow.get(), sidebandHandle);
    if (err != OK) {
        ALOGE("native_window_set_sideband_stream(%p) failed! (err %d).",
                sidebandHandle, err);
        return err;
    }

    return OK;
}

status_t ACodec::setVideoPortFormatType(
        OMX_U32 portIndex,
        OMX_VIDEO_CODINGTYPE compressionFormat,
        OMX_COLOR_FORMATTYPE colorFormat,
        bool usingNativeBuffers) {
    OMX_VIDEO_PARAM_PORTFORMATTYPE format;
    InitOMXParams(&format);
    format.nPortIndex = portIndex;
    format.nIndex = 0;
    bool found = false;

    for (OMX_U32 index = 0; index <= kMaxIndicesToCheck; ++index) {
        format.nIndex = index;
        status_t err = mOMX->getParameter(
                mNode, OMX_IndexParamVideoPortFormat,
                &format, sizeof(format));

        if (err != OK) {
            return err;
        }

        // substitute back flexible color format to codec supported format
        OMX_U32 flexibleEquivalent;
        if (compressionFormat == OMX_VIDEO_CodingUnused
                && isFlexibleColorFormat(
                        mOMX, mNode, format.eColorFormat, usingNativeBuffers, &flexibleEquivalent)
                && colorFormat == flexibleEquivalent) {
            ALOGI("[%s] using color format %#x in place of %#x",
                    mComponentName.c_str(), format.eColorFormat, colorFormat);
            colorFormat = format.eColorFormat;
        }

        // The following assertion is violated by TI's video decoder.
        // CHECK_EQ(format.nIndex, index);

        if (!strcmp("OMX.TI.Video.encoder", mComponentName.c_str())) {
            if (portIndex == kPortIndexInput
                    && colorFormat == format.eColorFormat) {
                // eCompressionFormat does not seem right.
                found = true;
                break;
            }
            if (portIndex == kPortIndexOutput
                    && compressionFormat == format.eCompressionFormat) {
                // eColorFormat does not seem right.
                found = true;
                break;
            }
        }

        if (format.eCompressionFormat == compressionFormat
            && format.eColorFormat == colorFormat) {
            found = true;
            break;
        }

        if (index == kMaxIndicesToCheck) {
            ALOGW("[%s] stopping checking formats after %u: %s(%x)/%s(%x)",
                    mComponentName.c_str(), index,
                    asString(format.eCompressionFormat), format.eCompressionFormat,
                    asString(format.eColorFormat), format.eColorFormat);
        }
    }

    if (!found) {
        return UNKNOWN_ERROR;
    }

    status_t err = mOMX->setParameter(
            mNode, OMX_IndexParamVideoPortFormat,
            &format, sizeof(format));

    return err;
}

// Set optimal output format. OMX component lists output formats in the order
// of preference, but this got more complicated since the introduction of flexible
// YUV formats. We support a legacy behavior for applications that do not use
// surface output, do not specify an output format, but expect a "usable" standard
// OMX format. SW readable and standard formats must be flex-YUV.
//
// Suggested preference order:
// - optimal format for texture rendering (mediaplayer behavior)
// - optimal SW readable & texture renderable format (flex-YUV support)
// - optimal SW readable non-renderable format (flex-YUV bytebuffer support)
// - legacy "usable" standard formats
//
// For legacy support, we prefer a standard format, but will settle for a SW readable
// flex-YUV format.
status_t ACodec::setSupportedOutputFormat(bool getLegacyFlexibleFormat) {
    OMX_VIDEO_PARAM_PORTFORMATTYPE format, legacyFormat;
    InitOMXParams(&format);
    format.nPortIndex = kPortIndexOutput;

    InitOMXParams(&legacyFormat);
    // this field will change when we find a suitable legacy format
    legacyFormat.eColorFormat = OMX_COLOR_FormatUnused;

    for (OMX_U32 index = 0; ; ++index) {
        format.nIndex = index;
        status_t err = mOMX->getParameter(
                mNode, OMX_IndexParamVideoPortFormat,
                &format, sizeof(format));
        if (err != OK) {
            // no more formats, pick legacy format if found
            if (legacyFormat.eColorFormat != OMX_COLOR_FormatUnused) {
                 memcpy(&format, &legacyFormat, sizeof(format));
                 break;
            }
            return err;
        }
        if (format.eCompressionFormat != OMX_VIDEO_CodingUnused) {
            return OMX_ErrorBadParameter;
        }
        if (!getLegacyFlexibleFormat) {
            break;
        }
        // standard formats that were exposed to users before
        if (format.eColorFormat == OMX_COLOR_FormatYUV420Planar
                || format.eColorFormat == OMX_COLOR_FormatYUV420PackedPlanar
                || format.eColorFormat == OMX_COLOR_FormatYUV420SemiPlanar
                || format.eColorFormat == OMX_COLOR_FormatYUV420PackedSemiPlanar
                || format.eColorFormat == OMX_TI_COLOR_FormatYUV420PackedSemiPlanar) {
            break;
        }
        // find best legacy non-standard format
        OMX_U32 flexibleEquivalent;
        if (legacyFormat.eColorFormat == OMX_COLOR_FormatUnused
                && isFlexibleColorFormat(
                        mOMX, mNode, format.eColorFormat, false /* usingNativeBuffers */,
                        &flexibleEquivalent)
                && flexibleEquivalent == OMX_COLOR_FormatYUV420Flexible) {
            memcpy(&legacyFormat, &format, sizeof(format));
        }
    }
    return mOMX->setParameter(
            mNode, OMX_IndexParamVideoPortFormat,
            &format, sizeof(format));
}

static const struct VideoCodingMapEntry {
    const char *mMime;
    OMX_VIDEO_CODINGTYPE mVideoCodingType;
} kVideoCodingMapEntry[] = {
    { MEDIA_MIMETYPE_VIDEO_AVC, OMX_VIDEO_CodingAVC },
    { MEDIA_MIMETYPE_VIDEO_HEVC, OMX_VIDEO_CodingHEVC },
    { MEDIA_MIMETYPE_VIDEO_MPEG4, OMX_VIDEO_CodingMPEG4 },
    { MEDIA_MIMETYPE_VIDEO_MPEG4_DP, OMX_VIDEO_CodingMPEG4 },
    { MEDIA_MIMETYPE_VIDEO_H263, OMX_VIDEO_CodingH263 },
    { MEDIA_MIMETYPE_VIDEO_MPEG2, OMX_VIDEO_CodingMPEG2 },
    { MEDIA_MIMETYPE_VIDEO_VP8, OMX_VIDEO_CodingVP8 },
    { MEDIA_MIMETYPE_VIDEO_VP9, OMX_VIDEO_CodingVP9 },
    { MEDIA_MIMETYPE_VIDEO_DOLBY_VISION, OMX_VIDEO_CodingDolbyVision },
};

status_t ACodec::GetVideoCodingTypeFromMime(
        const char *mime, OMX_VIDEO_CODINGTYPE *codingType) {
    for (size_t i = 0;
         i < sizeof(kVideoCodingMapEntry) / sizeof(kVideoCodingMapEntry[0]);
         ++i) {
        if (!strcasecmp(mime, kVideoCodingMapEntry[i].mMime)) {
            *codingType = kVideoCodingMapEntry[i].mVideoCodingType;
            return OK;
        }
    }

    *codingType = OMX_VIDEO_CodingUnused;

    return ERROR_UNSUPPORTED;
}

static status_t GetMimeTypeForVideoCoding(
        OMX_VIDEO_CODINGTYPE codingType, AString *mime) {
    for (size_t i = 0;
         i < sizeof(kVideoCodingMapEntry) / sizeof(kVideoCodingMapEntry[0]);
         ++i) {
        if (codingType == kVideoCodingMapEntry[i].mVideoCodingType) {
            *mime = kVideoCodingMapEntry[i].mMime;
            return OK;
        }
    }

    mime->clear();

    return ERROR_UNSUPPORTED;
}

status_t ACodec::setPortBufferNum(OMX_U32 portIndex, int bufferNum) {
    OMX_PARAM_PORTDEFINITIONTYPE def;
    InitOMXParams(&def);
    def.nPortIndex = portIndex;
    status_t err;
    ALOGD("Setting [%s] %s port buffer number: %d", mComponentName.c_str(),
            portIndex == kPortIndexInput ? "input" : "output", bufferNum);
    err = mOMX->getParameter(
        mNode, OMX_IndexParamPortDefinition, &def, sizeof(def));
    if (err != OK) {
        return err;
    }
    def.nBufferCountActual = bufferNum;
    err = mOMX->setParameter(
        mNode, OMX_IndexParamPortDefinition, &def, sizeof(def));
    if (err != OK) {
        // Component could reject this request.
        ALOGW("Fail to set [%s] %s port buffer number: %d", mComponentName.c_str(),
            portIndex == kPortIndexInput ? "input" : "output", bufferNum);
    }
    return OK;
}

status_t ACodec::setupVideoDecoder(
        const char *mime, const sp<AMessage> &msg, bool haveNativeWindow,
        bool usingSwRenderer, sp<AMessage> &outputFormat) {
    int32_t width, height;
    if (!msg->findInt32("width", &width)
            || !msg->findInt32("height", &height)) {
        return INVALID_OPERATION;
    }

    OMX_VIDEO_CODINGTYPE compressionFormat;
    status_t err = GetVideoCodingTypeFromMime(mime, &compressionFormat);

    if (err != OK) {
        return err;
    }

    if (compressionFormat == OMX_VIDEO_CodingVP9) {
        OMX_VIDEO_PARAM_PROFILELEVELTYPE params;
        InitOMXParams(&params);
        params.nPortIndex = kPortIndexInput;
        // Check if VP9 decoder advertises supported profiles.
        params.nProfileIndex = 0;
        status_t err = mOMX->getParameter(
                mNode,
                OMX_IndexParamVideoProfileLevelQuerySupported,
                &params,
                sizeof(params));
        mIsLegacyVP9Decoder = err != OK;
    }

    err = setVideoPortFormatType(
            kPortIndexInput, compressionFormat, OMX_COLOR_FormatUnused);

    if (err != OK) {
        return err;
    }

    int32_t tmp;
    if (msg->findInt32("color-format", &tmp)) {
        OMX_COLOR_FORMATTYPE colorFormat =
            static_cast<OMX_COLOR_FORMATTYPE>(tmp);
        err = setVideoPortFormatType(
                kPortIndexOutput, OMX_VIDEO_CodingUnused, colorFormat, haveNativeWindow);
        if (err != OK) {
            ALOGW("[%s] does not support color format %d",
                  mComponentName.c_str(), colorFormat);
            err = setSupportedOutputFormat(!haveNativeWindow /* getLegacyFlexibleFormat */);
        }
    } else {
        err = setSupportedOutputFormat(!haveNativeWindow /* getLegacyFlexibleFormat */);
    }

    if (err != OK) {
        return err;
    }

    // Set the component input buffer number to be |tmp|. If succeed,
    // component will set input port buffer number to be |tmp|. If fail,
    // component will keep the same buffer number as before.
    if (msg->findInt32("android._num-input-buffers", &tmp)) {
        err = setPortBufferNum(kPortIndexInput, tmp);
        if (err != OK)
            return err;
    }

    // Set the component output buffer number to be |tmp|. If succeed,
    // component will set output port buffer number to be |tmp|. If fail,
    // component will keep the same buffer number as before.
    if (msg->findInt32("android._num-output-buffers", &tmp)) {
        err = setPortBufferNum(kPortIndexOutput, tmp);
        if (err != OK)
            return err;
    }

    int32_t frameRateInt;
    float frameRateFloat;
    if (!msg->findFloat("frame-rate", &frameRateFloat)) {
        if (!msg->findInt32("frame-rate", &frameRateInt)) {
            frameRateInt = -1;
        }
        frameRateFloat = (float)frameRateInt;
    }

    err = setVideoFormatOnPort(
            kPortIndexInput, width, height, compressionFormat, frameRateFloat);

    if (err != OK) {
        return err;
    }

    err = setVideoFormatOnPort(
            kPortIndexOutput, width, height, OMX_VIDEO_CodingUnused);

    if (err != OK) {
        return err;
    }

    err = setColorAspectsForVideoDecoder(
            width, height, haveNativeWindow | usingSwRenderer, msg, outputFormat);
    if (err == ERROR_UNSUPPORTED) { // support is optional
        err = OK;
    }

    if (err != OK) {
        return err;
    }

    err = setHDRStaticInfoForVideoCodec(kPortIndexOutput, msg, outputFormat);
    if (err == ERROR_UNSUPPORTED) { // support is optional
        err = OK;
    }
    return err;
}

status_t ACodec::initDescribeColorAspectsIndex() {
    status_t err = mOMX->getExtensionIndex(
            mNode, "OMX.google.android.index.describeColorAspects", &mDescribeColorAspectsIndex);
    if (err != OK) {
        mDescribeColorAspectsIndex = (OMX_INDEXTYPE)0;
    }
    return err;
}

status_t ACodec::setCodecColorAspects(DescribeColorAspectsParams &params, bool verify) {
    status_t err = ERROR_UNSUPPORTED;
    if (mDescribeColorAspectsIndex) {
        err = mOMX->setConfig(mNode, mDescribeColorAspectsIndex, &params, sizeof(params));
    }
    ALOGV("[%s] setting color aspects (R:%d(%s), P:%d(%s), M:%d(%s), T:%d(%s)) err=%d(%s)",
            mComponentName.c_str(),
            params.sAspects.mRange, asString(params.sAspects.mRange),
            params.sAspects.mPrimaries, asString(params.sAspects.mPrimaries),
            params.sAspects.mMatrixCoeffs, asString(params.sAspects.mMatrixCoeffs),
            params.sAspects.mTransfer, asString(params.sAspects.mTransfer),
            err, asString(err));

    if (verify && err == OK) {
        err = getCodecColorAspects(params);
    }

    ALOGW_IF(err == ERROR_UNSUPPORTED && mDescribeColorAspectsIndex,
            "[%s] setting color aspects failed even though codec advertises support",
            mComponentName.c_str());
    return err;
}

status_t ACodec::setColorAspectsForVideoDecoder(
        int32_t width, int32_t height, bool usingNativeWindow,
        const sp<AMessage> &configFormat, sp<AMessage> &outputFormat) {
    DescribeColorAspectsParams params;
    InitOMXParams(&params);
    params.nPortIndex = kPortIndexOutput;

    getColorAspectsFromFormat(configFormat, params.sAspects);
    if (usingNativeWindow) {
        setDefaultCodecColorAspectsIfNeeded(params.sAspects, width, height);
        // The default aspects will be set back to the output format during the
        // getFormat phase of configure(). Set non-Unspecified values back into the
        // format, in case component does not support this enumeration.
        setColorAspectsIntoFormat(params.sAspects, outputFormat);
    }

    (void)initDescribeColorAspectsIndex();

    // communicate color aspects to codec
    return setCodecColorAspects(params);
}

status_t ACodec::getCodecColorAspects(DescribeColorAspectsParams &params) {
    status_t err = ERROR_UNSUPPORTED;
    if (mDescribeColorAspectsIndex) {
        err = mOMX->getConfig(mNode, mDescribeColorAspectsIndex, &params, sizeof(params));
    }
    ALOGV("[%s] got color aspects (R:%d(%s), P:%d(%s), M:%d(%s), T:%d(%s)) err=%d(%s)",
            mComponentName.c_str(),
            params.sAspects.mRange, asString(params.sAspects.mRange),
            params.sAspects.mPrimaries, asString(params.sAspects.mPrimaries),
            params.sAspects.mMatrixCoeffs, asString(params.sAspects.mMatrixCoeffs),
            params.sAspects.mTransfer, asString(params.sAspects.mTransfer),
            err, asString(err));
    if (params.bRequestingDataSpace) {
        ALOGV("for dataspace %#x", params.nDataSpace);
    }
    if (err == ERROR_UNSUPPORTED && mDescribeColorAspectsIndex
            && !params.bRequestingDataSpace && !params.bDataSpaceChanged) {
        ALOGW("[%s] getting color aspects failed even though codec advertises support",
                mComponentName.c_str());
    }
    return err;
}

status_t ACodec::getInputColorAspectsForVideoEncoder(sp<AMessage> &format) {
    DescribeColorAspectsParams params;
    InitOMXParams(&params);
    params.nPortIndex = kPortIndexInput;
    status_t err = getCodecColorAspects(params);
    if (err == OK) {
        // we only set encoder input aspects if codec supports them
        setColorAspectsIntoFormat(params.sAspects, format, true /* force */);
    }
    return err;
}

status_t ACodec::getDataSpace(
        DescribeColorAspectsParams &params, android_dataspace *dataSpace /* nonnull */,
        bool tryCodec) {
    status_t err = OK;
    if (tryCodec) {
        // request dataspace guidance from codec.
        params.bRequestingDataSpace = OMX_TRUE;
        err = getCodecColorAspects(params);
        params.bRequestingDataSpace = OMX_FALSE;
        if (err == OK && params.nDataSpace != HAL_DATASPACE_UNKNOWN) {
            *dataSpace = (android_dataspace)params.nDataSpace;
            return err;
        } else if (err == ERROR_UNSUPPORTED) {
            // ignore not-implemented error for dataspace requests
            err = OK;
        }
    }

    // this returns legacy versions if available
    *dataSpace = getDataSpaceForColorAspects(params.sAspects, true /* mayexpand */);
    ALOGV("[%s] using color aspects (R:%d(%s), P:%d(%s), M:%d(%s), T:%d(%s)) "
          "and dataspace %#x",
            mComponentName.c_str(),
            params.sAspects.mRange, asString(params.sAspects.mRange),
            params.sAspects.mPrimaries, asString(params.sAspects.mPrimaries),
            params.sAspects.mMatrixCoeffs, asString(params.sAspects.mMatrixCoeffs),
            params.sAspects.mTransfer, asString(params.sAspects.mTransfer),
            *dataSpace);
    return err;
}


status_t ACodec::getColorAspectsAndDataSpaceForVideoDecoder(
        int32_t width, int32_t height, const sp<AMessage> &configFormat, sp<AMessage> &outputFormat,
        android_dataspace *dataSpace) {
    DescribeColorAspectsParams params;
    InitOMXParams(&params);
    params.nPortIndex = kPortIndexOutput;

    // reset default format and get resulting format
    getColorAspectsFromFormat(configFormat, params.sAspects);
    if (dataSpace != NULL) {
        setDefaultCodecColorAspectsIfNeeded(params.sAspects, width, height);
    }
    status_t err = setCodecColorAspects(params, true /* readBack */);

    // we always set specified aspects for decoders
    setColorAspectsIntoFormat(params.sAspects, outputFormat);

    if (dataSpace != NULL) {
        status_t res = getDataSpace(params, dataSpace, err == OK /* tryCodec */);
        if (err == OK) {
            err = res;
        }
    }

    return err;
}

// initial video encoder setup for bytebuffer mode
status_t ACodec::setColorAspectsForVideoEncoder(
        const sp<AMessage> &configFormat, sp<AMessage> &outputFormat, sp<AMessage> &inputFormat) {
    // copy config to output format as this is not exposed via getFormat
    copyColorConfig(configFormat, outputFormat);

    DescribeColorAspectsParams params;
    InitOMXParams(&params);
    params.nPortIndex = kPortIndexInput;
    getColorAspectsFromFormat(configFormat, params.sAspects);

    (void)initDescribeColorAspectsIndex();

    int32_t usingRecorder;
    if (configFormat->findInt32("android._using-recorder", &usingRecorder) && usingRecorder) {
        android_dataspace dataSpace = HAL_DATASPACE_BT709;
        int32_t width, height;
        if (configFormat->findInt32("width", &width)
                && configFormat->findInt32("height", &height)) {
            setDefaultCodecColorAspectsIfNeeded(params.sAspects, width, height);
            status_t err = getDataSpace(
                    params, &dataSpace, mDescribeColorAspectsIndex /* tryCodec */);
            if (err != OK) {
                return err;
            }
            setColorAspectsIntoFormat(params.sAspects, outputFormat);
        }
        inputFormat->setInt32("android._dataspace", (int32_t)dataSpace);
    }

    // communicate color aspects to codec, but do not allow change of the platform aspects
    ColorAspects origAspects = params.sAspects;
    for (int triesLeft = 2; --triesLeft >= 0; ) {
        status_t err = setCodecColorAspects(params, true /* readBack */);
        if (err != OK
                || !ColorUtils::checkIfAspectsChangedAndUnspecifyThem(
                        params.sAspects, origAspects, true /* usePlatformAspects */)) {
            return err;
        }
        ALOGW_IF(triesLeft == 0, "[%s] Codec repeatedly changed requested ColorAspects.",
                mComponentName.c_str());
    }
    return OK;
}

status_t ACodec::setHDRStaticInfoForVideoCodec(
        OMX_U32 portIndex, const sp<AMessage> &configFormat, sp<AMessage> &outputFormat) {
    CHECK(portIndex == kPortIndexInput || portIndex == kPortIndexOutput);

    DescribeHDRStaticInfoParams params;
    InitOMXParams(&params);
    params.nPortIndex = portIndex;

    HDRStaticInfo *info = &params.sInfo;
    if (getHDRStaticInfoFromFormat(configFormat, info)) {
        setHDRStaticInfoIntoFormat(params.sInfo, outputFormat);
    }

    (void)initDescribeHDRStaticInfoIndex();

    // communicate HDR static Info to codec
    return setHDRStaticInfo(params);
}

// subsequent initial video encoder setup for surface mode
status_t ACodec::setInitialColorAspectsForVideoEncoderSurfaceAndGetDataSpace(
        android_dataspace *dataSpace /* nonnull */) {
    DescribeColorAspectsParams params;
    InitOMXParams(&params);
    params.nPortIndex = kPortIndexInput;
    ColorAspects &aspects = params.sAspects;

    // reset default format and store resulting format into both input and output formats
    getColorAspectsFromFormat(mConfigFormat, aspects);
    int32_t width, height;
    if (mInputFormat->findInt32("width", &width) && mInputFormat->findInt32("height", &height)) {
        setDefaultCodecColorAspectsIfNeeded(aspects, width, height);
    }
    setColorAspectsIntoFormat(aspects, mInputFormat);
    setColorAspectsIntoFormat(aspects, mOutputFormat);

    // communicate color aspects to codec, but do not allow any change
    ColorAspects origAspects = aspects;
    status_t err = OK;
    for (int triesLeft = 2; mDescribeColorAspectsIndex && --triesLeft >= 0; ) {
        status_t err = setCodecColorAspects(params, true /* readBack */);
        if (err != OK || !ColorUtils::checkIfAspectsChangedAndUnspecifyThem(aspects, origAspects)) {
            break;
        }
        ALOGW_IF(triesLeft == 0, "[%s] Codec repeatedly changed requested ColorAspects.",
                mComponentName.c_str());
    }

    *dataSpace = HAL_DATASPACE_BT709;
    aspects = origAspects; // restore desired color aspects
    status_t res = getDataSpace(
            params, dataSpace, err == OK && mDescribeColorAspectsIndex /* tryCodec */);
    if (err == OK) {
        err = res;
    }
    mInputFormat->setInt32("android._dataspace", (int32_t)*dataSpace);
    mInputFormat->setBuffer(
            "android._color-aspects", ABuffer::CreateAsCopy(&aspects, sizeof(aspects)));

    // update input format with codec supported color aspects (basically set unsupported
    // aspects to Unspecified)
    if (err == OK) {
        (void)getInputColorAspectsForVideoEncoder(mInputFormat);
    }

    ALOGV("set default color aspects, updated input format to %s, output format to %s",
            mInputFormat->debugString(4).c_str(), mOutputFormat->debugString(4).c_str());

    return err;
}

status_t ACodec::getHDRStaticInfoForVideoCodec(OMX_U32 portIndex, sp<AMessage> &format) {
    CHECK(portIndex == kPortIndexInput || portIndex == kPortIndexOutput);
    DescribeHDRStaticInfoParams params;
    InitOMXParams(&params);
    params.nPortIndex = portIndex;

    status_t err = getHDRStaticInfo(params);
    if (err == OK) {
        // we only set decodec output HDRStaticInfo if codec supports them
        setHDRStaticInfoIntoFormat(params.sInfo, format);
    }
    return err;
}

status_t ACodec::initDescribeHDRStaticInfoIndex() {
    status_t err = mOMX->getExtensionIndex(
            mNode, "OMX.google.android.index.describeHDRStaticInfo", &mDescribeHDRStaticInfoIndex);
    if (err != OK) {
        mDescribeHDRStaticInfoIndex = (OMX_INDEXTYPE)0;
    }
    return err;
}

status_t ACodec::setHDRStaticInfo(const DescribeHDRStaticInfoParams &params) {
    status_t err = ERROR_UNSUPPORTED;
    if (mDescribeHDRStaticInfoIndex) {
        err = mOMX->setConfig(mNode, mDescribeHDRStaticInfoIndex, &params, sizeof(params));
    }

    const HDRStaticInfo *info = &params.sInfo;
    ALOGV("[%s] setting  HDRStaticInfo (R: %u %u, G: %u %u, B: %u, %u, W: %u, %u, "
            "MaxDispL: %u, MinDispL: %u, MaxContentL: %u, MaxFrameAvgL: %u)",
            mComponentName.c_str(),
            info->sType1.mR.x, info->sType1.mR.y, info->sType1.mG.x, info->sType1.mG.y,
            info->sType1.mB.x, info->sType1.mB.y, info->sType1.mW.x, info->sType1.mW.y,
            info->sType1.mMaxDisplayLuminance, info->sType1.mMinDisplayLuminance,
            info->sType1.mMaxContentLightLevel, info->sType1.mMaxFrameAverageLightLevel);

    ALOGW_IF(err == ERROR_UNSUPPORTED && mDescribeHDRStaticInfoIndex,
            "[%s] setting HDRStaticInfo failed even though codec advertises support",
            mComponentName.c_str());
    return err;
}

status_t ACodec::getHDRStaticInfo(DescribeHDRStaticInfoParams &params) {
    status_t err = ERROR_UNSUPPORTED;
    if (mDescribeHDRStaticInfoIndex) {
        err = mOMX->getConfig(mNode, mDescribeHDRStaticInfoIndex, &params, sizeof(params));
    }

    ALOGW_IF(err == ERROR_UNSUPPORTED && mDescribeHDRStaticInfoIndex,
            "[%s] getting HDRStaticInfo failed even though codec advertises support",
            mComponentName.c_str());
    return err;
}

status_t ACodec::setupVideoEncoder(
        const char *mime, const sp<AMessage> &msg,
        sp<AMessage> &outputFormat, sp<AMessage> &inputFormat) {
    int32_t tmp;
    if (!msg->findInt32("color-format", &tmp)) {
        return INVALID_OPERATION;
    }

    OMX_COLOR_FORMATTYPE colorFormat =
        static_cast<OMX_COLOR_FORMATTYPE>(tmp);

    status_t err = setVideoPortFormatType(
            kPortIndexInput, OMX_VIDEO_CodingUnused, colorFormat);

    if (err != OK) {
        ALOGE("[%s] does not support color format %d",
              mComponentName.c_str(), colorFormat);

        return err;
    }

    /* Input port configuration */

    OMX_PARAM_PORTDEFINITIONTYPE def;
    InitOMXParams(&def);

    OMX_VIDEO_PORTDEFINITIONTYPE *video_def = &def.format.video;

    def.nPortIndex = kPortIndexInput;

    err = mOMX->getParameter(
            mNode, OMX_IndexParamPortDefinition, &def, sizeof(def));

    if (err != OK) {
        return err;
    }

    int32_t width, height, bitrate;
    if (!msg->findInt32("width", &width)
            || !msg->findInt32("height", &height)
            || !msg->findInt32("bitrate", &bitrate)) {
        return INVALID_OPERATION;
    }

    video_def->nFrameWidth = width;
    video_def->nFrameHeight = height;

    int32_t stride;
    if (!msg->findInt32("stride", &stride)) {
        stride = width;
    }

    video_def->nStride = stride;

    int32_t sliceHeight;
    if (!msg->findInt32("slice-height", &sliceHeight)) {
        sliceHeight = height;
    }

    video_def->nSliceHeight = sliceHeight;

    def.nBufferSize = (video_def->nStride * video_def->nSliceHeight * 3) / 2;

    float frameRate;
    if (!msg->findFloat("frame-rate", &frameRate)) {
        int32_t tmp;
        if (!msg->findInt32("frame-rate", &tmp)) {
            return INVALID_OPERATION;
        }
        outputFormat->setInt32("frame-rate", tmp);
        frameRate = (float)tmp;
        mTimePerFrameUs = (int64_t) (1000000.0f / frameRate);
    }

    video_def->xFramerate = (OMX_U32)(frameRate * 65536.0f);
    video_def->eCompressionFormat = OMX_VIDEO_CodingUnused;
    // this is redundant as it was already set up in setVideoPortFormatType
    // FIXME for now skip this only for flexible YUV formats
    if (colorFormat != OMX_COLOR_FormatYUV420Flexible) {
        video_def->eColorFormat = colorFormat;
    }

    err = mOMX->setParameter(
            mNode, OMX_IndexParamPortDefinition, &def, sizeof(def));

    if (err != OK) {
        ALOGE("[%s] failed to set input port definition parameters.",
              mComponentName.c_str());

        return err;
    }

    /* Output port configuration */

    OMX_VIDEO_CODINGTYPE compressionFormat;
    err = GetVideoCodingTypeFromMime(mime, &compressionFormat);

    if (err != OK) {
        return err;
    }

    err = setVideoPortFormatType(
            kPortIndexOutput, compressionFormat, OMX_COLOR_FormatUnused);

    if (err != OK) {
        ALOGE("[%s] does not support compression format %d",
             mComponentName.c_str(), compressionFormat);

        return err;
    }

    def.nPortIndex = kPortIndexOutput;

    err = mOMX->getParameter(
            mNode, OMX_IndexParamPortDefinition, &def, sizeof(def));

    if (err != OK) {
        return err;
    }

    video_def->nFrameWidth = width;
    video_def->nFrameHeight = height;
    video_def->xFramerate = 0;
    video_def->nBitrate = bitrate;
    video_def->eCompressionFormat = compressionFormat;
    video_def->eColorFormat = OMX_COLOR_FormatUnused;

    err = mOMX->setParameter(
            mNode, OMX_IndexParamPortDefinition, &def, sizeof(def));

    if (err != OK) {
        ALOGE("[%s] failed to set output port definition parameters.",
              mComponentName.c_str());

        return err;
    }

    int32_t intraRefreshPeriod = 0;
    if (msg->findInt32("intra-refresh-period", &intraRefreshPeriod)
            && intraRefreshPeriod >= 0) {
        err = setIntraRefreshPeriod((uint32_t)intraRefreshPeriod, true);
        if (err != OK) {
            ALOGI("[%s] failed setIntraRefreshPeriod. Failure is fine since this key is optional",
                    mComponentName.c_str());
            err = OK;
        }
    }

    switch (compressionFormat) {
        case OMX_VIDEO_CodingMPEG4:
            err = setupMPEG4EncoderParameters(msg);
            break;

        case OMX_VIDEO_CodingH263:
            err = setupH263EncoderParameters(msg);
            break;

        case OMX_VIDEO_CodingAVC:
            err = setupAVCEncoderParameters(msg);
            break;

        case OMX_VIDEO_CodingHEVC:
            err = setupHEVCEncoderParameters(msg);
            break;

        case OMX_VIDEO_CodingVP8:
        case OMX_VIDEO_CodingVP9:
            err = setupVPXEncoderParameters(msg, outputFormat);
            break;

        default:
            break;
    }

    if (err != OK) {
        return err;
    }

    // Set up color aspects on input, but propagate them to the output format, as they will
    // not be read back from encoder.
    err = setColorAspectsForVideoEncoder(msg, outputFormat, inputFormat);
    if (err == ERROR_UNSUPPORTED) {
        ALOGI("[%s] cannot encode color aspects. Ignoring.", mComponentName.c_str());
        err = OK;
    }

    if (err != OK) {
        return err;
    }

    err = setHDRStaticInfoForVideoCodec(kPortIndexInput, msg, outputFormat);
    if (err == ERROR_UNSUPPORTED) { // support is optional
        ALOGI("[%s] cannot encode HDR static metadata. Ignoring.", mComponentName.c_str());
        err = OK;
    }

    if (err != OK) {
        return err;
    }

    switch (compressionFormat) {
        case OMX_VIDEO_CodingAVC:
        case OMX_VIDEO_CodingHEVC:
            err = configureTemporalLayers(msg, true /* inConfigure */, outputFormat);
            if (err != OK) {
                err = OK; // ignore failure
            }
            break;

        case OMX_VIDEO_CodingVP8:
        case OMX_VIDEO_CodingVP9:
            // TODO: do we need to support android.generic layering? webrtc layering is
            // already set up in setupVPXEncoderParameters.
            break;

        default:
            break;
    }

    if (err == OK) {
        ALOGI("setupVideoEncoder succeeded");
    }

    return err;
}

status_t ACodec::setCyclicIntraMacroblockRefresh(const sp<AMessage> &msg, int32_t mode) {
    OMX_VIDEO_PARAM_INTRAREFRESHTYPE params;
    InitOMXParams(&params);
    params.nPortIndex = kPortIndexOutput;

    params.eRefreshMode = static_cast<OMX_VIDEO_INTRAREFRESHTYPE>(mode);

    if (params.eRefreshMode == OMX_VIDEO_IntraRefreshCyclic ||
            params.eRefreshMode == OMX_VIDEO_IntraRefreshBoth) {
        int32_t mbs;
        if (!msg->findInt32("intra-refresh-CIR-mbs", &mbs)) {
            return INVALID_OPERATION;
        }
        params.nCirMBs = mbs;
    }

    if (params.eRefreshMode == OMX_VIDEO_IntraRefreshAdaptive ||
            params.eRefreshMode == OMX_VIDEO_IntraRefreshBoth) {
        int32_t mbs;
        if (!msg->findInt32("intra-refresh-AIR-mbs", &mbs)) {
            return INVALID_OPERATION;
        }
        params.nAirMBs = mbs;

        int32_t ref;
        if (!msg->findInt32("intra-refresh-AIR-ref", &ref)) {
            return INVALID_OPERATION;
        }
        params.nAirRef = ref;
    }

    status_t err = mOMX->setParameter(
            mNode, OMX_IndexParamVideoIntraRefresh,
            &params, sizeof(params));
    return err;
}

static OMX_U32 setPFramesSpacing(
        float iFramesInterval /* seconds */, int32_t frameRate, uint32_t BFramesSpacing = 0) {
    // BFramesSpacing is the number of B frames between I/P frames
    // PFramesSpacing (the value to be returned) is the number of P frames between I frames
    //
    // keyFrameInterval = ((PFramesSpacing + 1) * BFramesSpacing) + PFramesSpacing + 1
    //                                     ^^^                            ^^^        ^^^
    //                              number of B frames                number of P    I frame
    //
    //                  = (PFramesSpacing + 1) * (BFramesSpacing + 1)
    //
    // E.g.
    //      I   P   I  : I-interval: 8, nPFrames 1, nBFrames 3
    //       BBB BBB

    if (iFramesInterval < 0) { // just 1 key frame
        return 0xFFFFFFFE; // don't use maxint as key-frame-interval calculation will add 1
    } else if (iFramesInterval == 0) { // just key frames
        return 0;
    }

    // round down as key-frame-interval is an upper limit
    uint32_t keyFrameInterval = uint32_t(frameRate * iFramesInterval);
    OMX_U32 ret = keyFrameInterval / (BFramesSpacing + 1);
    return ret > 0 ? ret - 1 : 0;
}

static OMX_VIDEO_CONTROLRATETYPE getBitrateMode(const sp<AMessage> &msg) {
    int32_t tmp;
    if (!msg->findInt32("bitrate-mode", &tmp)) {
        return OMX_Video_ControlRateVariable;
    }

    return static_cast<OMX_VIDEO_CONTROLRATETYPE>(tmp);
}

status_t ACodec::setupMPEG4EncoderParameters(const sp<AMessage> &msg) {
    int32_t bitrate;
    float iFrameInterval;
    if (!msg->findInt32("bitrate", &bitrate)
            || !msg->findAsFloat("i-frame-interval", &iFrameInterval)) {
        return INVALID_OPERATION;
    }

    OMX_VIDEO_CONTROLRATETYPE bitrateMode = getBitrateMode(msg);

    float frameRate;
    if (!msg->findFloat("frame-rate", &frameRate)) {
        int32_t tmp;
        if (!msg->findInt32("frame-rate", &tmp)) {
            return INVALID_OPERATION;
        }
        frameRate = (float)tmp;
    }

    OMX_VIDEO_PARAM_MPEG4TYPE mpeg4type;
    InitOMXParams(&mpeg4type);
    mpeg4type.nPortIndex = kPortIndexOutput;

    status_t err = mOMX->getParameter(
            mNode, OMX_IndexParamVideoMpeg4, &mpeg4type, sizeof(mpeg4type));

    if (err != OK) {
        return err;
    }

    mpeg4type.nSliceHeaderSpacing = 0;
    mpeg4type.bSVH = OMX_FALSE;
    mpeg4type.bGov = OMX_FALSE;

    mpeg4type.nAllowedPictureTypes =
        OMX_VIDEO_PictureTypeI | OMX_VIDEO_PictureTypeP;

    mpeg4type.nBFrames = 0;
    mpeg4type.nPFrames = setPFramesSpacing(iFrameInterval, frameRate, mpeg4type.nBFrames);
    if (mpeg4type.nPFrames == 0) {
        mpeg4type.nAllowedPictureTypes = OMX_VIDEO_PictureTypeI;
    }
    mpeg4type.nIDCVLCThreshold = 0;
    mpeg4type.bACPred = OMX_TRUE;
    mpeg4type.nMaxPacketSize = 256;
    mpeg4type.nTimeIncRes = 1000;
    mpeg4type.nHeaderExtension = 0;
    mpeg4type.bReversibleVLC = OMX_FALSE;

    int32_t profile;
    if (msg->findInt32("profile", &profile)) {
        int32_t level;
        if (!msg->findInt32("level", &level)) {
            return INVALID_OPERATION;
        }

        err = verifySupportForProfileAndLevel(profile, level);

        if (err != OK) {
            return err;
        }

        mpeg4type.eProfile = static_cast<OMX_VIDEO_MPEG4PROFILETYPE>(profile);
        mpeg4type.eLevel = static_cast<OMX_VIDEO_MPEG4LEVELTYPE>(level);
    }

    setBFrames(&mpeg4type);
    err = mOMX->setParameter(
            mNode, OMX_IndexParamVideoMpeg4, &mpeg4type, sizeof(mpeg4type));

    if (err != OK) {
        return err;
    }

    err = configureBitrate(bitrate, bitrateMode);

    if (err != OK) {
        return err;
    }

    return setupErrorCorrectionParameters();
}

status_t ACodec::setupH263EncoderParameters(const sp<AMessage> &msg) {
    int32_t bitrate;
    float iFrameInterval;
    if (!msg->findInt32("bitrate", &bitrate)
            || !msg->findAsFloat("i-frame-interval", &iFrameInterval)) {
        return INVALID_OPERATION;
    }

    OMX_VIDEO_CONTROLRATETYPE bitrateMode = getBitrateMode(msg);

    float frameRate;
    if (!msg->findFloat("frame-rate", &frameRate)) {
        int32_t tmp;
        if (!msg->findInt32("frame-rate", &tmp)) {
            return INVALID_OPERATION;
        }
        frameRate = (float)tmp;
    }

    OMX_VIDEO_PARAM_H263TYPE h263type;
    InitOMXParams(&h263type);
    h263type.nPortIndex = kPortIndexOutput;

    status_t err = mOMX->getParameter(
            mNode, OMX_IndexParamVideoH263, &h263type, sizeof(h263type));

    if (err != OK) {
        return err;
    }

    h263type.nAllowedPictureTypes =
        OMX_VIDEO_PictureTypeI | OMX_VIDEO_PictureTypeP;

    h263type.nBFrames = 0;
    h263type.nPFrames = setPFramesSpacing(iFrameInterval, frameRate, h263type.nBFrames);
    if (h263type.nPFrames == 0) {
        h263type.nAllowedPictureTypes = OMX_VIDEO_PictureTypeI;
    }

    int32_t profile;
    if (msg->findInt32("profile", &profile)) {
        int32_t level;
        if (!msg->findInt32("level", &level)) {
            return INVALID_OPERATION;
        }

        err = verifySupportForProfileAndLevel(profile, level);

        if (err != OK) {
            return err;
        }

        h263type.eProfile = static_cast<OMX_VIDEO_H263PROFILETYPE>(profile);
        h263type.eLevel = static_cast<OMX_VIDEO_H263LEVELTYPE>(level);
    }

    h263type.bPLUSPTYPEAllowed = OMX_FALSE;
    h263type.bForceRoundingTypeToZero = OMX_FALSE;
    h263type.nPictureHeaderRepetition = 0;
    h263type.nGOBHeaderInterval = 0;

    err = mOMX->setParameter(
            mNode, OMX_IndexParamVideoH263, &h263type, sizeof(h263type));

    if (err != OK) {
        return err;
    }

    err = configureBitrate(bitrate, bitrateMode);

    if (err != OK) {
        return err;
    }

    return setupErrorCorrectionParameters();
}

// static
int /* OMX_VIDEO_AVCLEVELTYPE */ ACodec::getAVCLevelFor(
        int width, int height, int rate, int bitrate,
        OMX_VIDEO_AVCPROFILETYPE profile) {
    // convert bitrate to main/baseline profile kbps equivalent
    switch (profile) {
        case OMX_VIDEO_AVCProfileHigh10:
            bitrate = divUp(bitrate, 3000); break;
        case OMX_VIDEO_AVCProfileHigh:
            bitrate = divUp(bitrate, 1250); break;
        default:
            bitrate = divUp(bitrate, 1000); break;
    }

    // convert size and rate to MBs
    width = divUp(width, 16);
    height = divUp(height, 16);
    int mbs = width * height;
    rate *= mbs;
    int maxDimension = max(width, height);

    static const int limits[][5] = {
        /*   MBps     MB   dim  bitrate        level */
        {    1485,    99,  28,     64, OMX_VIDEO_AVCLevel1  },
        {    1485,    99,  28,    128, OMX_VIDEO_AVCLevel1b },
        {    3000,   396,  56,    192, OMX_VIDEO_AVCLevel11 },
        {    6000,   396,  56,    384, OMX_VIDEO_AVCLevel12 },
        {   11880,   396,  56,    768, OMX_VIDEO_AVCLevel13 },
        {   11880,   396,  56,   2000, OMX_VIDEO_AVCLevel2  },
        {   19800,   792,  79,   4000, OMX_VIDEO_AVCLevel21 },
        {   20250,  1620, 113,   4000, OMX_VIDEO_AVCLevel22 },
        {   40500,  1620, 113,  10000, OMX_VIDEO_AVCLevel3  },
        {  108000,  3600, 169,  14000, OMX_VIDEO_AVCLevel31 },
        {  216000,  5120, 202,  20000, OMX_VIDEO_AVCLevel32 },
        {  245760,  8192, 256,  20000, OMX_VIDEO_AVCLevel4  },
        {  245760,  8192, 256,  50000, OMX_VIDEO_AVCLevel41 },
        {  522240,  8704, 263,  50000, OMX_VIDEO_AVCLevel42 },
        {  589824, 22080, 420, 135000, OMX_VIDEO_AVCLevel5  },
        {  983040, 36864, 543, 240000, OMX_VIDEO_AVCLevel51 },
        { 2073600, 36864, 543, 240000, OMX_VIDEO_AVCLevel52 },
    };

    for (size_t i = 0; i < ARRAY_SIZE(limits); i++) {
        const int (&limit)[5] = limits[i];
        if (rate <= limit[0] && mbs <= limit[1] && maxDimension <= limit[2]
                && bitrate <= limit[3]) {
            return limit[4];
        }
    }
    return 0;
}

status_t ACodec::setupAVCEncoderParameters(const sp<AMessage> &msg) {
    int32_t bitrate;
    float iFrameInterval;
    if (!msg->findInt32("bitrate", &bitrate)
            || !msg->findAsFloat("i-frame-interval", &iFrameInterval)) {
        return INVALID_OPERATION;
    }

    OMX_VIDEO_CONTROLRATETYPE bitrateMode = getBitrateMode(msg);

    float frameRate;
    if (!msg->findFloat("frame-rate", &frameRate)) {
        int32_t tmp;
        if (!msg->findInt32("frame-rate", &tmp)) {
            return INVALID_OPERATION;
        }
        frameRate = (float)tmp;
    }

    status_t err = OK;
    int32_t intraRefreshMode = 0;
    if (msg->findInt32("intra-refresh-mode", &intraRefreshMode)) {
        err = setCyclicIntraMacroblockRefresh(msg, intraRefreshMode);
        if (err != OK) {
            ALOGE("Setting intra macroblock refresh mode (%d) failed: 0x%x",
                    err, intraRefreshMode);
            return err;
        }
    }

    OMX_VIDEO_PARAM_AVCTYPE h264type;
    InitOMXParams(&h264type);
    h264type.nPortIndex = kPortIndexOutput;

    err = mOMX->getParameter(
            mNode, OMX_IndexParamVideoAvc, &h264type, sizeof(h264type));

    if (err != OK) {
        return err;
    }

    h264type.nAllowedPictureTypes =
        OMX_VIDEO_PictureTypeI | OMX_VIDEO_PictureTypeP;

    int32_t profile;
    if (msg->findInt32("profile", &profile)) {
        int32_t level;
        if (!msg->findInt32("level", &level)) {
            return INVALID_OPERATION;
        }

        err = verifySupportForProfileAndLevel(profile, level);

        if (err != OK) {
            ALOGE("%s does not support profile %x @ level %x",
                    mComponentName.c_str(), profile, level);
            return err;
        }

        h264type.eProfile = static_cast<OMX_VIDEO_AVCPROFILETYPE>(profile);
        h264type.eLevel = static_cast<OMX_VIDEO_AVCLEVELTYPE>(level);
<<<<<<< HEAD
    } 
#if 0
      else {
        // Use baseline profile for AVC recording if profile is not specified.
=======
    } else {
>>>>>>> 9627e72f
        h264type.eProfile = OMX_VIDEO_AVCProfileBaseline;
#if 0   /* DON'T YET DEFAULT TO HIGHEST PROFILE */
        // Use largest supported profile for AVC recording if profile is not specified.
        for (OMX_VIDEO_AVCPROFILETYPE profile : {
                OMX_VIDEO_AVCProfileHigh, OMX_VIDEO_AVCProfileMain }) {
            if (verifySupportForProfileAndLevel(profile, 0) == OK) {
                h264type.eProfile = profile;
                break;
            }
        }
#endif
    }
#endif

    ALOGI("setupAVCEncoderParameters with [profile: %s] [level: %s]",
            asString(h264type.eProfile), asString(h264type.eLevel));

    if (h264type.eProfile == OMX_VIDEO_AVCProfileBaseline) {
        h264type.nSliceHeaderSpacing = 0;
        h264type.bUseHadamard = OMX_TRUE;
        h264type.nRefFrames = 1;
        h264type.nBFrames = 0;
        h264type.nPFrames = setPFramesSpacing(iFrameInterval, frameRate, h264type.nBFrames);
        if (h264type.nPFrames == 0) {
            h264type.nAllowedPictureTypes = OMX_VIDEO_PictureTypeI;
        }
        h264type.nRefIdx10ActiveMinus1 = 0;
        h264type.nRefIdx11ActiveMinus1 = 0;
        h264type.bEntropyCodingCABAC = OMX_FALSE;
        h264type.bWeightedPPrediction = OMX_FALSE;
        h264type.bconstIpred = OMX_FALSE;
        h264type.bDirect8x8Inference = OMX_FALSE;
        h264type.bDirectSpatialTemporal = OMX_FALSE;
        h264type.nCabacInitIdc = 0;
    } else if (h264type.eProfile == OMX_VIDEO_AVCProfileMain ||
            h264type.eProfile == OMX_VIDEO_AVCProfileHigh) {
        h264type.nSliceHeaderSpacing = 0;
        h264type.bUseHadamard = OMX_TRUE;
        h264type.nRefFrames = 2;
        h264type.nBFrames = 1;
        h264type.nPFrames = setPFramesSpacing(iFrameInterval, frameRate, h264type.nBFrames);
        h264type.nAllowedPictureTypes =
            OMX_VIDEO_PictureTypeI | OMX_VIDEO_PictureTypeP | OMX_VIDEO_PictureTypeB;
        h264type.nRefIdx10ActiveMinus1 = 0;
        h264type.nRefIdx11ActiveMinus1 = 0;
        h264type.bEntropyCodingCABAC = OMX_TRUE;
        h264type.bWeightedPPrediction = OMX_TRUE;
        h264type.bconstIpred = OMX_TRUE;
        h264type.bDirect8x8Inference = OMX_TRUE;
        h264type.bDirectSpatialTemporal = OMX_TRUE;
        h264type.nCabacInitIdc = 1;
    }

    setBFrames(&h264type, iFrameInterval, frameRate);
    if (h264type.nBFrames != 0) {
        h264type.nAllowedPictureTypes |= OMX_VIDEO_PictureTypeB;
    }

    h264type.bEnableUEP = OMX_FALSE;
    h264type.bEnableFMO = OMX_FALSE;
    h264type.bEnableASO = OMX_FALSE;
    h264type.bEnableRS = OMX_FALSE;
    h264type.bFrameMBsOnly = OMX_TRUE;
    h264type.bMBAFF = OMX_FALSE;
    h264type.eLoopFilterMode = OMX_VIDEO_AVCLoopFilterEnable;

    err = mOMX->setParameter(
            mNode, OMX_IndexParamVideoAvc, &h264type, sizeof(h264type));

    if (err != OK) {
        return err;
    }

    // TRICKY: if we are enabling temporal layering as well, some codecs may not support layering
    // when B-frames are enabled. Detect this now so we can disable B frames if temporal layering
    // is preferred.
    AString tsSchema;
    int32_t preferBFrames = (int32_t)false;
    if (msg->findString("ts-schema", &tsSchema)
            && (!msg->findInt32("android._prefer-b-frames", &preferBFrames) || !preferBFrames)) {
        OMX_VIDEO_PARAM_ANDROID_TEMPORALLAYERINGTYPE layering;
        InitOMXParams(&layering);
        layering.nPortIndex = kPortIndexOutput;
        if (mOMX->getParameter(
                        mNode, (OMX_INDEXTYPE)OMX_IndexParamAndroidVideoTemporalLayering,
                        &layering, sizeof(layering)) == OK
                && layering.eSupportedPatterns
                && layering.nBLayerCountMax == 0) {
            h264type.nBFrames = 0;
            h264type.nPFrames = setPFramesSpacing(iFrameInterval, frameRate, h264type.nBFrames);
            h264type.nAllowedPictureTypes &= ~OMX_VIDEO_PictureTypeB;
            ALOGI("disabling B-frames");
            err = mOMX->setParameter(
                    mNode, OMX_IndexParamVideoAvc, &h264type, sizeof(h264type));

            if (err != OK) {
                return err;
            }
        }
    }

    return configureBitrate(bitrate, bitrateMode);
}

status_t ACodec::setupHEVCEncoderParameters(const sp<AMessage> &msg) {
    int32_t bitrate;
    float iFrameInterval;
    if (!msg->findInt32("bitrate", &bitrate)
            || !msg->findAsFloat("i-frame-interval", &iFrameInterval)) {
        return INVALID_OPERATION;
    }

    OMX_VIDEO_CONTROLRATETYPE bitrateMode = getBitrateMode(msg);

    float frameRate;
    if (!msg->findFloat("frame-rate", &frameRate)) {
        int32_t tmp;
        if (!msg->findInt32("frame-rate", &tmp)) {
            return INVALID_OPERATION;
        }
        frameRate = (float)tmp;
    }

    AVUtils::get()->setIntraPeriod(setPFramesSpacing(iFrameInterval, frameRate), 0, mOMX, mNode);

    OMX_VIDEO_PARAM_HEVCTYPE hevcType;
    InitOMXParams(&hevcType);
    hevcType.nPortIndex = kPortIndexOutput;

    status_t err = OK;
    err = mOMX->getParameter(
            mNode, (OMX_INDEXTYPE)OMX_IndexParamVideoHevc, &hevcType, sizeof(hevcType));
    if (err != OK) {
        return err;
    }

    int32_t profile;
    if (msg->findInt32("profile", &profile)) {
        int32_t level;
        if (!msg->findInt32("level", &level)) {
            return INVALID_OPERATION;
        }

        err = verifySupportForProfileAndLevel(profile, level);
        if (err != OK) {
            return err;
        }

        hevcType.eProfile = static_cast<OMX_VIDEO_HEVCPROFILETYPE>(profile);
        hevcType.eLevel = static_cast<OMX_VIDEO_HEVCLEVELTYPE>(level);
    }
    // TODO: finer control?
    hevcType.nKeyFrameInterval = setPFramesSpacing(iFrameInterval, frameRate) + 1;

    err = mOMX->setParameter(
            mNode, (OMX_INDEXTYPE)OMX_IndexParamVideoHevc, &hevcType, sizeof(hevcType));
    if (err != OK) {
        return err;
    }

    return configureBitrate(bitrate, bitrateMode);
}

status_t ACodec::setupVPXEncoderParameters(const sp<AMessage> &msg, sp<AMessage> &outputFormat) {
    int32_t bitrate;
    float iFrameInterval = 0;
    size_t tsLayers = 0;
    OMX_VIDEO_ANDROID_VPXTEMPORALLAYERPATTERNTYPE pattern =
        OMX_VIDEO_VPXTemporalLayerPatternNone;
    static const uint32_t kVp8LayerRateAlloction
        [OMX_VIDEO_ANDROID_MAXVP8TEMPORALLAYERS]
        [OMX_VIDEO_ANDROID_MAXVP8TEMPORALLAYERS] = {
        {100, 100, 100},  // 1 layer
        { 60, 100, 100},  // 2 layers {60%, 40%}
        { 40,  60, 100},  // 3 layers {40%, 20%, 40%}
    };
    if (!msg->findInt32("bitrate", &bitrate)) {
        return INVALID_OPERATION;
    }
    msg->findAsFloat("i-frame-interval", &iFrameInterval);

    OMX_VIDEO_CONTROLRATETYPE bitrateMode = getBitrateMode(msg);

    float frameRate;
    if (!msg->findFloat("frame-rate", &frameRate)) {
        int32_t tmp;
        if (!msg->findInt32("frame-rate", &tmp)) {
            return INVALID_OPERATION;
        }
        frameRate = (float)tmp;
    }

    AString tsSchema;
    OMX_VIDEO_ANDROID_TEMPORALLAYERINGPATTERNTYPE tsType =
        OMX_VIDEO_AndroidTemporalLayeringPatternNone;

    if (msg->findString("ts-schema", &tsSchema)) {
        unsigned int numLayers = 0;
        unsigned int numBLayers = 0;
        int tags;
        char dummy;
        if (sscanf(tsSchema.c_str(), "webrtc.vp8.%u-layer%c", &numLayers, &dummy) == 1
                && numLayers > 0) {
            pattern = OMX_VIDEO_VPXTemporalLayerPatternWebRTC;
            tsType = OMX_VIDEO_AndroidTemporalLayeringPatternWebRTC;
            tsLayers = numLayers;
        } else if ((tags = sscanf(tsSchema.c_str(), "android.generic.%u%c%u%c",
                        &numLayers, &dummy, &numBLayers, &dummy))
                && (tags == 1 || (tags == 3 && dummy == '+'))
                && numLayers > 0 && numLayers < UINT32_MAX - numBLayers) {
            pattern = OMX_VIDEO_VPXTemporalLayerPatternWebRTC;
            // VPX does not have a concept of B-frames, so just count all layers
            tsType = OMX_VIDEO_AndroidTemporalLayeringPatternAndroid;
            tsLayers = numLayers + numBLayers;
        } else {
            ALOGW("Ignoring unsupported ts-schema [%s]", tsSchema.c_str());
        }
        tsLayers = min(tsLayers, (size_t)OMX_VIDEO_ANDROID_MAXVP8TEMPORALLAYERS);
    }

    OMX_VIDEO_PARAM_ANDROID_VP8ENCODERTYPE vp8type;
    InitOMXParams(&vp8type);
    vp8type.nPortIndex = kPortIndexOutput;
    status_t err = mOMX->getParameter(
            mNode, (OMX_INDEXTYPE)OMX_IndexParamVideoAndroidVp8Encoder,
            &vp8type, sizeof(vp8type));

    if (err == OK) {
        if (iFrameInterval > 0) {
            vp8type.nKeyFrameInterval = setPFramesSpacing(iFrameInterval, frameRate) + 1;
        }
        vp8type.eTemporalPattern = pattern;
        vp8type.nTemporalLayerCount = tsLayers;
        if (tsLayers > 0) {
            for (size_t i = 0; i < OMX_VIDEO_ANDROID_MAXVP8TEMPORALLAYERS; i++) {
                vp8type.nTemporalLayerBitrateRatio[i] =
                    kVp8LayerRateAlloction[tsLayers - 1][i];
            }
        }
        if (bitrateMode == OMX_Video_ControlRateConstant) {
            vp8type.nMinQuantizer = 2;
            vp8type.nMaxQuantizer = 63;
        }

        err = mOMX->setParameter(
                mNode, (OMX_INDEXTYPE)OMX_IndexParamVideoAndroidVp8Encoder,
                &vp8type, sizeof(vp8type));
        if (err != OK) {
            ALOGW("Extended VP8 parameters set failed: %d", err);
        } else if (tsType == OMX_VIDEO_AndroidTemporalLayeringPatternWebRTC) {
            // advertise even single layer WebRTC layering, as it is defined
            outputFormat->setString("ts-schema", AStringPrintf("webrtc.vp8.%u-layer", tsLayers));
        } else if (tsLayers > 0) {
            // tsType == OMX_VIDEO_AndroidTemporalLayeringPatternAndroid
            outputFormat->setString("ts-schema", AStringPrintf("android.generic.%u", tsLayers));
        }
    }

    return configureBitrate(bitrate, bitrateMode);
}

status_t ACodec::verifySupportForProfileAndLevel(
        int32_t profile, int32_t level) {
    OMX_VIDEO_PARAM_PROFILELEVELTYPE params;
    InitOMXParams(&params);
    params.nPortIndex = kPortIndexOutput;

    for (OMX_U32 index = 0; index <= kMaxIndicesToCheck; ++index) {
        params.nProfileIndex = index;
        status_t err = mOMX->getParameter(
                mNode,
                OMX_IndexParamVideoProfileLevelQuerySupported,
                &params,
                sizeof(params));

        if (err != OK) {
            return err;
        }

        int32_t supportedProfile = static_cast<int32_t>(params.eProfile);
        int32_t supportedLevel = static_cast<int32_t>(params.eLevel);

        if (profile == supportedProfile && level <= supportedLevel) {
            return OK;
        }

        if (index == kMaxIndicesToCheck) {
            ALOGW("[%s] stopping checking profiles after %u: %x/%x",
                    mComponentName.c_str(), index,
                    params.eProfile, params.eLevel);
        }
    }
    return ERROR_UNSUPPORTED;
}

status_t ACodec::configureBitrate(
        int32_t bitrate, OMX_VIDEO_CONTROLRATETYPE bitrateMode) {
    OMX_VIDEO_PARAM_BITRATETYPE bitrateType;
    InitOMXParams(&bitrateType);
    bitrateType.nPortIndex = kPortIndexOutput;

    status_t err = mOMX->getParameter(
            mNode, OMX_IndexParamVideoBitrate,
            &bitrateType, sizeof(bitrateType));

    if (err != OK) {
        return err;
    }

    bitrateType.eControlRate = bitrateMode;
    bitrateType.nTargetBitrate = bitrate;

    return mOMX->setParameter(
            mNode, OMX_IndexParamVideoBitrate,
            &bitrateType, sizeof(bitrateType));
}

status_t ACodec::setupErrorCorrectionParameters() {
    OMX_VIDEO_PARAM_ERRORCORRECTIONTYPE errorCorrectionType;
    InitOMXParams(&errorCorrectionType);
    errorCorrectionType.nPortIndex = kPortIndexOutput;

    status_t err = mOMX->getParameter(
            mNode, OMX_IndexParamVideoErrorCorrection,
            &errorCorrectionType, sizeof(errorCorrectionType));

    if (err != OK) {
        return OK;  // Optional feature. Ignore this failure
    }

    errorCorrectionType.bEnableHEC = OMX_FALSE;
    errorCorrectionType.bEnableResync = OMX_TRUE;
    errorCorrectionType.nResynchMarkerSpacing = 256;
    errorCorrectionType.bEnableDataPartitioning = OMX_FALSE;
    errorCorrectionType.bEnableRVLC = OMX_FALSE;

    return mOMX->setParameter(
            mNode, OMX_IndexParamVideoErrorCorrection,
            &errorCorrectionType, sizeof(errorCorrectionType));
}

status_t ACodec::setVideoFormatOnPort(
        OMX_U32 portIndex,
        int32_t width, int32_t height, OMX_VIDEO_CODINGTYPE compressionFormat,
        float frameRate) {
    OMX_PARAM_PORTDEFINITIONTYPE def;
    InitOMXParams(&def);
    def.nPortIndex = portIndex;

    OMX_VIDEO_PORTDEFINITIONTYPE *video_def = &def.format.video;

    status_t err = mOMX->getParameter(
            mNode, OMX_IndexParamPortDefinition, &def, sizeof(def));
    if (err != OK) {
        return err;
    }

    if (portIndex == kPortIndexInput) {
        // XXX Need a (much) better heuristic to compute input buffer sizes.
        const size_t X = 64 * 1024;
        if (def.nBufferSize < X) {
            def.nBufferSize = X;
        }
    }

    if (def.eDomain != OMX_PortDomainVideo) {
        ALOGE("expected video port, got %s(%d)", asString(def.eDomain), def.eDomain);
        return FAILED_TRANSACTION;
    }

    video_def->nFrameWidth = width;
    video_def->nFrameHeight = height;

    if (portIndex == kPortIndexInput) {
        video_def->eCompressionFormat = compressionFormat;
        video_def->eColorFormat = OMX_COLOR_FormatUnused;
        if (frameRate >= 0) {
            video_def->xFramerate = (OMX_U32)(frameRate * 65536.0f);
        }
    }

    err = mOMX->setParameter(
            mNode, OMX_IndexParamPortDefinition, &def, sizeof(def));

    return err;
}

status_t ACodec::initNativeWindow() {
    if (mNativeWindow != NULL) {
        return mOMX->enableNativeBuffers(mNode, kPortIndexOutput, OMX_TRUE /* graphic */, OMX_TRUE);
    }

    mOMX->enableNativeBuffers(mNode, kPortIndexOutput, OMX_TRUE /* graphic */, OMX_FALSE);
    return OK;
}

size_t ACodec::countBuffersOwnedByComponent(OMX_U32 portIndex) const {
    size_t n = 0;

    for (size_t i = 0; i < mBuffers[portIndex].size(); ++i) {
        const BufferInfo &info = mBuffers[portIndex].itemAt(i);

        if (info.mStatus == BufferInfo::OWNED_BY_COMPONENT) {
            ++n;
        }
    }

    return n;
}

size_t ACodec::countBuffersOwnedByNativeWindow() const {
    size_t n = 0;

    for (size_t i = 0; i < mBuffers[kPortIndexOutput].size(); ++i) {
        const BufferInfo &info = mBuffers[kPortIndexOutput].itemAt(i);

        if (info.mStatus == BufferInfo::OWNED_BY_NATIVE_WINDOW) {
            ++n;
        }
    }

    return n;
}

void ACodec::waitUntilAllPossibleNativeWindowBuffersAreReturnedToUs() {
    if (mNativeWindow == NULL) {
        return;
    }

    while (countBuffersOwnedByNativeWindow() > mNumUndequeuedBuffers
            && dequeueBufferFromNativeWindow() != NULL) {
        // these buffers will be submitted as regular buffers; account for this
        if (storingMetadataInDecodedBuffers() && mMetadataBuffersToSubmit > 0) {
            --mMetadataBuffersToSubmit;
        }
    }
}

bool ACodec::allYourBuffersAreBelongToUs(
        OMX_U32 portIndex) {
    for (size_t i = 0; i < mBuffers[portIndex].size(); ++i) {
        BufferInfo *info = &mBuffers[portIndex].editItemAt(i);

        if (info->mStatus != BufferInfo::OWNED_BY_US
                && info->mStatus != BufferInfo::OWNED_BY_NATIVE_WINDOW) {
            ALOGV("[%s] Buffer %u on port %u still has status %d",
                    mComponentName.c_str(),
                    info->mBufferID, portIndex, info->mStatus);
            return false;
        }
    }

    return true;
}

bool ACodec::allYourBuffersAreBelongToUs() {
    return allYourBuffersAreBelongToUs(kPortIndexInput)
        && allYourBuffersAreBelongToUs(kPortIndexOutput);
}

void ACodec::deferMessage(const sp<AMessage> &msg) {
    mDeferredQueue.push_back(msg);
}

void ACodec::processDeferredMessages() {
    List<sp<AMessage> > queue = mDeferredQueue;
    mDeferredQueue.clear();

    List<sp<AMessage> >::iterator it = queue.begin();
    while (it != queue.end()) {
        onMessageReceived(*it++);
    }
}

// static
bool ACodec::describeDefaultColorFormat(DescribeColorFormat2Params &params) {
    MediaImage2 &image = params.sMediaImage;
    memset(&image, 0, sizeof(image));

    image.mType = MediaImage2::MEDIA_IMAGE_TYPE_UNKNOWN;
    image.mNumPlanes = 0;

    const OMX_COLOR_FORMATTYPE fmt = params.eColorFormat;
    image.mWidth = params.nFrameWidth;
    image.mHeight = params.nFrameHeight;

    // only supporting YUV420
    if (fmt != OMX_COLOR_FormatYUV420Planar &&
        fmt != OMX_COLOR_FormatYUV420PackedPlanar &&
        fmt != OMX_COLOR_FormatYUV420SemiPlanar &&
        fmt != OMX_COLOR_FormatYUV420PackedSemiPlanar &&
        fmt != (OMX_COLOR_FORMATTYPE)HAL_PIXEL_FORMAT_YV12) {
        ALOGW("do not know color format 0x%x = %d", fmt, fmt);
        return false;
    }

    // TEMPORARY FIX for some vendors that advertise sliceHeight as 0
    if (params.nStride != 0 && params.nSliceHeight == 0) {
        ALOGW("using sliceHeight=%u instead of what codec advertised (=0)",
                params.nFrameHeight);
        params.nSliceHeight = params.nFrameHeight;
    }

    // we need stride and slice-height to be non-zero and sensible. These values were chosen to
    // prevent integer overflows further down the line, and do not indicate support for
    // 32kx32k video.
    if (params.nStride == 0 || params.nSliceHeight == 0
            || params.nStride > 32768 || params.nSliceHeight > 32768) {
        ALOGW("cannot describe color format 0x%x = %d with stride=%u and sliceHeight=%u",
                fmt, fmt, params.nStride, params.nSliceHeight);
        return false;
    }

    // set-up YUV format
    image.mType = MediaImage2::MEDIA_IMAGE_TYPE_YUV;
    image.mNumPlanes = 3;
    image.mBitDepth = 8;
    image.mBitDepthAllocated = 8;
    image.mPlane[image.Y].mOffset = 0;
    image.mPlane[image.Y].mColInc = 1;
    image.mPlane[image.Y].mRowInc = params.nStride;
    image.mPlane[image.Y].mHorizSubsampling = 1;
    image.mPlane[image.Y].mVertSubsampling = 1;

    switch ((int)fmt) {
        case HAL_PIXEL_FORMAT_YV12:
            if (params.bUsingNativeBuffers) {
                size_t ystride = align(params.nStride, 16);
                size_t cstride = align(params.nStride / 2, 16);
                image.mPlane[image.Y].mRowInc = ystride;

                image.mPlane[image.V].mOffset = ystride * params.nSliceHeight;
                image.mPlane[image.V].mColInc = 1;
                image.mPlane[image.V].mRowInc = cstride;
                image.mPlane[image.V].mHorizSubsampling = 2;
                image.mPlane[image.V].mVertSubsampling = 2;

                image.mPlane[image.U].mOffset = image.mPlane[image.V].mOffset
                        + (cstride * params.nSliceHeight / 2);
                image.mPlane[image.U].mColInc = 1;
                image.mPlane[image.U].mRowInc = cstride;
                image.mPlane[image.U].mHorizSubsampling = 2;
                image.mPlane[image.U].mVertSubsampling = 2;
                break;
            } else {
                // fall through as YV12 is used for YUV420Planar by some codecs
            }

        case OMX_COLOR_FormatYUV420Planar:
        case OMX_COLOR_FormatYUV420PackedPlanar:
            image.mPlane[image.U].mOffset = params.nStride * params.nSliceHeight;
            image.mPlane[image.U].mColInc = 1;
            image.mPlane[image.U].mRowInc = params.nStride / 2;
            image.mPlane[image.U].mHorizSubsampling = 2;
            image.mPlane[image.U].mVertSubsampling = 2;

            image.mPlane[image.V].mOffset = image.mPlane[image.U].mOffset
                    + (params.nStride * params.nSliceHeight / 4);
            image.mPlane[image.V].mColInc = 1;
            image.mPlane[image.V].mRowInc = params.nStride / 2;
            image.mPlane[image.V].mHorizSubsampling = 2;
            image.mPlane[image.V].mVertSubsampling = 2;
            break;

        case OMX_COLOR_FormatYUV420SemiPlanar:
            // FIXME: NV21 for sw-encoder, NV12 for decoder and hw-encoder
        case OMX_COLOR_FormatYUV420PackedSemiPlanar:
            // NV12
            image.mPlane[image.U].mOffset = params.nStride * params.nSliceHeight;
            image.mPlane[image.U].mColInc = 2;
            image.mPlane[image.U].mRowInc = params.nStride;
            image.mPlane[image.U].mHorizSubsampling = 2;
            image.mPlane[image.U].mVertSubsampling = 2;

            image.mPlane[image.V].mOffset = image.mPlane[image.U].mOffset + 1;
            image.mPlane[image.V].mColInc = 2;
            image.mPlane[image.V].mRowInc = params.nStride;
            image.mPlane[image.V].mHorizSubsampling = 2;
            image.mPlane[image.V].mVertSubsampling = 2;
            break;

        default:
            TRESPASS();
    }
    return true;
}

// static
bool ACodec::describeColorFormat(
        const sp<IOMX> &omx, IOMX::node_id node,
        DescribeColorFormat2Params &describeParams)
{
    OMX_INDEXTYPE describeColorFormatIndex;
    if (omx->getExtensionIndex(
            node, "OMX.google.android.index.describeColorFormat",
            &describeColorFormatIndex) == OK) {
        DescribeColorFormatParams describeParamsV1(describeParams);
        if (omx->getParameter(
                node, describeColorFormatIndex,
                &describeParamsV1, sizeof(describeParamsV1)) == OK) {
            describeParams.initFromV1(describeParamsV1);
            return describeParams.sMediaImage.mType != MediaImage2::MEDIA_IMAGE_TYPE_UNKNOWN;
        }
    } else if (omx->getExtensionIndex(
            node, "OMX.google.android.index.describeColorFormat2", &describeColorFormatIndex) == OK
               && omx->getParameter(
            node, describeColorFormatIndex, &describeParams, sizeof(describeParams)) == OK) {
        return describeParams.sMediaImage.mType != MediaImage2::MEDIA_IMAGE_TYPE_UNKNOWN;
    }

    return describeDefaultColorFormat(describeParams);
}

// static
bool ACodec::isFlexibleColorFormat(
         const sp<IOMX> &omx, IOMX::node_id node,
         uint32_t colorFormat, bool usingNativeBuffers, OMX_U32 *flexibleEquivalent) {
    DescribeColorFormat2Params describeParams;
    InitOMXParams(&describeParams);
    describeParams.eColorFormat = (OMX_COLOR_FORMATTYPE)colorFormat;
    // reasonable dummy values
    describeParams.nFrameWidth = 128;
    describeParams.nFrameHeight = 128;
    describeParams.nStride = 128;
    describeParams.nSliceHeight = 128;
    describeParams.bUsingNativeBuffers = (OMX_BOOL)usingNativeBuffers;

    CHECK(flexibleEquivalent != NULL);

    if (!describeColorFormat(omx, node, describeParams)) {
        return false;
    }

    const MediaImage2 &img = describeParams.sMediaImage;
    if (img.mType == MediaImage2::MEDIA_IMAGE_TYPE_YUV) {
        if (img.mNumPlanes != 3
                || img.mPlane[img.Y].mHorizSubsampling != 1
                || img.mPlane[img.Y].mVertSubsampling != 1) {
            return false;
        }

        // YUV 420
        if (img.mPlane[img.U].mHorizSubsampling == 2
                && img.mPlane[img.U].mVertSubsampling == 2
                && img.mPlane[img.V].mHorizSubsampling == 2
                && img.mPlane[img.V].mVertSubsampling == 2) {
            // possible flexible YUV420 format
            if (img.mBitDepth <= 8) {
               *flexibleEquivalent = OMX_COLOR_FormatYUV420Flexible;
               return true;
            }
        }
    }
    return false;
}

status_t ACodec::getPortFormat(OMX_U32 portIndex, sp<AMessage> &notify) {
    const char *niceIndex = portIndex == kPortIndexInput ? "input" : "output";
    OMX_PARAM_PORTDEFINITIONTYPE def;
    InitOMXParams(&def);
    def.nPortIndex = portIndex;

    status_t err = mOMX->getParameter(mNode, OMX_IndexParamPortDefinition, &def, sizeof(def));
    if (err != OK) {
        return err;
    }

    if (def.eDir != (portIndex == kPortIndexOutput ? OMX_DirOutput : OMX_DirInput)) {
        ALOGE("unexpected dir: %s(%d) on %s port", asString(def.eDir), def.eDir, niceIndex);
        return BAD_VALUE;
    }

    switch (def.eDomain) {
        case OMX_PortDomainVideo:
        {
            OMX_VIDEO_PORTDEFINITIONTYPE *videoDef = &def.format.video;
            switch ((int)videoDef->eCompressionFormat) {
                case OMX_VIDEO_CodingUnused:
                {
                    CHECK(mIsEncoder ^ (portIndex == kPortIndexOutput));
                    notify->setString("mime", MEDIA_MIMETYPE_VIDEO_RAW);

                    notify->setInt32("stride", videoDef->nStride);
                    notify->setInt32("slice-height", videoDef->nSliceHeight);
                    notify->setInt32("color-format", videoDef->eColorFormat);

                    if (mNativeWindow == NULL) {
                        DescribeColorFormat2Params describeParams;
                        InitOMXParams(&describeParams);
                        describeParams.eColorFormat = videoDef->eColorFormat;
                        describeParams.nFrameWidth = videoDef->nFrameWidth;
                        describeParams.nFrameHeight = videoDef->nFrameHeight;
                        describeParams.nStride = videoDef->nStride;
                        describeParams.nSliceHeight = videoDef->nSliceHeight;
                        describeParams.bUsingNativeBuffers = OMX_FALSE;

                        if (describeColorFormat(mOMX, mNode, describeParams)) {
                            notify->setBuffer(
                                    "image-data",
                                    ABuffer::CreateAsCopy(
                                            &describeParams.sMediaImage,
                                            sizeof(describeParams.sMediaImage)));

                            MediaImage2 &img = describeParams.sMediaImage;
                            MediaImage2::PlaneInfo *plane = img.mPlane;
                            ALOGV("[%s] MediaImage { F(%ux%u) @%u+%d+%d @%u+%d+%d @%u+%d+%d }",
                                    mComponentName.c_str(), img.mWidth, img.mHeight,
                                    plane[0].mOffset, plane[0].mColInc, plane[0].mRowInc,
                                    plane[1].mOffset, plane[1].mColInc, plane[1].mRowInc,
                                    plane[2].mOffset, plane[2].mColInc, plane[2].mRowInc);
                        }
                    }

                    int32_t width = (int32_t)videoDef->nFrameWidth;
                    int32_t height = (int32_t)videoDef->nFrameHeight;

                    if (portIndex == kPortIndexOutput) {
                        OMX_CONFIG_RECTTYPE rect;
                        InitOMXParams(&rect);
                        rect.nPortIndex = portIndex;

                        if (mOMX->getConfig(
                                    mNode,
                                    (portIndex == kPortIndexOutput ?
                                            OMX_IndexConfigCommonOutputCrop :
                                            OMX_IndexConfigCommonInputCrop),
                                    &rect, sizeof(rect)) != OK) {
                            rect.nLeft = 0;
                            rect.nTop = 0;
                            rect.nWidth = videoDef->nFrameWidth;
                            rect.nHeight = videoDef->nFrameHeight;
                        }

                        if (rect.nLeft < 0 ||
                            rect.nTop < 0 ||
                            rect.nLeft + rect.nWidth > videoDef->nFrameWidth ||
                            rect.nTop + rect.nHeight > videoDef->nFrameHeight) {
                            ALOGE("Wrong cropped rect (%d, %d) - (%u, %u) vs. frame (%u, %u)",
                                    rect.nLeft, rect.nTop,
                                    rect.nLeft + rect.nWidth, rect.nTop + rect.nHeight,
                                    videoDef->nFrameWidth, videoDef->nFrameHeight);
                            return BAD_VALUE;
                        }

                        notify->setRect(
                                "crop",
                                rect.nLeft,
                                rect.nTop,
                                rect.nLeft + rect.nWidth - 1,
                                rect.nTop + rect.nHeight - 1);

                        width = rect.nWidth;
                        height = rect.nHeight;

                        android_dataspace dataSpace = HAL_DATASPACE_UNKNOWN;
                        (void)getColorAspectsAndDataSpaceForVideoDecoder(
                                width, height, mConfigFormat, notify,
                                mUsingNativeWindow ? &dataSpace : NULL);
                        if (mUsingNativeWindow) {
                            notify->setInt32("android._dataspace", dataSpace);
                        }
                        (void)getHDRStaticInfoForVideoCodec(kPortIndexOutput, notify);
                    } else {
                        (void)getInputColorAspectsForVideoEncoder(notify);
                        if (mConfigFormat->contains("hdr-static-info")) {
                            (void)getHDRStaticInfoForVideoCodec(kPortIndexInput, notify);
                        }
                    }

                    break;
                }

                case OMX_VIDEO_CodingVP8:
                case OMX_VIDEO_CodingVP9:
                {
                    OMX_VIDEO_PARAM_ANDROID_VP8ENCODERTYPE vp8type;
                    InitOMXParams(&vp8type);
                    vp8type.nPortIndex = kPortIndexOutput;
                    status_t err = mOMX->getParameter(
                            mNode,
                            (OMX_INDEXTYPE)OMX_IndexParamVideoAndroidVp8Encoder,
                            &vp8type,
                            sizeof(vp8type));

                    if (err == OK) {
                        if (vp8type.eTemporalPattern == OMX_VIDEO_VPXTemporalLayerPatternWebRTC
                                && vp8type.nTemporalLayerCount > 0
                                && vp8type.nTemporalLayerCount
                                        <= OMX_VIDEO_ANDROID_MAXVP8TEMPORALLAYERS) {
                            // advertise as android.generic if we configured for android.generic
                            AString origSchema;
                            if (notify->findString("ts-schema", &origSchema)
                                    && origSchema.startsWith("android.generic")) {
                                notify->setString("ts-schema", AStringPrintf(
                                        "android.generic.%u", vp8type.nTemporalLayerCount));
                            } else {
                                notify->setString("ts-schema", AStringPrintf(
                                        "webrtc.vp8.%u-layer", vp8type.nTemporalLayerCount));
                            }
                        }
                    }
                    // Fall through to set up mime.
                }

                default:
                {
                    if (mIsEncoder ^ (portIndex == kPortIndexOutput)) {
                        // should be CodingUnused
                        ALOGE("Raw port video compression format is %s(%d)",
                                asString(videoDef->eCompressionFormat),
                                videoDef->eCompressionFormat);
                        return BAD_VALUE;
                    }
                    AString mime;
                    if (GetMimeTypeForVideoCoding(
                        videoDef->eCompressionFormat, &mime) != OK) {
                        notify->setString("mime", "application/octet-stream");
                    } else {
                        notify->setString("mime", mime.c_str());
                    }
                    uint32_t intraRefreshPeriod = 0;
                    if (mIsEncoder && getIntraRefreshPeriod(&intraRefreshPeriod) == OK
                            && intraRefreshPeriod > 0) {
                        notify->setInt32("intra-refresh-period", intraRefreshPeriod);
                    }
                    break;
                }
            }
            notify->setInt32("width", videoDef->nFrameWidth);
            notify->setInt32("height", videoDef->nFrameHeight);
            ALOGV("[%s] %s format is %s", mComponentName.c_str(),
                    portIndex == kPortIndexInput ? "input" : "output",
                    notify->debugString().c_str());

            break;
        }

        case OMX_PortDomainAudio:
        {
            OMX_AUDIO_PORTDEFINITIONTYPE *audioDef = &def.format.audio;

            switch ((int)audioDef->eEncoding) {
                case OMX_AUDIO_CodingPCM:
                {
                    OMX_AUDIO_PARAM_PCMMODETYPE params;
                    InitOMXParams(&params);
                    params.nPortIndex = portIndex;

                    err = mOMX->getParameter(
                            mNode, OMX_IndexParamAudioPcm, &params, sizeof(params));
                    if (err != OK) {
                        return err;
                    }

                    if (params.nChannels <= 0
                            || (params.nChannels != 1 && !params.bInterleaved)
                            || params.ePCMMode != OMX_AUDIO_PCMModeLinear) {
                        ALOGE("unsupported PCM port: %u channels%s, %u-bit",
                                params.nChannels,
                                params.bInterleaved ? " interleaved" : "",
                                params.nBitPerSample);
                        return FAILED_TRANSACTION;
                    }

                    notify->setString("mime", MEDIA_MIMETYPE_AUDIO_RAW);
                    notify->setInt32("channel-count", params.nChannels);
                    notify->setInt32("sample-rate", params.nSamplingRate);

                    AudioEncoding encoding = kAudioEncodingPcm16bit;
                    if (params.eNumData == OMX_NumericalDataUnsigned
                            && params.nBitPerSample == 8u) {
                        encoding = kAudioEncodingPcm8bit;
                    } else if (params.eNumData == OMX_NumericalDataFloat
                            && params.nBitPerSample == 32u) {
                        encoding = kAudioEncodingPcmFloat;
                    } else if (params.eNumData == OMX_NumericalDataSigned
                            && params.nBitPerSample == 24u) {
                        encoding = kAudioEncodingPcm24bitPacked;
                    } else if (params.nBitPerSample != 16u
                            || params.eNumData != OMX_NumericalDataSigned) {
                        ALOGE("unsupported PCM port: %s(%d), %s(%d) mode ",
                                asString(params.eNumData), params.eNumData,
                                asString(params.ePCMMode), params.ePCMMode);
                        return FAILED_TRANSACTION;
                    }
                    notify->setInt32("pcm-encoding", encoding);

                    if (mChannelMaskPresent) {
                        notify->setInt32("channel-mask", mChannelMask);
                    }
                    break;
                }

                case OMX_AUDIO_CodingAAC:
                {
                    OMX_AUDIO_PARAM_AACPROFILETYPE params;
                    InitOMXParams(&params);
                    params.nPortIndex = portIndex;

                    err = mOMX->getParameter(
                            mNode, OMX_IndexParamAudioAac, &params, sizeof(params));
                    if (err != OK) {
                        return err;
                    }

                    notify->setString("mime", MEDIA_MIMETYPE_AUDIO_AAC);
                    notify->setInt32("channel-count", params.nChannels);
                    notify->setInt32("sample-rate", params.nSampleRate);
                    break;
                }

                case OMX_AUDIO_CodingAMR:
                {
                    OMX_AUDIO_PARAM_AMRTYPE params;
                    InitOMXParams(&params);
                    params.nPortIndex = portIndex;

                    err = mOMX->getParameter(
                            mNode, OMX_IndexParamAudioAmr, &params, sizeof(params));
                    if (err != OK) {
                        return err;
                    }

                    notify->setInt32("channel-count", 1);
                    if (params.eAMRBandMode >= OMX_AUDIO_AMRBandModeWB0) {
                        notify->setString("mime", MEDIA_MIMETYPE_AUDIO_AMR_WB);
                        notify->setInt32("sample-rate", 16000);
                    } else {
                        notify->setString("mime", MEDIA_MIMETYPE_AUDIO_AMR_NB);
                        notify->setInt32("sample-rate", 8000);
                    }
                    break;
                }

                case OMX_AUDIO_CodingFLAC:
                {
                    OMX_AUDIO_PARAM_FLACTYPE params;
                    InitOMXParams(&params);
                    params.nPortIndex = portIndex;

                    err = mOMX->getParameter(
                            mNode, OMX_IndexParamAudioFlac, &params, sizeof(params));
                    if (err != OK) {
                        return err;
                    }

                    notify->setString("mime", MEDIA_MIMETYPE_AUDIO_FLAC);
                    notify->setInt32("channel-count", params.nChannels);
                    notify->setInt32("sample-rate", params.nSampleRate);
                    break;
                }

                case OMX_AUDIO_CodingMP3:
                {
                    OMX_AUDIO_PARAM_MP3TYPE params;
                    InitOMXParams(&params);
                    params.nPortIndex = portIndex;

                    err = mOMX->getParameter(
                            mNode, OMX_IndexParamAudioMp3, &params, sizeof(params));
                    if (err != OK) {
                        return err;
                    }

                    notify->setString("mime", MEDIA_MIMETYPE_AUDIO_MPEG);
                    notify->setInt32("channel-count", params.nChannels);
                    notify->setInt32("sample-rate", params.nSampleRate);
                    break;
                }

                case OMX_AUDIO_CodingVORBIS:
                {
                    OMX_AUDIO_PARAM_VORBISTYPE params;
                    InitOMXParams(&params);
                    params.nPortIndex = portIndex;

                    err = mOMX->getParameter(
                            mNode, OMX_IndexParamAudioVorbis, &params, sizeof(params));
                    if (err != OK) {
                        return err;
                    }

                    notify->setString("mime", MEDIA_MIMETYPE_AUDIO_VORBIS);
                    notify->setInt32("channel-count", params.nChannels);
                    notify->setInt32("sample-rate", params.nSampleRate);
                    break;
                }

                case OMX_AUDIO_CodingAndroidAC3:
                {
                    OMX_AUDIO_PARAM_ANDROID_AC3TYPE params;
                    InitOMXParams(&params);
                    params.nPortIndex = portIndex;

                    err = mOMX->getParameter(
                            mNode, (OMX_INDEXTYPE)OMX_IndexParamAudioAndroidAc3,
                            &params, sizeof(params));
                    if (err != OK) {
                        return err;
                    }

                    notify->setString("mime", MEDIA_MIMETYPE_AUDIO_AC3);
                    notify->setInt32("channel-count", params.nChannels);
                    notify->setInt32("sample-rate", params.nSampleRate);
                    break;
                }

                case OMX_AUDIO_CodingAndroidEAC3:
                {
                    OMX_AUDIO_PARAM_ANDROID_EAC3TYPE params;
                    InitOMXParams(&params);
                    params.nPortIndex = portIndex;

                    err = mOMX->getParameter(
                            mNode, (OMX_INDEXTYPE)OMX_IndexParamAudioAndroidEac3,
                            &params, sizeof(params));
                    if (err != OK) {
                        return err;
                    }

                    notify->setString("mime", MEDIA_MIMETYPE_AUDIO_EAC3);
                    notify->setInt32("channel-count", params.nChannels);
                    notify->setInt32("sample-rate", params.nSampleRate);
                    break;
                }

                case OMX_AUDIO_CodingAndroidOPUS:
                {
                    OMX_AUDIO_PARAM_ANDROID_OPUSTYPE params;
                    InitOMXParams(&params);
                    params.nPortIndex = portIndex;

                    err = mOMX->getParameter(
                            mNode, (OMX_INDEXTYPE)OMX_IndexParamAudioAndroidOpus,
                            &params, sizeof(params));
                    if (err != OK) {
                        return err;
                    }

                    notify->setString("mime", MEDIA_MIMETYPE_AUDIO_OPUS);
                    notify->setInt32("channel-count", params.nChannels);
                    notify->setInt32("sample-rate", params.nSampleRate);
                    break;
                }

                case OMX_AUDIO_CodingG711:
                {
                    OMX_AUDIO_PARAM_PCMMODETYPE params;
                    InitOMXParams(&params);
                    params.nPortIndex = portIndex;

                    err = mOMX->getParameter(
                            mNode, (OMX_INDEXTYPE)OMX_IndexParamAudioPcm, &params, sizeof(params));
                    if (err != OK) {
                        return err;
                    }

                    const char *mime = NULL;
                    if (params.ePCMMode == OMX_AUDIO_PCMModeMULaw) {
                        mime = MEDIA_MIMETYPE_AUDIO_G711_MLAW;
                    } else if (params.ePCMMode == OMX_AUDIO_PCMModeALaw) {
                        mime = MEDIA_MIMETYPE_AUDIO_G711_ALAW;
                    } else { // params.ePCMMode == OMX_AUDIO_PCMModeLinear
                        mime = MEDIA_MIMETYPE_AUDIO_RAW;
                    }
                    notify->setString("mime", mime);
                    notify->setInt32("channel-count", params.nChannels);
                    notify->setInt32("sample-rate", params.nSamplingRate);
                    notify->setInt32("pcm-encoding", kAudioEncodingPcm16bit);
                    break;
                }

                case OMX_AUDIO_CodingGSMFR:
                {
                    OMX_AUDIO_PARAM_PCMMODETYPE params;
                    InitOMXParams(&params);
                    params.nPortIndex = portIndex;

                    err = mOMX->getParameter(
                                mNode, OMX_IndexParamAudioPcm, &params, sizeof(params));
                    if (err != OK) {
                        return err;
                    }

                    notify->setString("mime", MEDIA_MIMETYPE_AUDIO_MSGSM);
                    notify->setInt32("channel-count", params.nChannels);
                    notify->setInt32("sample-rate", params.nSamplingRate);
                    break;
                }

                default:
                    ALOGE("Unsupported audio coding: %s(%d)\n",
                            asString(audioDef->eEncoding), audioDef->eEncoding);
                    return BAD_TYPE;
            }
            break;
        }

        default:
            ALOGE("Unsupported domain: %s(%d)", asString(def.eDomain), def.eDomain);
            return BAD_TYPE;
    }

    return OK;
}

void ACodec::onDataSpaceChanged(android_dataspace dataSpace, const ColorAspects &aspects) {
    // aspects are normally communicated in ColorAspects
    int32_t range, standard, transfer;
    convertCodecColorAspectsToPlatformAspects(aspects, &range, &standard, &transfer);

    // if some aspects are unspecified, use dataspace fields
    if (range != 0) {
        range = (dataSpace & HAL_DATASPACE_RANGE_MASK) >> HAL_DATASPACE_RANGE_SHIFT;
    }
    if (standard != 0) {
        standard = (dataSpace & HAL_DATASPACE_STANDARD_MASK) >> HAL_DATASPACE_STANDARD_SHIFT;
    }
    if (transfer != 0) {
        transfer = (dataSpace & HAL_DATASPACE_TRANSFER_MASK) >> HAL_DATASPACE_TRANSFER_SHIFT;
    }

    mOutputFormat = mOutputFormat->dup(); // trigger an output format changed event
    if (range != 0) {
        mOutputFormat->setInt32("color-range", range);
    }
    if (standard != 0) {
        mOutputFormat->setInt32("color-standard", standard);
    }
    if (transfer != 0) {
        mOutputFormat->setInt32("color-transfer", transfer);
    }

    ALOGD("dataspace changed to %#x (R:%d(%s), P:%d(%s), M:%d(%s), T:%d(%s)) "
          "(R:%d(%s), S:%d(%s), T:%d(%s))",
            dataSpace,
            aspects.mRange, asString(aspects.mRange),
            aspects.mPrimaries, asString(aspects.mPrimaries),
            aspects.mMatrixCoeffs, asString(aspects.mMatrixCoeffs),
            aspects.mTransfer, asString(aspects.mTransfer),
            range, asString((ColorRange)range),
            standard, asString((ColorStandard)standard),
            transfer, asString((ColorTransfer)transfer));
}

void ACodec::onOutputFormatChanged(sp<const AMessage> expectedFormat) {
    // store new output format, at the same time mark that this is no longer the first frame
    mOutputFormat = mBaseOutputFormat->dup();

    if (getPortFormat(kPortIndexOutput, mOutputFormat) != OK) {
        ALOGE("[%s] Failed to get port format to send format change", mComponentName.c_str());
        return;
    }

    if (expectedFormat != NULL) {
        sp<const AMessage> changes = expectedFormat->changesFrom(mOutputFormat);
        sp<const AMessage> to = mOutputFormat->changesFrom(expectedFormat);
        if (changes->countEntries() != 0 || to->countEntries() != 0) {
            ALOGW("[%s] BAD CODEC: Output format changed unexpectedly from (diff) %s to (diff) %s",
                    mComponentName.c_str(),
                    changes->debugString(4).c_str(), to->debugString(4).c_str());
        }
    }

    if (!mIsVideo && !mIsEncoder) {
        AudioEncoding pcmEncoding = kAudioEncodingPcm16bit;
        (void)mConfigFormat->findInt32("pcm-encoding", (int32_t*)&pcmEncoding);
        AudioEncoding codecPcmEncoding = kAudioEncodingPcm16bit;
        (void)mOutputFormat->findInt32("pcm-encoding", (int32_t*)&codecPcmEncoding);

        mConverter[kPortIndexOutput] = AudioConverter::Create(codecPcmEncoding, pcmEncoding);
        if (mConverter[kPortIndexOutput] != NULL) {
            mOutputFormat->setInt32("pcm-encoding", pcmEncoding);
        }
    }

    if (mTunneled) {
        sendFormatChange();
    }
}

void ACodec::addKeyFormatChangesToRenderBufferNotification(sp<AMessage> &notify) {
    AString mime;
    CHECK(mOutputFormat->findString("mime", &mime));

    if (mime == MEDIA_MIMETYPE_VIDEO_RAW && mNativeWindow != NULL) {
        // notify renderer of the crop change and dataspace change
        // NOTE: native window uses extended right-bottom coordinate
        int32_t left, top, right, bottom;
        if (mOutputFormat->findRect("crop", &left, &top, &right, &bottom)) {
            notify->setRect("crop", left, top, right + 1, bottom + 1);
        }

        int32_t dataSpace;
        if (mOutputFormat->findInt32("android._dataspace", &dataSpace)) {
            notify->setInt32("dataspace", dataSpace);
        }
    }
}

void ACodec::sendFormatChange() {
    AString mime;
    CHECK(mOutputFormat->findString("mime", &mime));

    if (mime == MEDIA_MIMETYPE_AUDIO_RAW && (mEncoderDelay || mEncoderPadding)) {
        int32_t channelCount;
        CHECK(mOutputFormat->findInt32("channel-count", &channelCount));
        if (mSkipCutBuffer != NULL) {
            size_t prevbufsize = mSkipCutBuffer->size();
            if (prevbufsize != 0) {
                ALOGW("Replacing SkipCutBuffer holding %zu bytes", prevbufsize);
            }
        }
        mSkipCutBuffer = new SkipCutBuffer(mEncoderDelay, mEncoderPadding, channelCount);
    }

    sp<AMessage> notify = mNotify->dup();

    int32_t isVQZIPSession;
    if (mInputFormat->findInt32("vqzip", &isVQZIPSession) && isVQZIPSession) {
        getVQZIPInfo(mOutputFormat);
    }
    notify->setInt32("what", kWhatOutputFormatChanged);
    notify->setMessage("format", mOutputFormat);

    notify->post();

    // mLastOutputFormat is not used when tunneled; doing this just to stay consistent
    mLastOutputFormat = mOutputFormat;
}

void ACodec::signalError(OMX_ERRORTYPE error, status_t internalError) {
    sp<AMessage> notify = mNotify->dup();
    notify->setInt32("what", CodecBase::kWhatError);
    ALOGE("signalError(omxError %#x, internalError %d)", error, internalError);

    if (internalError == UNKNOWN_ERROR) { // find better error code
        const status_t omxStatus = statusFromOMXError(error);
        if (omxStatus != 0) {
            internalError = omxStatus;
        } else {
            ALOGW("Invalid OMX error %#x", error);
        }
    }

    mFatalError = true;

    notify->setInt32("err", internalError);
    notify->setInt32("actionCode", ACTION_CODE_FATAL); // could translate from OMX error.
    notify->post();
}

////////////////////////////////////////////////////////////////////////////////

ACodec::PortDescription::PortDescription() {
}

status_t ACodec::requestIDRFrame() {
    if (!mIsEncoder) {
        return ERROR_UNSUPPORTED;
    }

    OMX_CONFIG_INTRAREFRESHVOPTYPE params;
    InitOMXParams(&params);

    params.nPortIndex = kPortIndexOutput;
    params.IntraRefreshVOP = OMX_TRUE;

    return mOMX->setConfig(
            mNode,
            OMX_IndexConfigVideoIntraVOPRefresh,
            &params,
            sizeof(params));
}

void ACodec::PortDescription::addBuffer(
        IOMX::buffer_id id, const sp<ABuffer> &buffer,
        const sp<NativeHandle> &handle, const sp<RefBase> &memRef) {
    mBufferIDs.push_back(id);
    mBuffers.push_back(buffer);
    mHandles.push_back(handle);
    mMemRefs.push_back(memRef);
}

size_t ACodec::PortDescription::countBuffers() {
    return mBufferIDs.size();
}

IOMX::buffer_id ACodec::PortDescription::bufferIDAt(size_t index) const {
    return mBufferIDs.itemAt(index);
}

sp<ABuffer> ACodec::PortDescription::bufferAt(size_t index) const {
    return mBuffers.itemAt(index);
}

sp<NativeHandle> ACodec::PortDescription::handleAt(size_t index) const {
    return mHandles.itemAt(index);
}

sp<RefBase> ACodec::PortDescription::memRefAt(size_t index) const {
    return mMemRefs.itemAt(index);
}

////////////////////////////////////////////////////////////////////////////////

ACodec::BaseState::BaseState(ACodec *codec, const sp<AState> &parentState)
    : AState(parentState),
      mCodec(codec) {
}

ACodec::BaseState::PortMode ACodec::BaseState::getPortMode(
        OMX_U32 /* portIndex */) {
    return KEEP_BUFFERS;
}

bool ACodec::BaseState::onMessageReceived(const sp<AMessage> &msg) {
    switch (msg->what()) {
        case kWhatInputBufferFilled:
        {
            onInputBufferFilled(msg);
            break;
        }

        case kWhatOutputBufferDrained:
        {
            onOutputBufferDrained(msg);
            break;
        }

        case ACodec::kWhatOMXMessageList:
        {
            return checkOMXMessage(msg) ? onOMXMessageList(msg) : true;
        }

        case ACodec::kWhatOMXMessageItem:
        {
            // no need to check as we already did it for kWhatOMXMessageList
            return onOMXMessage(msg);
        }

        case ACodec::kWhatOMXMessage:
        {
            return checkOMXMessage(msg) ? onOMXMessage(msg) : true;
        }

        case ACodec::kWhatSetSurface:
        {
            sp<AReplyToken> replyID;
            CHECK(msg->senderAwaitsResponse(&replyID));

            sp<RefBase> obj;
            CHECK(msg->findObject("surface", &obj));

            status_t err = mCodec->handleSetSurface(static_cast<Surface *>(obj.get()));

            sp<AMessage> response = new AMessage;
            response->setInt32("err", err);
            response->postReply(replyID);
            break;
        }

        case ACodec::kWhatCreateInputSurface:
        case ACodec::kWhatSetInputSurface:
        case ACodec::kWhatSignalEndOfInputStream:
        {
            // This may result in an app illegal state exception.
            ALOGE("Message 0x%x was not handled", msg->what());
            mCodec->signalError(OMX_ErrorUndefined, INVALID_OPERATION);
            return true;
        }

        case ACodec::kWhatOMXDied:
        {
            // This will result in kFlagSawMediaServerDie handling in MediaCodec.
            ALOGE("OMX/mediaserver died, signalling error!");
            mCodec->signalError(OMX_ErrorResourcesLost, DEAD_OBJECT);
            break;
        }

        case ACodec::kWhatReleaseCodecInstance:
        {
            ALOGI("[%s] forcing the release of codec",
                    mCodec->mComponentName.c_str());
            status_t err = mCodec->mOMX->freeNode(mCodec->mNode);
            mCodec->changeState(mCodec->mUninitializedState);
            ALOGE_IF("[%s] failed to release codec instance: err=%d",
                       mCodec->mComponentName.c_str(), err);
            sp<AMessage> notify = mCodec->mNotify->dup();
            notify->setInt32("what", CodecBase::kWhatShutdownCompleted);
            notify->post();
            break;
        }

        default:
            return false;
    }

    return true;
}

bool ACodec::BaseState::checkOMXMessage(const sp<AMessage> &msg) {
    // there is a possibility that this is an outstanding message for a
    // codec that we have already destroyed
    if (mCodec->mNode == 0) {
        ALOGI("ignoring message as already freed component: %s",
                msg->debugString().c_str());
        return false;
    }

    IOMX::node_id nodeID;
    CHECK(msg->findInt32("node", (int32_t*)&nodeID));
    if (nodeID != mCodec->mNode) {
        ALOGE("Unexpected message for nodeID: %u, should have been %u", nodeID, mCodec->mNode);
        return false;
    }
    return true;
}

bool ACodec::BaseState::onOMXMessageList(const sp<AMessage> &msg) {
    sp<RefBase> obj;
    CHECK(msg->findObject("messages", &obj));
    sp<MessageList> msgList = static_cast<MessageList *>(obj.get());

    bool receivedRenderedEvents = false;
    for (std::list<sp<AMessage>>::const_iterator it = msgList->getList().cbegin();
          it != msgList->getList().cend(); ++it) {
        (*it)->setWhat(ACodec::kWhatOMXMessageItem);
        mCodec->handleMessage(*it);
        int32_t type;
        CHECK((*it)->findInt32("type", &type));
        if (type == omx_message::FRAME_RENDERED) {
            receivedRenderedEvents = true;
        }
    }

    if (receivedRenderedEvents) {
        // NOTE: all buffers are rendered in this case
        mCodec->notifyOfRenderedFrames();
    }
    return true;
}

bool ACodec::BaseState::onOMXMessage(const sp<AMessage> &msg) {
    int32_t type;
    CHECK(msg->findInt32("type", &type));

    switch (type) {
        case omx_message::EVENT:
        {
            int32_t event, data1, data2;
            CHECK(msg->findInt32("event", &event));
            CHECK(msg->findInt32("data1", &data1));
            CHECK(msg->findInt32("data2", &data2));

            if (event == OMX_EventCmdComplete
                    && data1 == OMX_CommandFlush
                    && data2 == (int32_t)OMX_ALL) {
                // Use of this notification is not consistent across
                // implementations. We'll drop this notification and rely
                // on flush-complete notifications on the individual port
                // indices instead.

                return true;
            }

            return onOMXEvent(
                    static_cast<OMX_EVENTTYPE>(event),
                    static_cast<OMX_U32>(data1),
                    static_cast<OMX_U32>(data2));
        }

        case omx_message::EMPTY_BUFFER_DONE:
        {
            IOMX::buffer_id bufferID;
            int32_t fenceFd;

            CHECK(msg->findInt32("buffer", (int32_t*)&bufferID));
            CHECK(msg->findInt32("fence_fd", &fenceFd));

            return onOMXEmptyBufferDone(bufferID, fenceFd);
        }

        case omx_message::FILL_BUFFER_DONE:
        {
            IOMX::buffer_id bufferID;
            CHECK(msg->findInt32("buffer", (int32_t*)&bufferID));

            int32_t rangeOffset, rangeLength, flags, fenceFd;
            int64_t timeUs;

            CHECK(msg->findInt32("range_offset", &rangeOffset));
            CHECK(msg->findInt32("range_length", &rangeLength));
            CHECK(msg->findInt32("flags", &flags));
            CHECK(msg->findInt64("timestamp", &timeUs));
            CHECK(msg->findInt32("fence_fd", &fenceFd));

            return onOMXFillBufferDone(
                    bufferID,
                    (size_t)rangeOffset, (size_t)rangeLength,
                    (OMX_U32)flags,
                    timeUs,
                    fenceFd);
        }

        case omx_message::FRAME_RENDERED:
        {
            int64_t mediaTimeUs, systemNano;

            CHECK(msg->findInt64("media_time_us", &mediaTimeUs));
            CHECK(msg->findInt64("system_nano", &systemNano));

            return onOMXFrameRendered(
                    mediaTimeUs, systemNano);
        }

        default:
            ALOGE("Unexpected message type: %d", type);
            return false;
    }
}

bool ACodec::BaseState::onOMXFrameRendered(
        int64_t mediaTimeUs __unused, nsecs_t systemNano __unused) {
    // ignore outside of Executing and PortSettingsChanged states
    return true;
}

bool ACodec::BaseState::onOMXEvent(
        OMX_EVENTTYPE event, OMX_U32 data1, OMX_U32 data2) {
    if (event == OMX_EventDataSpaceChanged) {
        ColorAspects aspects;
        aspects.mRange = (ColorAspects::Range)((data2 >> 24) & 0xFF);
        aspects.mPrimaries = (ColorAspects::Primaries)((data2 >> 16) & 0xFF);
        aspects.mMatrixCoeffs = (ColorAspects::MatrixCoeffs)((data2 >> 8) & 0xFF);
        aspects.mTransfer = (ColorAspects::Transfer)(data2 & 0xFF);

        mCodec->onDataSpaceChanged((android_dataspace)data1, aspects);
        return true;
    }

    if (event != OMX_EventError) {
        ALOGV("[%s] EVENT(%d, 0x%08x, 0x%08x)",
             mCodec->mComponentName.c_str(), event, data1, data2);

        return false;
    }

    ALOGE("[%s] ERROR(0x%08x)", mCodec->mComponentName.c_str(), data1);

    // verify OMX component sends back an error we expect.
    OMX_ERRORTYPE omxError = (OMX_ERRORTYPE)data1;
    if (!isOMXError(omxError)) {
        ALOGW("Invalid OMX error %#x", omxError);
        omxError = OMX_ErrorUndefined;
    }
    mCodec->signalError(omxError);

    return true;
}

bool ACodec::BaseState::onOMXEmptyBufferDone(IOMX::buffer_id bufferID, int fenceFd) {
    ALOGV("[%s] onOMXEmptyBufferDone %u",
         mCodec->mComponentName.c_str(), bufferID);

    BufferInfo *info = mCodec->findBufferByID(kPortIndexInput, bufferID);
    BufferInfo::Status status = BufferInfo::getSafeStatus(info);
    if (status != BufferInfo::OWNED_BY_COMPONENT) {
        ALOGE("Wrong ownership in EBD: %s(%d) buffer #%u", _asString(status), status, bufferID);
        mCodec->dumpBuffers(kPortIndexInput);
        if (fenceFd >= 0) {
            ::close(fenceFd);
        }
        return false;
    }
    info->mStatus = BufferInfo::OWNED_BY_US;

    // input buffers cannot take fences, so wait for any fence now
    (void)mCodec->waitForFence(fenceFd, "onOMXEmptyBufferDone");
    fenceFd = -1;

    // still save fence for completeness
    info->setWriteFence(fenceFd, "onOMXEmptyBufferDone");

    // We're in "store-metadata-in-buffers" mode, the underlying
    // OMX component had access to data that's implicitly refcounted
    // by this "MediaBuffer" object. Now that the OMX component has
    // told us that it's done with the input buffer, we can decrement
    // the mediaBuffer's reference count.
    info->mData->setMediaBufferBase(NULL);

    PortMode mode = getPortMode(kPortIndexInput);

    switch (mode) {
        case KEEP_BUFFERS:
            break;

        case RESUBMIT_BUFFERS:
            postFillThisBuffer(info);
            break;

        case FREE_BUFFERS:
        default:
            ALOGE("SHOULD NOT REACH HERE: cannot free empty output buffers");
            return false;
    }

    return true;
}

void ACodec::BaseState::postFillThisBuffer(BufferInfo *info) {
    if (mCodec->mPortEOS[kPortIndexInput]) {
        return;
    }

    CHECK_EQ((int)info->mStatus, (int)BufferInfo::OWNED_BY_US);

    sp<AMessage> notify = mCodec->mNotify->dup();
    notify->setInt32("what", CodecBase::kWhatFillThisBuffer);
    notify->setInt32("buffer-id", info->mBufferID);

    info->mData->meta()->clear();
    notify->setBuffer("buffer", info->mData);

    sp<AMessage> reply = new AMessage(kWhatInputBufferFilled, mCodec);
    reply->setInt32("buffer-id", info->mBufferID);

    notify->setMessage("reply", reply);

    notify->post();

    info->mStatus = BufferInfo::OWNED_BY_UPSTREAM;
}

void ACodec::BaseState::onInputBufferFilled(const sp<AMessage> &msg) {
    IOMX::buffer_id bufferID;
    CHECK(msg->findInt32("buffer-id", (int32_t*)&bufferID));
    sp<ABuffer> buffer;
    int32_t err = OK;
    bool eos = false;
    PortMode mode = getPortMode(kPortIndexInput);

    if (!msg->findBuffer("buffer", &buffer)) {
        /* these are unfilled buffers returned by client */
        CHECK(msg->findInt32("err", &err));

        if (err == OK) {
            /* buffers with no errors are returned on MediaCodec.flush */
            mode = KEEP_BUFFERS;
        } else {
            ALOGV("[%s] saw error %d instead of an input buffer",
                 mCodec->mComponentName.c_str(), err);
            eos = true;
        }

        buffer.clear();
    }

    int32_t tmp;
    if (buffer != NULL && buffer->meta()->findInt32("eos", &tmp) && tmp) {
        eos = true;
        err = ERROR_END_OF_STREAM;
    }

    BufferInfo *info = mCodec->findBufferByID(kPortIndexInput, bufferID);
    BufferInfo::Status status = BufferInfo::getSafeStatus(info);
    if (status != BufferInfo::OWNED_BY_UPSTREAM) {
        ALOGE("Wrong ownership in IBF: %s(%d) buffer #%u", _asString(status), status, bufferID);
        mCodec->dumpBuffers(kPortIndexInput);
        mCodec->signalError(OMX_ErrorUndefined, FAILED_TRANSACTION);
        return;
    }

    info->mStatus = BufferInfo::OWNED_BY_US;

    switch (mode) {
        case KEEP_BUFFERS:
        {
            if (eos) {
                if (!mCodec->mPortEOS[kPortIndexInput]) {
                    mCodec->mPortEOS[kPortIndexInput] = true;
                    mCodec->mInputEOSResult = err;
                }
            }
            break;
        }

        case RESUBMIT_BUFFERS:
        {
            if (buffer != NULL && !mCodec->mPortEOS[kPortIndexInput]) {
                // Do not send empty input buffer w/o EOS to the component.
                if (buffer->size() == 0 && !eos) {
                    postFillThisBuffer(info);
                    break;
                }

                int64_t timeUs;
                CHECK(buffer->meta()->findInt64("timeUs", &timeUs));

                OMX_U32 flags = OMX_BUFFERFLAG_ENDOFFRAME;

                MetadataBufferType metaType = mCodec->mInputMetadataType;
                int32_t isCSD = 0;
                if (buffer->meta()->findInt32("csd", &isCSD) && isCSD != 0) {
                    if (mCodec->mIsLegacyVP9Decoder) {
                        ALOGV("[%s] is legacy VP9 decoder. Ignore %u codec specific data",
                            mCodec->mComponentName.c_str(), bufferID);
                        postFillThisBuffer(info);
                        break;
                    }
                    flags |= OMX_BUFFERFLAG_CODECCONFIG;
                    metaType = kMetadataBufferTypeInvalid;
                }

                if (eos) {
                    flags |= OMX_BUFFERFLAG_EOS;
                }

                if (buffer != info->mCodecData) {
                    ALOGV("[%s] Needs to copy input data for buffer %u. (%p != %p)",
                         mCodec->mComponentName.c_str(),
                         bufferID,
                         buffer.get(), info->mCodecData.get());

                    sp<DataConverter> converter = mCodec->mConverter[kPortIndexInput];
                    if (converter == NULL || isCSD) {
                        converter = getCopyConverter();
                    }
                    status_t err = converter->convert(buffer, info->mCodecData);
                    if (err != OK) {
                        mCodec->signalError(OMX_ErrorUndefined, err);
                        return;
                    }
                }

                if (flags & OMX_BUFFERFLAG_CODECCONFIG) {
                    ALOGV("[%s] calling emptyBuffer %u w/ codec specific data",
                         mCodec->mComponentName.c_str(), bufferID);
                } else if (flags & OMX_BUFFERFLAG_EOS) {
                    ALOGV("[%s] calling emptyBuffer %u w/ EOS",
                         mCodec->mComponentName.c_str(), bufferID);
                } else {
#if TRACK_BUFFER_TIMING
                    ALOGI("[%s] calling emptyBuffer %u w/ time %lld us",
                         mCodec->mComponentName.c_str(), bufferID, (long long)timeUs);
#else
                    ALOGV("[%s] calling emptyBuffer %u w/ time %lld us",
                         mCodec->mComponentName.c_str(), bufferID, (long long)timeUs);
#endif
                }

#if TRACK_BUFFER_TIMING
                ACodec::BufferStats stats;
                stats.mEmptyBufferTimeUs = ALooper::GetNowUs();
                stats.mFillBufferDoneTimeUs = -1ll;
                mCodec->mBufferStats.add(timeUs, stats);
#endif

                if (mCodec->storingMetadataInDecodedBuffers()) {
                    // try to submit an output buffer for each input buffer
                    PortMode outputMode = getPortMode(kPortIndexOutput);

                    ALOGV("MetadataBuffersToSubmit=%u portMode=%s",
                            mCodec->mMetadataBuffersToSubmit,
                            (outputMode == FREE_BUFFERS ? "FREE" :
                             outputMode == KEEP_BUFFERS ? "KEEP" : "RESUBMIT"));
                    if (outputMode == RESUBMIT_BUFFERS) {
                        mCodec->submitOutputMetadataBuffer();
                    }
                }
                info->checkReadFence("onInputBufferFilled");

                status_t err2 = OK;
                switch (metaType) {
                case kMetadataBufferTypeInvalid:
                    break;
#ifndef OMX_ANDROID_COMPILE_AS_32BIT_ON_64BIT_PLATFORMS
                case kMetadataBufferTypeNativeHandleSource:
                    if (info->mCodecData->size() >= sizeof(VideoNativeHandleMetadata)) {
                        VideoNativeHandleMetadata *vnhmd =
                            (VideoNativeHandleMetadata*)info->mCodecData->base();
                        err2 = mCodec->mOMX->updateNativeHandleInMeta(
                                mCodec->mNode, kPortIndexInput,
                                NativeHandle::create(vnhmd->pHandle, false /* ownsHandle */),
                                bufferID);
                    }
                    break;
                case kMetadataBufferTypeANWBuffer:
                    if (info->mCodecData->size() >= sizeof(VideoNativeMetadata)) {
                        VideoNativeMetadata *vnmd = (VideoNativeMetadata*)info->mCodecData->base();
                        err2 = mCodec->mOMX->updateGraphicBufferInMeta(
                                mCodec->mNode, kPortIndexInput,
                                new GraphicBuffer(vnmd->pBuffer, false /* keepOwnership */),
                                bufferID);
                    }
                    break;
#endif
                default:
                    ALOGW("Can't marshall %s data in %zu sized buffers in %zu-bit mode",
                            asString(metaType), info->mCodecData->size(),
                            sizeof(buffer_handle_t) * 8);
                    err2 = ERROR_UNSUPPORTED;
                    break;
                }

                if (err2 == OK) {
                    err2 = mCodec->mOMX->emptyBuffer(
                        mCodec->mNode,
                        bufferID,
                        0,
                        info->mCodecData->size(),
                        flags,
                        timeUs,
                        info->mFenceFd);
                }
                info->mFenceFd = -1;
                if (err2 != OK) {
                    mCodec->signalError(OMX_ErrorUndefined, makeNoSideEffectStatus(err2));
                    return;
                }
                info->mStatus = BufferInfo::OWNED_BY_COMPONENT;

                if (!eos && err == OK) {
                    getMoreInputDataIfPossible();
                } else {
                    ALOGV("[%s] Signalled EOS (%d) on the input port",
                         mCodec->mComponentName.c_str(), err);

                    mCodec->mPortEOS[kPortIndexInput] = true;
                    mCodec->mInputEOSResult = err;
                }
            } else if (!mCodec->mPortEOS[kPortIndexInput]) {
                if (err != OK && err != ERROR_END_OF_STREAM) {
                    ALOGV("[%s] Signalling EOS on the input port due to error %d",
                         mCodec->mComponentName.c_str(), err);
                } else {
                    ALOGV("[%s] Signalling EOS on the input port",
                         mCodec->mComponentName.c_str());
                }

                ALOGV("[%s] calling emptyBuffer %u signalling EOS",
                     mCodec->mComponentName.c_str(), bufferID);

                info->checkReadFence("onInputBufferFilled");
                status_t err2 = mCodec->mOMX->emptyBuffer(
                        mCodec->mNode,
                        bufferID,
                        0,
                        0,
                        OMX_BUFFERFLAG_EOS,
                        0,
                        info->mFenceFd);
                info->mFenceFd = -1;
                if (err2 != OK) {
                    mCodec->signalError(OMX_ErrorUndefined, makeNoSideEffectStatus(err2));
                    return;
                }
                info->mStatus = BufferInfo::OWNED_BY_COMPONENT;

                mCodec->mPortEOS[kPortIndexInput] = true;
                mCodec->mInputEOSResult = err;
            }
            break;
        }

        case FREE_BUFFERS:
            break;

        default:
            ALOGE("invalid port mode: %d", mode);
            break;
    }
}

void ACodec::BaseState::getMoreInputDataIfPossible() {
    if (mCodec->mPortEOS[kPortIndexInput]) {
        return;
    }

    BufferInfo *eligible = NULL;

    for (size_t i = 0; i < mCodec->mBuffers[kPortIndexInput].size(); ++i) {
        BufferInfo *info = &mCodec->mBuffers[kPortIndexInput].editItemAt(i);

#if 0
        if (info->mStatus == BufferInfo::OWNED_BY_UPSTREAM) {
            // There's already a "read" pending.
            return;
        }
#endif

        if (info->mStatus == BufferInfo::OWNED_BY_US) {
            eligible = info;
        }
    }

    if (eligible == NULL) {
        return;
    }

    postFillThisBuffer(eligible);
}

bool ACodec::BaseState::onOMXFillBufferDone(
        IOMX::buffer_id bufferID,
        size_t rangeOffset, size_t rangeLength,
        OMX_U32 flags,
        int64_t timeUs,
        int fenceFd) {
    ALOGV("[%s] onOMXFillBufferDone %u time %" PRId64 " us, flags = 0x%08x",
         mCodec->mComponentName.c_str(), bufferID, timeUs, flags);

    ssize_t index;
    status_t err= OK;

#if TRACK_BUFFER_TIMING
    index = mCodec->mBufferStats.indexOfKey(timeUs);
    if (index >= 0) {
        ACodec::BufferStats *stats = &mCodec->mBufferStats.editValueAt(index);
        stats->mFillBufferDoneTimeUs = ALooper::GetNowUs();

        ALOGI("frame PTS %lld: %lld",
                timeUs,
                stats->mFillBufferDoneTimeUs - stats->mEmptyBufferTimeUs);

        mCodec->mBufferStats.removeItemsAt(index);
        stats = NULL;
    }
#endif

    BufferInfo *info =
        mCodec->findBufferByID(kPortIndexOutput, bufferID, &index);
    BufferInfo::Status status = BufferInfo::getSafeStatus(info);
    if (status != BufferInfo::OWNED_BY_COMPONENT) {
        ALOGE("Wrong ownership in FBD: %s(%d) buffer #%u", _asString(status), status, bufferID);
        mCodec->dumpBuffers(kPortIndexOutput);
        mCodec->signalError(OMX_ErrorUndefined, FAILED_TRANSACTION);
        if (fenceFd >= 0) {
            ::close(fenceFd);
        }
        return true;
    }

    info->mDequeuedAt = ++mCodec->mDequeueCounter;
    info->mStatus = BufferInfo::OWNED_BY_US;

    if (info->mRenderInfo != NULL) {
        // The fence for an emptied buffer must have signaled, but there still could be queued
        // or out-of-order dequeued buffers in the render queue prior to this buffer. Drop these,
        // as we will soon requeue this buffer to the surface. While in theory we could still keep
        // track of buffers that are requeued to the surface, it is better to add support to the
        // buffer-queue to notify us of released buffers and their fences (in the future).
        mCodec->notifyOfRenderedFrames(true /* dropIncomplete */);
    }

    // byte buffers cannot take fences, so wait for any fence now
    if (mCodec->mNativeWindow == NULL) {
        (void)mCodec->waitForFence(fenceFd, "onOMXFillBufferDone");
        fenceFd = -1;
    }
    info->setReadFence(fenceFd, "onOMXFillBufferDone");

    PortMode mode = getPortMode(kPortIndexOutput);

    switch (mode) {
        case KEEP_BUFFERS:
            break;

        case RESUBMIT_BUFFERS:
        {
            if (rangeLength == 0 && (!(flags & OMX_BUFFERFLAG_EOS)
                    || mCodec->mPortEOS[kPortIndexOutput])) {
                ALOGV("[%s] calling fillBuffer %u",
                     mCodec->mComponentName.c_str(), info->mBufferID);

                err = mCodec->mOMX->fillBuffer(mCodec->mNode, info->mBufferID, info->mFenceFd);
                info->mFenceFd = -1;
                if (err != OK) {
                    mCodec->signalError(OMX_ErrorUndefined, makeNoSideEffectStatus(err));
                    return true;
                }

                info->mStatus = BufferInfo::OWNED_BY_COMPONENT;
                break;
            }

            sp<AMessage> reply =
                new AMessage(kWhatOutputBufferDrained, mCodec);

            if (mCodec->mOutputFormat != mCodec->mLastOutputFormat && rangeLength > 0) {
                // pretend that output format has changed on the first frame (we used to do this)
                if (mCodec->mBaseOutputFormat == mCodec->mOutputFormat) {
                    mCodec->onOutputFormatChanged(mCodec->mOutputFormat);
                }
                mCodec->addKeyFormatChangesToRenderBufferNotification(reply);
                mCodec->sendFormatChange();
            } else if (rangeLength > 0 && mCodec->mNativeWindow != NULL) {
                // If potentially rendering onto a surface, always save key format data (crop &
                // data space) so that we can set it if and once the buffer is rendered.
                mCodec->addKeyFormatChangesToRenderBufferNotification(reply);
            }

            if (mCodec->usingMetadataOnEncoderOutput()) {
                native_handle_t *handle = NULL;
                VideoNativeHandleMetadata &nativeMeta =
                    *(VideoNativeHandleMetadata *)info->mData->data();
                if (info->mData->size() >= sizeof(nativeMeta)
                        && nativeMeta.eType == kMetadataBufferTypeNativeHandleSource) {
#ifdef OMX_ANDROID_COMPILE_AS_32BIT_ON_64BIT_PLATFORMS
                    // handle is only valid on 32-bit/mediaserver process
                    handle = NULL;
#else
                    handle = (native_handle_t *)nativeMeta.pHandle;
#endif
                }
                info->mData->meta()->setPointer("handle", handle);
                info->mData->meta()->setInt32("rangeOffset", rangeOffset);
                info->mData->meta()->setInt32("rangeLength", rangeLength);
            } else if (info->mData == info->mCodecData) {
                info->mData->setRange(rangeOffset, rangeLength);
            } else {
                info->mCodecData->setRange(rangeOffset, rangeLength);
                // in this case we know that mConverter is not null
                status_t err = mCodec->mConverter[kPortIndexOutput]->convert(
                        info->mCodecData, info->mData);
                if (err != OK) {
                    mCodec->signalError(OMX_ErrorUndefined, makeNoSideEffectStatus(err));
                    return true;
                }
            }
#if 0
            if (mCodec->mNativeWindow == NULL) {
                if (IsIDR(info->mData)) {
                    ALOGI("IDR frame");
                }
            }
#endif

            if (mCodec->mSkipCutBuffer != NULL) {
                mCodec->mSkipCutBuffer->submit(info->mData);
            }
            info->mData->meta()->setInt64("timeUs", timeUs);
            info->mData->meta()->setObject("graphic-buffer", info->mGraphicBuffer);

            sp<AMessage> notify = mCodec->mNotify->dup();
            notify->setInt32("what", CodecBase::kWhatDrainThisBuffer);
            notify->setInt32("buffer-id", info->mBufferID);
            notify->setBuffer("buffer", info->mData);
            notify->setInt32("flags", flags);

            reply->setInt32("buffer-id", info->mBufferID);

            (void)mCodec->setDSModeHint(reply, flags, timeUs);

            notify->setMessage("reply", reply);

            notify->post();

            info->mStatus = BufferInfo::OWNED_BY_DOWNSTREAM;

            if (flags & OMX_BUFFERFLAG_EOS) {
                ALOGV("[%s] saw output EOS", mCodec->mComponentName.c_str());

                sp<AMessage> notify = mCodec->mNotify->dup();
                notify->setInt32("what", CodecBase::kWhatEOS);
                notify->setInt32("err", mCodec->mInputEOSResult);
                notify->post();

                mCodec->mPortEOS[kPortIndexOutput] = true;
            }
            break;
        }

        case FREE_BUFFERS:
            err = mCodec->freeBuffer(kPortIndexOutput, index);
            if (err != OK) {
                mCodec->signalError(OMX_ErrorUndefined, makeNoSideEffectStatus(err));
                return true;
            }
            break;

        default:
            ALOGE("Invalid port mode: %d", mode);
            return false;
    }

    return true;
}

void ACodec::BaseState::onOutputBufferDrained(const sp<AMessage> &msg) {
    IOMX::buffer_id bufferID;
    CHECK(msg->findInt32("buffer-id", (int32_t*)&bufferID));
    ssize_t index;
    BufferInfo *info = mCodec->findBufferByID(kPortIndexOutput, bufferID, &index);
    BufferInfo::Status status = BufferInfo::getSafeStatus(info);
    if (status != BufferInfo::OWNED_BY_DOWNSTREAM) {
        ALOGE("Wrong ownership in OBD: %s(%d) buffer #%u", _asString(status), status, bufferID);
        mCodec->dumpBuffers(kPortIndexOutput);
        mCodec->signalError(OMX_ErrorUndefined, FAILED_TRANSACTION);
        return;
    }

    android_native_rect_t crop;
    if (msg->findRect("crop", &crop.left, &crop.top, &crop.right, &crop.bottom)
            && memcmp(&crop, &mCodec->mLastNativeWindowCrop, sizeof(crop)) != 0) {
        mCodec->mLastNativeWindowCrop = crop;
        status_t err = native_window_set_crop(mCodec->mNativeWindow.get(), &crop);
        ALOGW_IF(err != NO_ERROR, "failed to set crop: %d", err);
    }

    int32_t dataSpace;
    if (msg->findInt32("dataspace", &dataSpace)
            && dataSpace != mCodec->mLastNativeWindowDataSpace) {
        status_t err = native_window_set_buffers_data_space(
                mCodec->mNativeWindow.get(), (android_dataspace)dataSpace);
        mCodec->mLastNativeWindowDataSpace = dataSpace;
        ALOGW_IF(err != NO_ERROR, "failed to set dataspace: %d", err);
    }

    bool skip = mCodec->getDSModeHint(msg);
    int32_t render;
    if (!skip && mCodec->mNativeWindow != NULL
            && msg->findInt32("render", &render) && render != 0
            && info->mData != NULL && info->mData->size() != 0) {
        ATRACE_NAME("render");
        // The client wants this buffer to be rendered.

        // save buffers sent to the surface so we can get render time when they return
        int64_t mediaTimeUs = -1;
        info->mData->meta()->findInt64("timeUs", &mediaTimeUs);
        if (mediaTimeUs >= 0) {
            mCodec->mRenderTracker.onFrameQueued(
                    mediaTimeUs, info->mGraphicBuffer, new Fence(::dup(info->mFenceFd)));
        }

        int64_t timestampNs = 0;
        if (!msg->findInt64("timestampNs", &timestampNs)) {
            // use media timestamp if client did not request a specific render timestamp
            if (info->mData->meta()->findInt64("timeUs", &timestampNs)) {
                ALOGV("using buffer PTS of %lld", (long long)timestampNs);
                timestampNs *= 1000;
            }
        }

        status_t err;
        err = native_window_set_buffers_timestamp(mCodec->mNativeWindow.get(), timestampNs);
        ALOGW_IF(err != NO_ERROR, "failed to set buffer timestamp: %d", err);

        info->checkReadFence("onOutputBufferDrained before queueBuffer");
        err = mCodec->mNativeWindow->queueBuffer(
                    mCodec->mNativeWindow.get(), info->mGraphicBuffer.get(), info->mFenceFd);
        info->mFenceFd = -1;
        if (err == OK) {
            info->mStatus = BufferInfo::OWNED_BY_NATIVE_WINDOW;
        } else {
            ALOGE("queueBuffer failed in onOutputBufferDrained: %d", err);
            mCodec->signalError(OMX_ErrorUndefined, makeNoSideEffectStatus(err));
            info->mStatus = BufferInfo::OWNED_BY_US;
            // keeping read fence as write fence to avoid clobbering
            info->mIsReadFence = false;
        }
    } else {
        if (mCodec->mNativeWindow != NULL &&
            (info->mData == NULL || info->mData->size() != 0)) {
            // move read fence into write fence to avoid clobbering
            info->mIsReadFence = false;
            ATRACE_NAME("frame-drop");
        }
        info->mStatus = BufferInfo::OWNED_BY_US;
    }

    PortMode mode = getPortMode(kPortIndexOutput);

    switch (mode) {
        case KEEP_BUFFERS:
        {
            // XXX fishy, revisit!!! What about the FREE_BUFFERS case below?

            if (info->mStatus == BufferInfo::OWNED_BY_NATIVE_WINDOW) {
                // We cannot resubmit the buffer we just rendered, dequeue
                // the spare instead.

                info = mCodec->dequeueBufferFromNativeWindow();
            }
            break;
        }

        case RESUBMIT_BUFFERS:
        {
            if (!mCodec->mPortEOS[kPortIndexOutput]) {
                if (info->mStatus == BufferInfo::OWNED_BY_NATIVE_WINDOW) {
                    // We cannot resubmit the buffer we just rendered, dequeue
                    // the spare instead.

                    info = mCodec->dequeueBufferFromNativeWindow();
                }

                if (info != NULL) {
                    ALOGV("[%s] calling fillBuffer %u",
                         mCodec->mComponentName.c_str(), info->mBufferID);
                    info->checkWriteFence("onOutputBufferDrained::RESUBMIT_BUFFERS");
                    status_t err = mCodec->mOMX->fillBuffer(
                            mCodec->mNode, info->mBufferID, info->mFenceFd);
                    info->mFenceFd = -1;
                    if (err == OK) {
                        info->mStatus = BufferInfo::OWNED_BY_COMPONENT;
                    } else {
                        mCodec->signalError(OMX_ErrorUndefined, makeNoSideEffectStatus(err));
                    }
                }
            }
            break;
        }

        case FREE_BUFFERS:
        {
            status_t err = mCodec->freeBuffer(kPortIndexOutput, index);
            if (err != OK) {
                mCodec->signalError(OMX_ErrorUndefined, makeNoSideEffectStatus(err));
            }
            break;
        }

        default:
            ALOGE("Invalid port mode: %d", mode);
            return;
    }
}

////////////////////////////////////////////////////////////////////////////////

ACodec::UninitializedState::UninitializedState(ACodec *codec)
    : BaseState(codec) {
}

void ACodec::UninitializedState::stateEntered() {
    ALOGV("Now uninitialized");

    if (mDeathNotifier != NULL) {
        mCodec->mNodeBinder->unlinkToDeath(mDeathNotifier);
        mDeathNotifier.clear();
    }

    mCodec->mUsingNativeWindow = false;
    mCodec->mNativeWindow.clear();
    mCodec->mNativeWindowUsageBits = 0;
    mCodec->mNode = 0;
    mCodec->mOMX.clear();
    mCodec->mQuirks = 0;
    mCodec->mFlags = 0;
    mCodec->mInputMetadataType = kMetadataBufferTypeInvalid;
    mCodec->mOutputMetadataType = kMetadataBufferTypeInvalid;
    mCodec->mConverter[0].clear();
    mCodec->mConverter[1].clear();
    mCodec->mComponentName.clear();
}

bool ACodec::UninitializedState::onMessageReceived(const sp<AMessage> &msg) {
    bool handled = false;

    switch (msg->what()) {
        case ACodec::kWhatSetup:
        {
            onSetup(msg);

            handled = true;
            break;
        }

        case ACodec::kWhatAllocateComponent:
        {
            onAllocateComponent(msg);
            handled = true;
            break;
        }

        case ACodec::kWhatShutdown:
        {
            int32_t keepComponentAllocated;
            CHECK(msg->findInt32(
                        "keepComponentAllocated", &keepComponentAllocated));
            ALOGW_IF(keepComponentAllocated,
                     "cannot keep component allocated on shutdown in Uninitialized state");

            sp<AMessage> notify = mCodec->mNotify->dup();
            notify->setInt32("what", CodecBase::kWhatShutdownCompleted);
            notify->post();

            handled = true;
            break;
        }

        case ACodec::kWhatFlush:
        {
            sp<AMessage> notify = mCodec->mNotify->dup();
            notify->setInt32("what", CodecBase::kWhatFlushCompleted);
            notify->post();

            handled = true;
            break;
        }

        case ACodec::kWhatReleaseCodecInstance:
        {
            // nothing to do, as we have already signaled shutdown
            handled = true;
            break;
        }

        default:
            return BaseState::onMessageReceived(msg);
    }

    return handled;
}

void ACodec::UninitializedState::onSetup(
        const sp<AMessage> &msg) {
    if (onAllocateComponent(msg)
            && mCodec->mLoadedState->onConfigureComponent(msg)) {
        mCodec->mLoadedState->onStart();
    }
}

bool ACodec::UninitializedState::onAllocateComponent(const sp<AMessage> &msg) {
    ALOGV("onAllocateComponent");

    CHECK(mCodec->mNode == 0);

    OMXClient client;
    if (client.connect() != OK) {
        mCodec->signalError(OMX_ErrorUndefined, NO_INIT);
        return false;
    }

    sp<IOMX> omx = client.interface();

    sp<AMessage> notify = new AMessage(kWhatOMXDied, mCodec);

    Vector<AString> matchingCodecs;

    AString mime;

    AString componentName;
    uint32_t quirks = 0;
    int32_t encoder = false;
    if (msg->findString("componentName", &componentName)) {
        sp<IMediaCodecList> list = MediaCodecList::getInstance();
        if (list != NULL && list->findCodecByName(componentName.c_str()) >= 0) {
            matchingCodecs.add(componentName);
        }
        //make sure if the component name contains qcom/qti, we add it to matchingCodecs
        //as these components are not present in media_codecs.xml and MediaCodecList won't find
        //these component by findCodecByName
        if (matchingCodecs.size() == 0 && (componentName.find("qcom", 0) > 0 ||
            componentName.find("qti", 0) > 0)) {
            matchingCodecs.add(componentName);
        }

    } else {
        CHECK(msg->findString("mime", &mime));

        if (!msg->findInt32("encoder", &encoder)) {
            encoder = false;
        }

        MediaCodecList::findMatchingCodecs(
                mime.c_str(),
                encoder, // createEncoder
                0,       // flags
                &matchingCodecs);
    }

    sp<CodecObserver> observer = new CodecObserver;
    IOMX::node_id node = 0;

    status_t err = NAME_NOT_FOUND;
    for (size_t matchIndex = 0; matchIndex < matchingCodecs.size();
            ++matchIndex) {
        componentName = matchingCodecs[matchIndex];
        quirks = MediaCodecList::getQuirksFor(componentName.c_str());

        pid_t tid = gettid();
        int prevPriority = androidGetThreadPriority(tid);
        androidSetThreadPriority(tid, ANDROID_PRIORITY_FOREGROUND);
        err = omx->allocateNode(componentName.c_str(), observer, &mCodec->mNodeBinder, &node);
        androidSetThreadPriority(tid, prevPriority);

        if (err == OK) {
            break;
        } else {
            ALOGW("Allocating component '%s' failed, try next one.", componentName.c_str());
        }

        node = 0;
    }

    if (node == 0) {
        if (!mime.empty()) {
            ALOGE("Unable to instantiate a %scoder for type '%s' with err %#x.",
                    encoder ? "en" : "de", mime.c_str(), err);
        } else {
            ALOGE("Unable to instantiate codec '%s' with err %#x.", componentName.c_str(), err);
        }

        mCodec->signalError((OMX_ERRORTYPE)err, makeNoSideEffectStatus(err));
        return false;
    }

    mDeathNotifier = new DeathNotifier(notify);
    if (mCodec->mNodeBinder == NULL ||
            mCodec->mNodeBinder->linkToDeath(mDeathNotifier) != OK) {
        // This was a local binder, if it dies so do we, we won't care
        // about any notifications in the afterlife.
        mDeathNotifier.clear();
    }

    notify = new AMessage(kWhatOMXMessageList, mCodec);
    observer->setNotificationMessage(notify);

    mCodec->mComponentName = componentName;
    mCodec->mRenderTracker.setComponentName(componentName);
    mCodec->mFlags = 0;

    if (componentName.endsWith(".secure")) {
        mCodec->mFlags |= kFlagIsSecure;
        mCodec->mFlags |= kFlagIsGrallocUsageProtected;
        mCodec->mFlags |= kFlagPushBlankBuffersToNativeWindowOnShutdown;
    }

    mCodec->mQuirks = quirks;
    mCodec->mOMX = omx;
    mCodec->mNode = node;

    {
        sp<AMessage> notify = mCodec->mNotify->dup();
        notify->setInt32("what", CodecBase::kWhatComponentAllocated);
        notify->setString("componentName", mCodec->mComponentName.c_str());
        notify->post();
    }

    mCodec->changeState(mCodec->mLoadedState);

    return true;
}

////////////////////////////////////////////////////////////////////////////////

ACodec::LoadedState::LoadedState(ACodec *codec)
    : BaseState(codec) {
}

void ACodec::LoadedState::stateEntered() {
    ALOGV("[%s] Now Loaded", mCodec->mComponentName.c_str());

    mCodec->mPortEOS[kPortIndexInput] =
        mCodec->mPortEOS[kPortIndexOutput] = false;

    mCodec->mInputEOSResult = OK;

    mCodec->mDequeueCounter = 0;
    mCodec->mMetadataBuffersToSubmit = 0;
    mCodec->mRepeatFrameDelayUs = -1ll;
    mCodec->mInputFormat.clear();
    mCodec->mOutputFormat.clear();
    mCodec->mBaseOutputFormat.clear();

    if (mCodec->mShutdownInProgress) {
        bool keepComponentAllocated = mCodec->mKeepComponentAllocated;

        mCodec->mShutdownInProgress = false;
        mCodec->mKeepComponentAllocated = false;

        onShutdown(keepComponentAllocated);
    }
    mCodec->mExplicitShutdown = false;

    mCodec->processDeferredMessages();
}

void ACodec::LoadedState::onShutdown(bool keepComponentAllocated) {
    if (!keepComponentAllocated) {
        (void)mCodec->mOMX->freeNode(mCodec->mNode);

        mCodec->changeState(mCodec->mUninitializedState);
    }

    if (mCodec->mExplicitShutdown) {
        sp<AMessage> notify = mCodec->mNotify->dup();
        notify->setInt32("what", CodecBase::kWhatShutdownCompleted);
        notify->post();
        mCodec->mExplicitShutdown = false;
    }
}

bool ACodec::LoadedState::onMessageReceived(const sp<AMessage> &msg) {
    bool handled = false;

    switch (msg->what()) {
        case ACodec::kWhatConfigureComponent:
        {
            onConfigureComponent(msg);
            handled = true;
            break;
        }

        case ACodec::kWhatCreateInputSurface:
        {
            onCreateInputSurface(msg);
            handled = true;
            break;
        }

        case ACodec::kWhatSetInputSurface:
        {
            onSetInputSurface(msg);
            handled = true;
            break;
        }

        case ACodec::kWhatStart:
        {
            onStart();
            handled = true;
            break;
        }

        case ACodec::kWhatShutdown:
        {
            int32_t keepComponentAllocated;
            CHECK(msg->findInt32(
                        "keepComponentAllocated", &keepComponentAllocated));

            mCodec->mExplicitShutdown = true;
            onShutdown(keepComponentAllocated);

            handled = true;
            break;
        }

        case ACodec::kWhatFlush:
        {
            sp<AMessage> notify = mCodec->mNotify->dup();
            notify->setInt32("what", CodecBase::kWhatFlushCompleted);
            notify->post();

            handled = true;
            break;
        }
#ifdef DOLBY_ENABLE
        case ACodec::kWhatSetParameters:
        {
            mCodec->setDolbyParameter(msg);

            handled = true;
            break;
        }
#endif // DOLBY_END

        default:
            return BaseState::onMessageReceived(msg);
    }

    return handled;
}

bool ACodec::LoadedState::onConfigureComponent(
        const sp<AMessage> &msg) {
    ALOGV("onConfigureComponent");

    CHECK(mCodec->mNode != 0);

    status_t err = OK;
    AString mime;
    if (!msg->findString("mime", &mime)) {
        err = BAD_VALUE;
    } else {
        err = mCodec->configureCodec(mime.c_str(), msg);
    }
    if (err != OK) {
        ALOGE("[%s] configureCodec returning error %d",
              mCodec->mComponentName.c_str(), err);

        mCodec->signalError(OMX_ErrorUndefined, makeNoSideEffectStatus(err));
        return false;
    }

    {
        sp<AMessage> notify = mCodec->mNotify->dup();
        notify->setInt32("what", CodecBase::kWhatComponentConfigured);
        notify->setString("componentName", mCodec->mComponentName.c_str());
        notify->setMessage("input-format", mCodec->mInputFormat);
        notify->setMessage("output-format", mCodec->mOutputFormat);
        notify->post();
    }

    return true;
}

status_t ACodec::LoadedState::setupInputSurface() {
    status_t err = OK;

    if (mCodec->mRepeatFrameDelayUs > 0ll) {
        err = mCodec->mOMX->setInternalOption(
                mCodec->mNode,
                kPortIndexInput,
                IOMX::INTERNAL_OPTION_REPEAT_PREVIOUS_FRAME_DELAY,
                &mCodec->mRepeatFrameDelayUs,
                sizeof(mCodec->mRepeatFrameDelayUs));

        if (err != OK) {
            ALOGE("[%s] Unable to configure option to repeat previous "
                  "frames (err %d)",
                  mCodec->mComponentName.c_str(),
                  err);
            return err;
        }
    }

    if (mCodec->mMaxPtsGapUs > 0ll) {
        err = mCodec->mOMX->setInternalOption(
                mCodec->mNode,
                kPortIndexInput,
                IOMX::INTERNAL_OPTION_MAX_TIMESTAMP_GAP,
                &mCodec->mMaxPtsGapUs,
                sizeof(mCodec->mMaxPtsGapUs));

        if (err != OK) {
            ALOGE("[%s] Unable to configure max timestamp gap (err %d)",
                    mCodec->mComponentName.c_str(),
                    err);
            return err;
        }
    }

    if (mCodec->mMaxFps > 0) {
        err = mCodec->mOMX->setInternalOption(
                mCodec->mNode,
                kPortIndexInput,
                IOMX::INTERNAL_OPTION_MAX_FPS,
                &mCodec->mMaxFps,
                sizeof(mCodec->mMaxFps));

        if (err != OK) {
            ALOGE("[%s] Unable to configure max fps (err %d)",
                    mCodec->mComponentName.c_str(),
                    err);
            return err;
        }
    }

    if (mCodec->mTimePerCaptureUs > 0ll
            && mCodec->mTimePerFrameUs > 0ll) {
        int64_t timeLapse[2];
        timeLapse[0] = mCodec->mTimePerFrameUs;
        timeLapse[1] = mCodec->mTimePerCaptureUs;
        err = mCodec->mOMX->setInternalOption(
                mCodec->mNode,
                kPortIndexInput,
                IOMX::INTERNAL_OPTION_TIME_LAPSE,
                &timeLapse[0],
                sizeof(timeLapse));

        if (err != OK) {
            ALOGE("[%s] Unable to configure time lapse (err %d)",
                    mCodec->mComponentName.c_str(),
                    err);
            return err;
        }
    }

    if (mCodec->mCreateInputBuffersSuspended) {
        bool suspend = true;
        err = mCodec->mOMX->setInternalOption(
                mCodec->mNode,
                kPortIndexInput,
                IOMX::INTERNAL_OPTION_SUSPEND,
                &suspend,
                sizeof(suspend));

        if (err != OK) {
            ALOGE("[%s] Unable to configure option to suspend (err %d)",
                  mCodec->mComponentName.c_str(),
                  err);
            return err;
        }
    }

    uint32_t usageBits;
    if (mCodec->mOMX->getParameter(
            mCodec->mNode, (OMX_INDEXTYPE)OMX_IndexParamConsumerUsageBits,
            &usageBits, sizeof(usageBits)) == OK) {
        mCodec->mInputFormat->setInt32(
                "using-sw-read-often", !!(usageBits & GRALLOC_USAGE_SW_READ_OFTEN));
    }

    sp<ABuffer> colorAspectsBuffer;
    if (mCodec->mInputFormat->findBuffer("android._color-aspects", &colorAspectsBuffer)) {
        err = mCodec->mOMX->setInternalOption(
                mCodec->mNode, kPortIndexInput, IOMX::INTERNAL_OPTION_COLOR_ASPECTS,
                colorAspectsBuffer->base(), colorAspectsBuffer->capacity());
        if (err != OK) {
            ALOGE("[%s] Unable to configure color aspects (err %d)",
                  mCodec->mComponentName.c_str(), err);
            return err;
        }
    }
    return OK;
}

void ACodec::LoadedState::onCreateInputSurface(
        const sp<AMessage> & /* msg */) {
    ALOGV("onCreateInputSurface");

    sp<AMessage> notify = mCodec->mNotify->dup();
    notify->setInt32("what", CodecBase::kWhatInputSurfaceCreated);

    android_dataspace dataSpace;
    status_t err =
        mCodec->setInitialColorAspectsForVideoEncoderSurfaceAndGetDataSpace(&dataSpace);
    notify->setMessage("input-format", mCodec->mInputFormat);
    notify->setMessage("output-format", mCodec->mOutputFormat);

    sp<IGraphicBufferProducer> bufferProducer;
    if (err == OK) {
        mCodec->mInputMetadataType = kMetadataBufferTypeANWBuffer;
        err = mCodec->mOMX->createInputSurface(
                mCodec->mNode, kPortIndexInput, dataSpace, &bufferProducer,
                &mCodec->mInputMetadataType);
        // framework uses ANW buffers internally instead of gralloc handles
        if (mCodec->mInputMetadataType == kMetadataBufferTypeGrallocSource) {
            mCodec->mInputMetadataType = kMetadataBufferTypeANWBuffer;
        }
    }

    if (err == OK) {
        err = setupInputSurface();
    }

    if (err == OK) {
        notify->setObject("input-surface",
                new BufferProducerWrapper(bufferProducer));
    } else {
        // Can't use mCodec->signalError() here -- MediaCodec won't forward
        // the error through because it's in the "configured" state.  We
        // send a kWhatInputSurfaceCreated with an error value instead.
        ALOGE("[%s] onCreateInputSurface returning error %d",
                mCodec->mComponentName.c_str(), err);
        notify->setInt32("err", err);
    }
    notify->post();
}

void ACodec::LoadedState::onSetInputSurface(
        const sp<AMessage> &msg) {
    ALOGV("onSetInputSurface");

    sp<AMessage> notify = mCodec->mNotify->dup();
    notify->setInt32("what", CodecBase::kWhatInputSurfaceAccepted);

    sp<RefBase> obj;
    CHECK(msg->findObject("input-surface", &obj));
    sp<PersistentSurface> surface = static_cast<PersistentSurface *>(obj.get());

    android_dataspace dataSpace;
    status_t err =
        mCodec->setInitialColorAspectsForVideoEncoderSurfaceAndGetDataSpace(&dataSpace);
    notify->setMessage("input-format", mCodec->mInputFormat);
    notify->setMessage("output-format", mCodec->mOutputFormat);

    if (err == OK) {
        mCodec->mInputMetadataType = kMetadataBufferTypeANWBuffer;
        err = mCodec->mOMX->setInputSurface(
                mCodec->mNode, kPortIndexInput, surface->getBufferConsumer(),
                &mCodec->mInputMetadataType);
        // framework uses ANW buffers internally instead of gralloc handles
        if (mCodec->mInputMetadataType == kMetadataBufferTypeGrallocSource) {
            mCodec->mInputMetadataType = kMetadataBufferTypeANWBuffer;
        }
    }

    if (err == OK) {
        surface->getBufferConsumer()->setDefaultBufferDataSpace(dataSpace);
        err = setupInputSurface();
    }

    if (err != OK) {
        // Can't use mCodec->signalError() here -- MediaCodec won't forward
        // the error through because it's in the "configured" state.  We
        // send a kWhatInputSurfaceAccepted with an error value instead.
        ALOGE("[%s] onSetInputSurface returning error %d",
                mCodec->mComponentName.c_str(), err);
        notify->setInt32("err", err);
    }
    notify->post();
}

void ACodec::LoadedState::onStart() {
    ALOGV("onStart");

    status_t err = mCodec->mOMX->sendCommand(mCodec->mNode, OMX_CommandStateSet, OMX_StateIdle);
    if (err != OK) {
        mCodec->signalError(OMX_ErrorUndefined, makeNoSideEffectStatus(err));
    } else {
#ifdef DOLBY_ENABLE
        mCodec->setDolbyParameterOnEndpChange();
#endif // DOLBY_END
        mCodec->changeState(mCodec->mLoadedToIdleState);
    }
}

////////////////////////////////////////////////////////////////////////////////

ACodec::LoadedToIdleState::LoadedToIdleState(ACodec *codec)
    : BaseState(codec) {
}

void ACodec::LoadedToIdleState::stateEntered() {
    ALOGV("[%s] Now Loaded->Idle", mCodec->mComponentName.c_str());

    status_t err;
    if ((err = allocateBuffers()) != OK) {
        ALOGE("Failed to allocate buffers after transitioning to IDLE state "
             "(error 0x%08x)",
             err);

        mCodec->signalError(OMX_ErrorUndefined, makeNoSideEffectStatus(err));

        mCodec->mOMX->sendCommand(
                mCodec->mNode, OMX_CommandStateSet, OMX_StateLoaded);
        if (mCodec->allYourBuffersAreBelongToUs(kPortIndexInput)) {
            mCodec->freeBuffersOnPort(kPortIndexInput);
        }
        if (mCodec->allYourBuffersAreBelongToUs(kPortIndexOutput)) {
            mCodec->freeBuffersOnPort(kPortIndexOutput);
        }

        mCodec->changeState(mCodec->mLoadedState);
    }
}

status_t ACodec::LoadedToIdleState::allocateBuffers() {
    status_t err = mCodec->allocateBuffersOnPort(kPortIndexInput);

    if (err != OK) {
        return err;
    }

    return mCodec->allocateBuffersOnPort(kPortIndexOutput);
}

bool ACodec::LoadedToIdleState::onMessageReceived(const sp<AMessage> &msg) {
    switch (msg->what()) {
        case kWhatSetParameters:
        case kWhatShutdown:
        {
            mCodec->deferMessage(msg);
            return true;
        }

        case kWhatSignalEndOfInputStream:
        {
            mCodec->onSignalEndOfInputStream();
            return true;
        }

        case kWhatResume:
        {
            // We'll be active soon enough.
            return true;
        }

        case kWhatFlush:
        {
            // We haven't even started yet, so we're flushed alright...
            sp<AMessage> notify = mCodec->mNotify->dup();
            notify->setInt32("what", CodecBase::kWhatFlushCompleted);
            notify->post();
            return true;
        }

        default:
            return BaseState::onMessageReceived(msg);
    }
}

bool ACodec::LoadedToIdleState::onOMXEvent(
        OMX_EVENTTYPE event, OMX_U32 data1, OMX_U32 data2) {
    switch (event) {
        case OMX_EventCmdComplete:
        {
            status_t err = OK;
            if (data1 != (OMX_U32)OMX_CommandStateSet
                    || data2 != (OMX_U32)OMX_StateIdle) {
                ALOGE("Unexpected command completion in LoadedToIdleState: %s(%u) %s(%u)",
                        asString((OMX_COMMANDTYPE)data1), data1,
                        asString((OMX_STATETYPE)data2), data2);
                err = FAILED_TRANSACTION;
            }

            if (err == OK) {
                err = mCodec->mOMX->sendCommand(
                    mCodec->mNode, OMX_CommandStateSet, OMX_StateExecuting);
            }

            if (err != OK) {
                mCodec->signalError(OMX_ErrorUndefined, makeNoSideEffectStatus(err));
            } else {
                mCodec->changeState(mCodec->mIdleToExecutingState);
            }

            return true;
        }

        default:
            return BaseState::onOMXEvent(event, data1, data2);
    }
}

////////////////////////////////////////////////////////////////////////////////

ACodec::IdleToExecutingState::IdleToExecutingState(ACodec *codec)
    : BaseState(codec) {
}

void ACodec::IdleToExecutingState::stateEntered() {
    ALOGV("[%s] Now Idle->Executing", mCodec->mComponentName.c_str());
}

bool ACodec::IdleToExecutingState::onMessageReceived(const sp<AMessage> &msg) {
    switch (msg->what()) {
        case kWhatSetParameters:
        case kWhatShutdown:
        {
            mCodec->deferMessage(msg);
            return true;
        }

        case kWhatResume:
        {
            // We'll be active soon enough.
            return true;
        }

        case kWhatFlush:
        {
            // We haven't even started yet, so we're flushed alright...
            sp<AMessage> notify = mCodec->mNotify->dup();
            notify->setInt32("what", CodecBase::kWhatFlushCompleted);
            notify->post();

            return true;
        }

        case kWhatSignalEndOfInputStream:
        {
            mCodec->onSignalEndOfInputStream();
            return true;
        }

        default:
            return BaseState::onMessageReceived(msg);
    }
}

bool ACodec::IdleToExecutingState::onOMXEvent(
        OMX_EVENTTYPE event, OMX_U32 data1, OMX_U32 data2) {
    switch (event) {
        case OMX_EventCmdComplete:
        {
            if (data1 != (OMX_U32)OMX_CommandStateSet
                    || data2 != (OMX_U32)OMX_StateExecuting) {
                ALOGE("Unexpected command completion in IdleToExecutingState: %s(%u) %s(%u)",
                        asString((OMX_COMMANDTYPE)data1), data1,
                        asString((OMX_STATETYPE)data2), data2);
                mCodec->signalError(OMX_ErrorUndefined, FAILED_TRANSACTION);
                return true;
            }

            mCodec->mExecutingState->resume();
            mCodec->changeState(mCodec->mExecutingState);

            return true;
        }

        default:
            return BaseState::onOMXEvent(event, data1, data2);
    }
}

////////////////////////////////////////////////////////////////////////////////

ACodec::ExecutingState::ExecutingState(ACodec *codec)
    : BaseState(codec),
      mActive(false) {
}

ACodec::BaseState::PortMode ACodec::ExecutingState::getPortMode(
        OMX_U32 /* portIndex */) {
    return RESUBMIT_BUFFERS;
}

void ACodec::ExecutingState::submitOutputMetaBuffers() {
    // submit as many buffers as there are input buffers with the codec
    // in case we are in port reconfiguring
    for (size_t i = 0; i < mCodec->mBuffers[kPortIndexInput].size(); ++i) {
        BufferInfo *info = &mCodec->mBuffers[kPortIndexInput].editItemAt(i);

        if (info->mStatus == BufferInfo::OWNED_BY_COMPONENT) {
            if (mCodec->submitOutputMetadataBuffer() != OK)
                break;
        }
    }

    // *** NOTE: THE FOLLOWING WORKAROUND WILL BE REMOVED ***
    mCodec->signalSubmitOutputMetadataBufferIfEOS_workaround();
}

void ACodec::ExecutingState::submitRegularOutputBuffers() {
    bool failed = false;
    for (size_t i = 0; i < mCodec->mBuffers[kPortIndexOutput].size(); ++i) {
        BufferInfo *info = &mCodec->mBuffers[kPortIndexOutput].editItemAt(i);

        if (mCodec->mNativeWindow != NULL) {
            if (info->mStatus != BufferInfo::OWNED_BY_US
                    && info->mStatus != BufferInfo::OWNED_BY_NATIVE_WINDOW) {
                ALOGE("buffers should be owned by us or the surface");
                failed = true;
                break;
            }

            if (info->mStatus == BufferInfo::OWNED_BY_NATIVE_WINDOW) {
                continue;
            }
        } else {
            if (info->mStatus != BufferInfo::OWNED_BY_US) {
                ALOGE("buffers should be owned by us");
                failed = true;
                break;
            }
        }

        ALOGV("[%s] calling fillBuffer %u", mCodec->mComponentName.c_str(), info->mBufferID);

        info->checkWriteFence("submitRegularOutputBuffers");
        status_t err = mCodec->mOMX->fillBuffer(mCodec->mNode, info->mBufferID, info->mFenceFd);
        info->mFenceFd = -1;
        if (err != OK) {
            failed = true;
            break;
        }

        info->mStatus = BufferInfo::OWNED_BY_COMPONENT;
    }

    if (failed) {
        mCodec->signalError(OMX_ErrorUndefined, FAILED_TRANSACTION);
    }
}

void ACodec::ExecutingState::submitOutputBuffers() {
    submitRegularOutputBuffers();
    if (mCodec->storingMetadataInDecodedBuffers()) {
        submitOutputMetaBuffers();
    }
}

void ACodec::ExecutingState::resume() {
    if (mActive) {
        ALOGV("[%s] We're already active, no need to resume.", mCodec->mComponentName.c_str());
        return;
    }

    submitOutputBuffers();

    // Post all available input buffers
    if (mCodec->mBuffers[kPortIndexInput].size() == 0u) {
        ALOGW("[%s] we don't have any input buffers to resume", mCodec->mComponentName.c_str());
    }

    for (size_t i = 0; i < mCodec->mBuffers[kPortIndexInput].size(); i++) {
        BufferInfo *info = &mCodec->mBuffers[kPortIndexInput].editItemAt(i);
        if (info->mStatus == BufferInfo::OWNED_BY_US) {
            postFillThisBuffer(info);
        }
    }

    mActive = true;
}

void ACodec::ExecutingState::stateEntered() {
    ALOGV("[%s] Now Executing", mCodec->mComponentName.c_str());

    mCodec->mRenderTracker.clear(systemTime(CLOCK_MONOTONIC));
    mCodec->processDeferredMessages();
}

bool ACodec::ExecutingState::onMessageReceived(const sp<AMessage> &msg) {
    bool handled = false;

    switch (msg->what()) {
        case kWhatShutdown:
        {
            int32_t keepComponentAllocated;
            CHECK(msg->findInt32(
                        "keepComponentAllocated", &keepComponentAllocated));

            mCodec->mShutdownInProgress = true;
            mCodec->mExplicitShutdown = true;
            mCodec->mKeepComponentAllocated = keepComponentAllocated;

            mActive = false;

            status_t err = mCodec->mOMX->sendCommand(
                    mCodec->mNode, OMX_CommandStateSet, OMX_StateIdle);
            if (err != OK) {
                if (keepComponentAllocated) {
                    mCodec->signalError(OMX_ErrorUndefined, FAILED_TRANSACTION);
                }
                // TODO: do some recovery here.
            } else {
                mCodec->changeState(mCodec->mExecutingToIdleState);
            }

            handled = true;
            break;
        }

        case kWhatFlush:
        {
            ALOGV("[%s] ExecutingState flushing now "
                 "(codec owns %zu/%zu input, %zu/%zu output).",
                    mCodec->mComponentName.c_str(),
                    mCodec->countBuffersOwnedByComponent(kPortIndexInput),
                    mCodec->mBuffers[kPortIndexInput].size(),
                    mCodec->countBuffersOwnedByComponent(kPortIndexOutput),
                    mCodec->mBuffers[kPortIndexOutput].size());

            mActive = false;

            status_t err = mCodec->mOMX->sendCommand(mCodec->mNode, OMX_CommandFlush, OMX_ALL);
            if (err != OK) {
                mCodec->signalError(OMX_ErrorUndefined, FAILED_TRANSACTION);
            } else {
                mCodec->changeState(mCodec->mFlushingState);
            }

            handled = true;
            break;
        }

        case kWhatResume:
        {
            resume();

            handled = true;
            break;
        }

        case kWhatRequestIDRFrame:
        {
            status_t err = mCodec->requestIDRFrame();
            if (err != OK) {
                ALOGW("Requesting an IDR frame failed.");
            }

            handled = true;
            break;
        }

        case kWhatSetParameters:
        {
            sp<AMessage> params;
            CHECK(msg->findMessage("params", &params));

            status_t err = mCodec->setParameters(params);

            sp<AMessage> reply;
            if (msg->findMessage("reply", &reply)) {
                reply->setInt32("err", err);
                reply->post();
            }

            handled = true;
            break;
        }

        case ACodec::kWhatSignalEndOfInputStream:
        {
            mCodec->onSignalEndOfInputStream();
            handled = true;
            break;
        }

        // *** NOTE: THE FOLLOWING WORKAROUND WILL BE REMOVED ***
        case kWhatSubmitOutputMetadataBufferIfEOS:
        {
            if (mCodec->mPortEOS[kPortIndexInput] &&
                    !mCodec->mPortEOS[kPortIndexOutput]) {
                status_t err = mCodec->submitOutputMetadataBuffer();
                if (err == OK) {
                    mCodec->signalSubmitOutputMetadataBufferIfEOS_workaround();
                }
            }
            return true;
        }

        default:
            handled = BaseState::onMessageReceived(msg);
            break;
    }

    return handled;
}

status_t ACodec::setParameters(const sp<AMessage> &params) {
    int32_t videoBitrate;
    if (params->findInt32("video-bitrate", &videoBitrate)) {
        OMX_VIDEO_CONFIG_BITRATETYPE configParams;
        InitOMXParams(&configParams);
        configParams.nPortIndex = kPortIndexOutput;
        configParams.nEncodeBitrate = videoBitrate;

        status_t err = mOMX->setConfig(
                mNode,
                OMX_IndexConfigVideoBitrate,
                &configParams,
                sizeof(configParams));

        if (err != OK) {
            ALOGE("setConfig(OMX_IndexConfigVideoBitrate, %d) failed w/ err %d",
                   videoBitrate, err);

            return err;
        }
    }

    int64_t timeOffsetUs;
    if (params->findInt64("time-offset-us", &timeOffsetUs)) {
        status_t err = mOMX->setInternalOption(
            mNode,
            kPortIndexInput,
            IOMX::INTERNAL_OPTION_TIME_OFFSET,
            &timeOffsetUs,
            sizeof(timeOffsetUs));

        if (err != OK) {
            ALOGE("[%s] Unable to set input buffer time offset (err %d)",
                mComponentName.c_str(),
                err);
            return err;
        }
    }

    int64_t skipFramesBeforeUs;
    if (params->findInt64("skip-frames-before", &skipFramesBeforeUs)) {
        status_t err =
            mOMX->setInternalOption(
                     mNode,
                     kPortIndexInput,
                     IOMX::INTERNAL_OPTION_START_TIME,
                     &skipFramesBeforeUs,
                     sizeof(skipFramesBeforeUs));

        if (err != OK) {
            ALOGE("Failed to set parameter 'skip-frames-before' (err %d)", err);
            return err;
        }
    }

    int32_t dropInputFrames;
    if (params->findInt32("drop-input-frames", &dropInputFrames)) {
        bool suspend = dropInputFrames != 0;

        status_t err =
            mOMX->setInternalOption(
                     mNode,
                     kPortIndexInput,
                     IOMX::INTERNAL_OPTION_SUSPEND,
                     &suspend,
                     sizeof(suspend));

        if (err != OK) {
            ALOGE("Failed to set parameter 'drop-input-frames' (err %d)", err);
            return err;
        }
    }

    int32_t dummy;
    if (params->findInt32("request-sync", &dummy)) {
        status_t err = requestIDRFrame();

        if (err != OK) {
            ALOGE("Requesting a sync frame failed w/ err %d", err);
            return err;
        }
    }

    float rate;
    if (params->findFloat("operating-rate", &rate) && rate > 0) {
        status_t err = setOperatingRate(rate, mIsVideo);
        if (err != OK) {
            ALOGE("Failed to set parameter 'operating-rate' (err %d)", err);
            return err;
        }
    }

    int32_t intraRefreshPeriod = 0;
    if (params->findInt32("intra-refresh-period", &intraRefreshPeriod)
            && intraRefreshPeriod > 0) {
        status_t err = setIntraRefreshPeriod(intraRefreshPeriod, false);
        if (err != OK) {
            ALOGI("[%s] failed setIntraRefreshPeriod. Failure is fine since this key is optional",
                    mComponentName.c_str());
            err = OK;
        }
    }
#ifdef DOLBY_ENABLE
    return setDolbyParameterOnProcessedAudio(params);
#endif // DOLBY_END

    status_t err = configureTemporalLayers(params, false /* inConfigure */, mOutputFormat);
    if (err != OK) {
        err = OK; // ignore failure
    }

    return err;
}

void ACodec::onSignalEndOfInputStream() {
    sp<AMessage> notify = mNotify->dup();
    notify->setInt32("what", CodecBase::kWhatSignaledInputEOS);

    status_t err = mOMX->signalEndOfInputStream(mNode);
    if (err != OK) {
        notify->setInt32("err", err);
    }
    notify->post();
}

sp<IOMXObserver> ACodec::createObserver() {
    sp<CodecObserver> observer = new CodecObserver;
    sp<AMessage> notify = new AMessage(kWhatOMXMessageList, this);
    observer->setNotificationMessage(notify);
    return observer;
}

bool ACodec::ExecutingState::onOMXFrameRendered(int64_t mediaTimeUs, nsecs_t systemNano) {
    mCodec->onFrameRendered(mediaTimeUs, systemNano);
    return true;
}

bool ACodec::ExecutingState::onOMXEvent(
        OMX_EVENTTYPE event, OMX_U32 data1, OMX_U32 data2) {
    switch (event) {
        case OMX_EventPortSettingsChanged:
        {
            CHECK_EQ(data1, (OMX_U32)kPortIndexOutput);

            mCodec->onOutputFormatChanged();

            if (data2 == 0 || data2 == OMX_IndexParamPortDefinition) {
                mCodec->mMetadataBuffersToSubmit = 0;
                CHECK_EQ(mCodec->mOMX->sendCommand(
                            mCodec->mNode,
                            OMX_CommandPortDisable, kPortIndexOutput),
                         (status_t)OK);

                mCodec->freeOutputBuffersNotOwnedByComponent();

                mCodec->changeState(mCodec->mOutputPortSettingsChangedState);
            } else if (data2 != OMX_IndexConfigCommonOutputCrop
                    && data2 != OMX_IndexConfigAndroidIntraRefresh) {
                ALOGV("[%s] OMX_EventPortSettingsChanged 0x%08x",
                     mCodec->mComponentName.c_str(), data2);
            }

            return true;
        }

        case OMX_EventBufferFlag:
        {
            return true;
        }

        default:
            return BaseState::onOMXEvent(event, data1, data2);
    }
}

////////////////////////////////////////////////////////////////////////////////

ACodec::OutputPortSettingsChangedState::OutputPortSettingsChangedState(
        ACodec *codec)
    : BaseState(codec) {
}

ACodec::BaseState::PortMode ACodec::OutputPortSettingsChangedState::getPortMode(
        OMX_U32 portIndex) {
    if (portIndex == kPortIndexOutput) {
        return FREE_BUFFERS;
    }

    CHECK_EQ(portIndex, (OMX_U32)kPortIndexInput);

    return RESUBMIT_BUFFERS;
}

bool ACodec::OutputPortSettingsChangedState::onMessageReceived(
        const sp<AMessage> &msg) {
    bool handled = false;

    switch (msg->what()) {
        case kWhatShutdown:
        {
            int32_t keepComponentAllocated;
            CHECK(msg->findInt32(
                        "keepComponentAllocated", &keepComponentAllocated));

            mCodec->mShutdownInProgress = true;
            mCodec->mExplicitShutdown = true;
            mCodec->mKeepComponentAllocated = keepComponentAllocated;

            status_t err = mCodec->mOMX->sendCommand(
                    mCodec->mNode, OMX_CommandStateSet, OMX_StateIdle);
            if (err != OK) {
                if (keepComponentAllocated) {
                    mCodec->signalError(OMX_ErrorUndefined, FAILED_TRANSACTION);
                }
                // TODO: do some recovery here.
            } else {
                // This is technically not correct, but appears to be
                // the only way to free the component instance using
                // ExectingToIdleState.
                mCodec->changeState(mCodec->mExecutingToIdleState);
            }

            handled = true;
            break;
        }
        case kWhatFlush:
        case kWhatResume:
        case kWhatSetParameters:
        {
            if (msg->what() == kWhatResume) {
                ALOGV("[%s] Deferring resume", mCodec->mComponentName.c_str());
            }

            mCodec->deferMessage(msg);
            handled = true;
            break;
        }

        default:
            handled = BaseState::onMessageReceived(msg);
            break;
    }

    return handled;
}

void ACodec::OutputPortSettingsChangedState::stateEntered() {
    ALOGV("[%s] Now handling output port settings change",
         mCodec->mComponentName.c_str());
}

bool ACodec::OutputPortSettingsChangedState::onOMXFrameRendered(
        int64_t mediaTimeUs, nsecs_t systemNano) {
    mCodec->onFrameRendered(mediaTimeUs, systemNano);
    return true;
}

bool ACodec::OutputPortSettingsChangedState::onOMXEvent(
        OMX_EVENTTYPE event, OMX_U32 data1, OMX_U32 data2) {
    switch (event) {
        case OMX_EventCmdComplete:
        {
            if (data1 == (OMX_U32)OMX_CommandPortDisable) {
                if (data2 != (OMX_U32)kPortIndexOutput) {
                    ALOGW("ignoring EventCmdComplete CommandPortDisable for port %u", data2);
                    return false;
                }

                ALOGV("[%s] Output port now disabled.", mCodec->mComponentName.c_str());

                status_t err = OK;
                if (!mCodec->mBuffers[kPortIndexOutput].isEmpty()) {
                    ALOGE("disabled port should be empty, but has %zu buffers",
                            mCodec->mBuffers[kPortIndexOutput].size());
                    err = FAILED_TRANSACTION;
                } else {
                    mCodec->mDealer[kPortIndexOutput].clear();
                }

                if (err == OK) {
                    err = mCodec->mOMX->sendCommand(
                            mCodec->mNode, OMX_CommandPortEnable, kPortIndexOutput);
                }

                /* Clear the RenderQueue in which queued GraphicBuffers hold the
                 * actual buffer references in order to free them early.
                 */
                mCodec->mRenderTracker.clear(systemTime(CLOCK_MONOTONIC));

                if (err == OK) {
                    err = mCodec->allocateBuffersOnPort(kPortIndexOutput);
                    ALOGE_IF(err != OK, "Failed to allocate output port buffers after port "
                            "reconfiguration: (%d)", err);
                }

                if (err != OK) {
                    mCodec->signalError(OMX_ErrorUndefined, makeNoSideEffectStatus(err));
                }

                return true;
            } else if (data1 == (OMX_U32)OMX_CommandPortEnable) {
                if (data2 != (OMX_U32)kPortIndexOutput) {
                    ALOGW("ignoring EventCmdComplete OMX_CommandPortEnable for port %u", data2);
                    return false;
                }

                ALOGV("[%s] Output port now reenabled.", mCodec->mComponentName.c_str());

                if (mCodec->mExecutingState->active()) {
                    mCodec->mExecutingState->submitOutputBuffers();
                }

                mCodec->changeState(mCodec->mExecutingState);

                return true;
            }

            return false;
        }

        default:
            return false;
    }
}

////////////////////////////////////////////////////////////////////////////////

ACodec::ExecutingToIdleState::ExecutingToIdleState(ACodec *codec)
    : BaseState(codec),
      mComponentNowIdle(false) {
}

bool ACodec::ExecutingToIdleState::onMessageReceived(const sp<AMessage> &msg) {
    bool handled = false;

    switch (msg->what()) {
        case kWhatFlush:
        {
            // Don't send me a flush request if you previously wanted me
            // to shutdown.
            ALOGW("Ignoring flush request in ExecutingToIdleState");
            break;
        }

        case kWhatShutdown:
        {
            // We're already doing that...

            handled = true;
            break;
        }

        default:
            handled = BaseState::onMessageReceived(msg);
            break;
    }

    return handled;
}

void ACodec::ExecutingToIdleState::stateEntered() {
    ALOGV("[%s] Now Executing->Idle", mCodec->mComponentName.c_str());

    mComponentNowIdle = false;
    mCodec->mLastOutputFormat.clear();
}

bool ACodec::ExecutingToIdleState::onOMXEvent(
        OMX_EVENTTYPE event, OMX_U32 data1, OMX_U32 data2) {
    switch (event) {
        case OMX_EventCmdComplete:
        {
            if (data1 != (OMX_U32)OMX_CommandStateSet
                    || data2 != (OMX_U32)OMX_StateIdle) {
                ALOGE("Unexpected command completion in ExecutingToIdleState: %s(%u) %s(%u)",
                        asString((OMX_COMMANDTYPE)data1), data1,
                        asString((OMX_STATETYPE)data2), data2);
                mCodec->signalError(OMX_ErrorUndefined, FAILED_TRANSACTION);
                return true;
            }

            mComponentNowIdle = true;

            changeStateIfWeOwnAllBuffers();

            return true;
        }

        case OMX_EventPortSettingsChanged:
        case OMX_EventBufferFlag:
        {
            // We're shutting down and don't care about this anymore.
            return true;
        }

        default:
            return BaseState::onOMXEvent(event, data1, data2);
    }
}

void ACodec::ExecutingToIdleState::changeStateIfWeOwnAllBuffers() {
    if (mComponentNowIdle && mCodec->allYourBuffersAreBelongToUs()) {
        status_t err = mCodec->mOMX->sendCommand(
                mCodec->mNode, OMX_CommandStateSet, OMX_StateLoaded);
        if (err == OK) {
            err = mCodec->freeBuffersOnPort(kPortIndexInput);
            status_t err2 = mCodec->freeBuffersOnPort(kPortIndexOutput);
            if (err == OK) {
                err = err2;
            }
        }

        if ((mCodec->mFlags & kFlagPushBlankBuffersToNativeWindowOnShutdown)
                && mCodec->mNativeWindow != NULL) {
            // We push enough 1x1 blank buffers to ensure that one of
            // them has made it to the display.  This allows the OMX
            // component teardown to zero out any protected buffers
            // without the risk of scanning out one of those buffers.
            pushBlankBuffersToNativeWindow(mCodec->mNativeWindow.get());
        }

        if (err != OK) {
            mCodec->signalError(OMX_ErrorUndefined, FAILED_TRANSACTION);
            return;
        }

        mCodec->changeState(mCodec->mIdleToLoadedState);
    }
}

void ACodec::ExecutingToIdleState::onInputBufferFilled(
        const sp<AMessage> &msg) {
    BaseState::onInputBufferFilled(msg);

    changeStateIfWeOwnAllBuffers();
}

void ACodec::ExecutingToIdleState::onOutputBufferDrained(
        const sp<AMessage> &msg) {
    BaseState::onOutputBufferDrained(msg);

    changeStateIfWeOwnAllBuffers();
}

////////////////////////////////////////////////////////////////////////////////

ACodec::IdleToLoadedState::IdleToLoadedState(ACodec *codec)
    : BaseState(codec) {
}

bool ACodec::IdleToLoadedState::onMessageReceived(const sp<AMessage> &msg) {
    bool handled = false;

    switch (msg->what()) {
        case kWhatShutdown:
        {
            // We're already doing that...

            handled = true;
            break;
        }

        case kWhatFlush:
        {
            // Don't send me a flush request if you previously wanted me
            // to shutdown.
            ALOGE("Got flush request in IdleToLoadedState");
            break;
        }

        default:
            handled = BaseState::onMessageReceived(msg);
            break;
    }

    return handled;
}

void ACodec::IdleToLoadedState::stateEntered() {
    ALOGV("[%s] Now Idle->Loaded", mCodec->mComponentName.c_str());
}

bool ACodec::IdleToLoadedState::onOMXEvent(
        OMX_EVENTTYPE event, OMX_U32 data1, OMX_U32 data2) {
    switch (event) {
        case OMX_EventCmdComplete:
        {
            if (data1 != (OMX_U32)OMX_CommandStateSet
                    || data2 != (OMX_U32)OMX_StateLoaded) {
                ALOGE("Unexpected command completion in IdleToLoadedState: %s(%u) %s(%u)",
                        asString((OMX_COMMANDTYPE)data1), data1,
                        asString((OMX_STATETYPE)data2), data2);
                mCodec->signalError(OMX_ErrorUndefined, FAILED_TRANSACTION);
                return true;
            }

            mCodec->changeState(mCodec->mLoadedState);

            return true;
        }

        default:
            return BaseState::onOMXEvent(event, data1, data2);
    }
}

////////////////////////////////////////////////////////////////////////////////

ACodec::FlushingState::FlushingState(ACodec *codec)
    : BaseState(codec) {
}

void ACodec::FlushingState::stateEntered() {
    ALOGV("[%s] Now Flushing", mCodec->mComponentName.c_str());

    mFlushComplete[kPortIndexInput] = mFlushComplete[kPortIndexOutput] = false;
}

bool ACodec::FlushingState::onMessageReceived(const sp<AMessage> &msg) {
    bool handled = false;

    switch (msg->what()) {
        case kWhatShutdown:
        {
            mCodec->deferMessage(msg);
            break;
        }

        case kWhatFlush:
        {
            // We're already doing this right now.
            handled = true;
            break;
        }

        default:
            handled = BaseState::onMessageReceived(msg);
            break;
    }

    return handled;
}

bool ACodec::FlushingState::onOMXEvent(
        OMX_EVENTTYPE event, OMX_U32 data1, OMX_U32 data2) {
    ALOGV("[%s] FlushingState onOMXEvent(%u,%d)",
            mCodec->mComponentName.c_str(), event, (OMX_S32)data1);

    switch (event) {
        case OMX_EventCmdComplete:
        {
            if (data1 != (OMX_U32)OMX_CommandFlush) {
                ALOGE("unexpected EventCmdComplete %s(%d) data2:%d in FlushingState",
                        asString((OMX_COMMANDTYPE)data1), data1, data2);
                mCodec->signalError(OMX_ErrorUndefined, FAILED_TRANSACTION);
                return true;
            }

            if (data2 == kPortIndexInput || data2 == kPortIndexOutput) {
                if (mFlushComplete[data2]) {
                    ALOGW("Flush already completed for %s port",
                            data2 == kPortIndexInput ? "input" : "output");
                    return true;
                }
                mFlushComplete[data2] = true;

                if (mFlushComplete[kPortIndexInput] && mFlushComplete[kPortIndexOutput]) {
                    changeStateIfWeOwnAllBuffers();
                }
            } else if (data2 == OMX_ALL) {
                if (!mFlushComplete[kPortIndexInput] || !mFlushComplete[kPortIndexOutput]) {
                    ALOGW("received flush complete event for OMX_ALL before ports have been"
                            "flushed (%d/%d)",
                            mFlushComplete[kPortIndexInput], mFlushComplete[kPortIndexOutput]);
                    return false;
                }

                changeStateIfWeOwnAllBuffers();
            } else {
                ALOGW("data2 not OMX_ALL but %u in EventCmdComplete CommandFlush", data2);
            }

            return true;
        }

        case OMX_EventPortSettingsChanged:
        {
            sp<AMessage> msg = new AMessage(kWhatOMXMessage, mCodec);
            msg->setInt32("type", omx_message::EVENT);
            msg->setInt32("node", mCodec->mNode);
            msg->setInt32("event", event);
            msg->setInt32("data1", data1);
            msg->setInt32("data2", data2);

            ALOGV("[%s] Deferring OMX_EventPortSettingsChanged",
                 mCodec->mComponentName.c_str());

            mCodec->deferMessage(msg);

            return true;
        }

        default:
            return BaseState::onOMXEvent(event, data1, data2);
    }

    return true;
}

void ACodec::FlushingState::onOutputBufferDrained(const sp<AMessage> &msg) {
    BaseState::onOutputBufferDrained(msg);

    changeStateIfWeOwnAllBuffers();
}

void ACodec::FlushingState::onInputBufferFilled(const sp<AMessage> &msg) {
    BaseState::onInputBufferFilled(msg);

    changeStateIfWeOwnAllBuffers();
}

void ACodec::FlushingState::changeStateIfWeOwnAllBuffers() {
    if (mFlushComplete[kPortIndexInput]
            && mFlushComplete[kPortIndexOutput]
            && mCodec->allYourBuffersAreBelongToUs()) {
        // We now own all buffers except possibly those still queued with
        // the native window for rendering. Let's get those back as well.
        mCodec->waitUntilAllPossibleNativeWindowBuffersAreReturnedToUs();

        mCodec->mRenderTracker.clear(systemTime(CLOCK_MONOTONIC));

        sp<AMessage> notify = mCodec->mNotify->dup();
        notify->setInt32("what", CodecBase::kWhatFlushCompleted);
        notify->post();

        mCodec->mPortEOS[kPortIndexInput] =
            mCodec->mPortEOS[kPortIndexOutput] = false;

        mCodec->mInputEOSResult = OK;

        if (mCodec->mSkipCutBuffer != NULL) {
            mCodec->mSkipCutBuffer->clear();
        }

        mCodec->changeState(mCodec->mExecutingState);
    }
}

status_t ACodec::queryCapabilities(
        const AString &name, const AString &mime, bool isEncoder,
        sp<MediaCodecInfo::Capabilities> *caps) {
    (*caps).clear();
    const char *role = getComponentRole(isEncoder, mime.c_str());
    if (role == NULL) {
        return BAD_VALUE;
    }

    OMXClient client;
    status_t err = client.connect();
    if (err != OK) {
        return err;
    }

    sp<IOMX> omx = client.interface();
    sp<CodecObserver> observer = new CodecObserver;
    IOMX::node_id node = 0;

    err = omx->allocateNode(name.c_str(), observer, NULL, &node);
    if (err != OK) {
        client.disconnect();
        return err;
    }

    err = setComponentRole(omx, node, role);
    if (err != OK) {
        omx->freeNode(node);
        client.disconnect();
        return err;
    }

    sp<MediaCodecInfo::CapabilitiesBuilder> builder = new MediaCodecInfo::CapabilitiesBuilder();
    bool isVideo = mime.startsWithIgnoreCase("video/");

    if (isVideo) {
        OMX_VIDEO_PARAM_PROFILELEVELTYPE param;
        InitOMXParams(&param);
        param.nPortIndex = isEncoder ? kPortIndexOutput : kPortIndexInput;

        for (OMX_U32 index = 0; index <= kMaxIndicesToCheck; ++index) {
            param.nProfileIndex = index;
            status_t err = omx->getParameter(
                    node, OMX_IndexParamVideoProfileLevelQuerySupported,
                    &param, sizeof(param));
            if (err != OK) {
                break;
            }
            builder->addProfileLevel(param.eProfile, param.eLevel);

            if (index == kMaxIndicesToCheck) {
                ALOGW("[%s] stopping checking profiles after %u: %x/%x",
                        name.c_str(), index,
                        param.eProfile, param.eLevel);
            }
        }

        // Color format query
        // return colors in the order reported by the OMX component
        // prefix "flexible" standard ones with the flexible equivalent
        OMX_VIDEO_PARAM_PORTFORMATTYPE portFormat;
        InitOMXParams(&portFormat);
        portFormat.nPortIndex = isEncoder ? kPortIndexInput : kPortIndexOutput;
        Vector<uint32_t> supportedColors; // shadow copy to check for duplicates
        for (OMX_U32 index = 0; index <= kMaxIndicesToCheck; ++index) {
            portFormat.nIndex = index;
            status_t err = omx->getParameter(
                    node, OMX_IndexParamVideoPortFormat,
                    &portFormat, sizeof(portFormat));
            if (err != OK) {
                break;
            }

            OMX_U32 flexibleEquivalent;
            if (isFlexibleColorFormat(
                    omx, node, portFormat.eColorFormat, false /* usingNativeWindow */,
                    &flexibleEquivalent)) {
                bool marked = false;
                for (size_t i = 0; i < supportedColors.size(); ++i) {
                    if (supportedColors[i] == flexibleEquivalent) {
                        marked = true;
                        break;
                    }
                }
                if (!marked) {
                    supportedColors.push(flexibleEquivalent);
                    builder->addColorFormat(flexibleEquivalent);
                }
            }
            supportedColors.push(portFormat.eColorFormat);
            builder->addColorFormat(portFormat.eColorFormat);

            if (index == kMaxIndicesToCheck) {
                ALOGW("[%s] stopping checking formats after %u: %s(%x)",
                        name.c_str(), index,
                        asString(portFormat.eColorFormat), portFormat.eColorFormat);
            }
        }
    } else if (mime.equalsIgnoreCase(MEDIA_MIMETYPE_AUDIO_AAC)) {
        // More audio codecs if they have profiles.
        OMX_AUDIO_PARAM_ANDROID_PROFILETYPE param;
        InitOMXParams(&param);
        param.nPortIndex = isEncoder ? kPortIndexOutput : kPortIndexInput;
        for (OMX_U32 index = 0; index <= kMaxIndicesToCheck; ++index) {
            param.nProfileIndex = index;
            status_t err = omx->getParameter(
                    node, (OMX_INDEXTYPE)OMX_IndexParamAudioProfileQuerySupported,
                    &param, sizeof(param));
            if (err != OK) {
                break;
            }
            // For audio, level is ignored.
            builder->addProfileLevel(param.eProfile, 0 /* level */);

            if (index == kMaxIndicesToCheck) {
                ALOGW("[%s] stopping checking profiles after %u: %x",
                        name.c_str(), index,
                        param.eProfile);
            }
        }

        // NOTE: Without Android extensions, OMX does not provide a way to query
        // AAC profile support
        if (param.nProfileIndex == 0) {
            ALOGW("component %s doesn't support profile query.", name.c_str());
        }
    }

    if (isVideo && !isEncoder) {
        native_handle_t *sidebandHandle = NULL;
        if (omx->configureVideoTunnelMode(
                node, kPortIndexOutput, OMX_TRUE, 0, &sidebandHandle) == OK) {
            // tunneled playback includes adaptive playback
            builder->addFlags(MediaCodecInfo::Capabilities::kFlagSupportsAdaptivePlayback
                    | MediaCodecInfo::Capabilities::kFlagSupportsTunneledPlayback);
        } else if (omx->storeMetaDataInBuffers(
                node, kPortIndexOutput, OMX_TRUE) == OK ||
            omx->prepareForAdaptivePlayback(
                node, kPortIndexOutput, OMX_TRUE,
                1280 /* width */, 720 /* height */) == OK) {
            builder->addFlags(MediaCodecInfo::Capabilities::kFlagSupportsAdaptivePlayback);
        }
    }

    if (isVideo && isEncoder) {
        OMX_VIDEO_CONFIG_ANDROID_INTRAREFRESHTYPE params;
        InitOMXParams(&params);
        params.nPortIndex = kPortIndexOutput;
        // TODO: should we verify if fallback is supported?
        if (omx->getConfig(
                node, (OMX_INDEXTYPE)OMX_IndexConfigAndroidIntraRefresh,
                &params, sizeof(params)) == OK) {
            builder->addFlags(MediaCodecInfo::Capabilities::kFlagSupportsIntraRefresh);
        }
    }

    *caps = builder;
    omx->freeNode(node);
    client.disconnect();
    return OK;
}

// These are supposed be equivalent to the logic in
// "audio_channel_out_mask_from_count".
//static
status_t ACodec::getOMXChannelMapping(size_t numChannels, OMX_AUDIO_CHANNELTYPE map[]) {
    switch (numChannels) {
        case 1:
            map[0] = OMX_AUDIO_ChannelCF;
            break;
        case 2:
            map[0] = OMX_AUDIO_ChannelLF;
            map[1] = OMX_AUDIO_ChannelRF;
            break;
        case 3:
            map[0] = OMX_AUDIO_ChannelLF;
            map[1] = OMX_AUDIO_ChannelRF;
            map[2] = OMX_AUDIO_ChannelCF;
            break;
        case 4:
            map[0] = OMX_AUDIO_ChannelLF;
            map[1] = OMX_AUDIO_ChannelRF;
            map[2] = OMX_AUDIO_ChannelLR;
            map[3] = OMX_AUDIO_ChannelRR;
            break;
        case 5:
            map[0] = OMX_AUDIO_ChannelLF;
            map[1] = OMX_AUDIO_ChannelRF;
            map[2] = OMX_AUDIO_ChannelCF;
            map[3] = OMX_AUDIO_ChannelLR;
            map[4] = OMX_AUDIO_ChannelRR;
            break;
        case 6:
            map[0] = OMX_AUDIO_ChannelLF;
            map[1] = OMX_AUDIO_ChannelRF;
            map[2] = OMX_AUDIO_ChannelCF;
            map[3] = OMX_AUDIO_ChannelLFE;
            map[4] = OMX_AUDIO_ChannelLR;
            map[5] = OMX_AUDIO_ChannelRR;
            break;
        case 7:
            map[0] = OMX_AUDIO_ChannelLF;
            map[1] = OMX_AUDIO_ChannelRF;
            map[2] = OMX_AUDIO_ChannelCF;
            map[3] = OMX_AUDIO_ChannelLFE;
            map[4] = OMX_AUDIO_ChannelLR;
            map[5] = OMX_AUDIO_ChannelRR;
            map[6] = OMX_AUDIO_ChannelCS;
            break;
        case 8:
            map[0] = OMX_AUDIO_ChannelLF;
            map[1] = OMX_AUDIO_ChannelRF;
            map[2] = OMX_AUDIO_ChannelCF;
            map[3] = OMX_AUDIO_ChannelLFE;
            map[4] = OMX_AUDIO_ChannelLR;
            map[5] = OMX_AUDIO_ChannelRR;
            map[6] = OMX_AUDIO_ChannelLS;
            map[7] = OMX_AUDIO_ChannelRS;
            break;
        default:
            return -EINVAL;
    }

    return OK;
}

}  // namespace android<|MERGE_RESOLUTION|>--- conflicted
+++ resolved
@@ -2519,109 +2519,6 @@
     return OK;
 }
 
-status_t ACodec::configureTemporalLayers(
-        const sp<AMessage> &msg, bool inConfigure, sp<AMessage> &outputFormat) {
-    if (!mIsVideo || !mIsEncoder) {
-        return INVALID_OPERATION;
-    }
-
-    AString tsSchema;
-    if (!msg->findString("ts-schema", &tsSchema)) {
-        return OK;
-    }
-
-    unsigned int numLayers = 0;
-    unsigned int numBLayers = 0;
-    int tags;
-    char dummy;
-    OMX_VIDEO_ANDROID_TEMPORALLAYERINGPATTERNTYPE pattern =
-        OMX_VIDEO_AndroidTemporalLayeringPatternNone;
-    if (sscanf(tsSchema.c_str(), "webrtc.vp8.%u-layer%c", &numLayers, &dummy) == 1
-            && numLayers > 0) {
-        pattern = OMX_VIDEO_AndroidTemporalLayeringPatternWebRTC;
-    } else if ((tags = sscanf(tsSchema.c_str(), "android.generic.%u%c%u%c",
-                    &numLayers, &dummy, &numBLayers, &dummy))
-            && (tags == 1 || (tags == 3 && dummy == '+'))
-            && numLayers > 0 && numLayers < UINT32_MAX - numBLayers) {
-        numLayers += numBLayers;
-        pattern = OMX_VIDEO_AndroidTemporalLayeringPatternAndroid;
-    } else {
-        ALOGI("Ignoring unsupported ts-schema [%s]", tsSchema.c_str());
-        return BAD_VALUE;
-    }
-
-    OMX_VIDEO_PARAM_ANDROID_TEMPORALLAYERINGTYPE layerParams;
-    InitOMXParams(&layerParams);
-    layerParams.nPortIndex = kPortIndexOutput;
-
-    status_t err = mOMX->getParameter(
-        mNode, (OMX_INDEXTYPE)OMX_IndexParamAndroidVideoTemporalLayering,
-        &layerParams, sizeof(layerParams));
-
-    if (err != OK) {
-        return err;
-    } else if (!(layerParams.eSupportedPatterns & pattern)) {
-        return BAD_VALUE;
-    }
-
-    numLayers = min(numLayers, layerParams.nLayerCountMax);
-    numBLayers = min(numBLayers, layerParams.nBLayerCountMax);
-
-    if (!inConfigure) {
-        OMX_VIDEO_CONFIG_ANDROID_TEMPORALLAYERINGTYPE layerConfig;
-        InitOMXParams(&layerConfig);
-        layerConfig.nPortIndex = kPortIndexOutput;
-        layerConfig.ePattern = pattern;
-        layerConfig.nPLayerCountActual = numLayers - numBLayers;
-        layerConfig.nBLayerCountActual = numBLayers;
-        layerConfig.bBitrateRatiosSpecified = OMX_FALSE;
-
-        err = mOMX->setConfig(
-                mNode, (OMX_INDEXTYPE)OMX_IndexConfigAndroidVideoTemporalLayering,
-                &layerConfig, sizeof(layerConfig));
-    } else {
-        layerParams.ePattern = pattern;
-        layerParams.nPLayerCountActual = numLayers - numBLayers;
-        layerParams.nBLayerCountActual = numBLayers;
-        layerParams.bBitrateRatiosSpecified = OMX_FALSE;
-
-        err = mOMX->setParameter(
-                mNode, (OMX_INDEXTYPE)OMX_IndexParamAndroidVideoTemporalLayering,
-                &layerParams, sizeof(layerParams));
-    }
-
-    AString configSchema;
-    if (pattern == OMX_VIDEO_AndroidTemporalLayeringPatternAndroid) {
-        configSchema = AStringPrintf("android.generic.%u+%u", numLayers - numBLayers, numBLayers);
-    } else if (pattern == OMX_VIDEO_AndroidTemporalLayeringPatternWebRTC) {
-        configSchema = AStringPrintf("webrtc.vp8.%u", numLayers);
-    }
-
-    if (err != OK) {
-        ALOGW("Failed to set temporal layers to %s (requested %s)",
-                configSchema.c_str(), tsSchema.c_str());
-        return err;
-    }
-
-    err = mOMX->getParameter(
-            mNode, (OMX_INDEXTYPE)OMX_IndexParamAndroidVideoTemporalLayering,
-            &layerParams, sizeof(layerParams));
-
-    if (err == OK) {
-        ALOGD("Temporal layers requested:%s configured:%s got:%s(%u: P=%u, B=%u)",
-                tsSchema.c_str(), configSchema.c_str(),
-                asString(layerParams.ePattern), layerParams.ePattern,
-                layerParams.nPLayerCountActual, layerParams.nBLayerCountActual);
-
-        if (outputFormat.get() == mOutputFormat.get()) {
-            mOutputFormat = mOutputFormat->dup(); // trigger an output format change event
-        }
-        // assume we got what we configured
-        outputFormat->setString("ts-schema", configSchema);
-    }
-    return err;
-}
-
 status_t ACodec::setMinBufferSize(OMX_U32 portIndex, size_t size) {
     OMX_PARAM_PORTDEFINITIONTYPE def;
     InitOMXParams(&def);
@@ -3962,29 +3859,6 @@
     if (err == ERROR_UNSUPPORTED) { // support is optional
         ALOGI("[%s] cannot encode HDR static metadata. Ignoring.", mComponentName.c_str());
         err = OK;
-    }
-
-    if (err != OK) {
-        return err;
-    }
-
-    switch (compressionFormat) {
-        case OMX_VIDEO_CodingAVC:
-        case OMX_VIDEO_CodingHEVC:
-            err = configureTemporalLayers(msg, true /* inConfigure */, outputFormat);
-            if (err != OK) {
-                err = OK; // ignore failure
-            }
-            break;
-
-        case OMX_VIDEO_CodingVP8:
-        case OMX_VIDEO_CodingVP9:
-            // TODO: do we need to support android.generic layering? webrtc layering is
-            // already set up in setupVPXEncoderParameters.
-            break;
-
-        default:
-            break;
     }
 
     if (err == OK) {
@@ -4340,14 +4214,7 @@
 
         h264type.eProfile = static_cast<OMX_VIDEO_AVCPROFILETYPE>(profile);
         h264type.eLevel = static_cast<OMX_VIDEO_AVCLEVELTYPE>(level);
-<<<<<<< HEAD
-    } 
-#if 0
-      else {
-        // Use baseline profile for AVC recording if profile is not specified.
-=======
     } else {
->>>>>>> 9627e72f
         h264type.eProfile = OMX_VIDEO_AVCProfileBaseline;
 #if 0   /* DON'T YET DEFAULT TO HIGHEST PROFILE */
         // Use largest supported profile for AVC recording if profile is not specified.
@@ -4360,7 +4227,6 @@
         }
 #endif
     }
-#endif
 
     ALOGI("setupAVCEncoderParameters with [profile: %s] [level: %s]",
             asString(h264type.eProfile), asString(h264type.eLevel));
@@ -7669,12 +7535,7 @@
     return setDolbyParameterOnProcessedAudio(params);
 #endif // DOLBY_END
 
-    status_t err = configureTemporalLayers(params, false /* inConfigure */, mOutputFormat);
-    if (err != OK) {
-        err = OK; // ignore failure
-    }
-
-    return err;
+    return OK;
 }
 
 void ACodec::onSignalEndOfInputStream() {
