--- conflicted
+++ resolved
@@ -57,78 +57,6 @@
 
 LOCAL_MODULE:= wfd
 
-LOCAL_MODULE_TAGS := optional
-
-<<<<<<< HEAD
-include $(BUILD_EXECUTABLE)
-
-################################################################################
-
-include $(CLEAR_VARS)
-
-LOCAL_SRC_FILES:= \
-        udptest.cpp                 \
-
-LOCAL_SHARED_LIBRARIES:= \
-        libbinder                       \
-        libgui                          \
-        libmedia                        \
-        libstagefright                  \
-        libstagefright_foundation       \
-        libstagefright_wfd              \
-        libutils                        \
-        liblog                          \
-
-LOCAL_MODULE:= udptest
-
-LOCAL_MODULE_TAGS := optional
-
-include $(BUILD_EXECUTABLE)
-
-################################################################################
-
-include $(CLEAR_VARS)
-
-LOCAL_SRC_FILES:= \
-        rtptest.cpp                 \
-
-LOCAL_SHARED_LIBRARIES:= \
-        libbinder                       \
-        libgui                          \
-        libmedia                        \
-        libstagefright                  \
-        libstagefright_foundation       \
-        libstagefright_wfd              \
-        libutils                        \
-        liblog                          \
-
-LOCAL_MODULE:= rtptest
-
-LOCAL_MODULE_TAGS := optional 
-
-include $(BUILD_EXECUTABLE)
-
-################################################################################
-
-include $(CLEAR_VARS)
-
-LOCAL_SRC_FILES:= \
-        nettest.cpp                     \
-
-LOCAL_SHARED_LIBRARIES:= \
-        libbinder                       \
-        libgui                          \
-        libmedia                        \
-        libstagefright                  \
-        libstagefright_foundation       \
-        libstagefright_wfd              \
-        libutils                        \
-        liblog                          \
-
-LOCAL_MODULE:= nettest
-
 LOCAL_MODULE_TAGS := debug
 
-=======
->>>>>>> e55951df
 include $(BUILD_EXECUTABLE)