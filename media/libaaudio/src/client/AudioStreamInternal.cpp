--- conflicted
+++ resolved
@@ -115,17 +115,10 @@
         setSampleRate(configuration.getSampleRate());
         setSamplesPerFrame(configuration.getSamplesPerFrame());
         setDeviceId(configuration.getDeviceId());
-<<<<<<< HEAD
 
         // Save device format so we can do format conversion and volume scaling together.
         mDeviceFormat = configuration.getAudioFormat();
 
-=======
-
-        // Save device format so we can do format conversion and volume scaling together.
-        mDeviceFormat = configuration.getAudioFormat();
-
->>>>>>> 9e4f2857
         result = mServiceInterface.getStreamDescription(mServiceStreamHandle, mEndPointParcelable);
         ALOGD_IF(ALOG_CONDITION, "AudioStreamInternal.open(): getStreamDescriptor(0x%08X) returns %d",
               mServiceStreamHandle, result);
