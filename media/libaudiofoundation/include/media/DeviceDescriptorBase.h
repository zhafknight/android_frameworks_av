--- conflicted
+++ resolved
@@ -77,10 +77,7 @@
 
 protected:
     AudioDeviceTypeAddr mDeviceTypeAddr;
-<<<<<<< HEAD
-=======
     bool mIsAddressSensitive;
->>>>>>> 3d232f21
     uint32_t mEncapsulationModes = 0;
     uint32_t mEncapsulationMetadataTypes = 0;
 };
