/*
 * Copyright (C) 2012 The Android Open Source Project
 *
 * Licensed under the Apache License, Version 2.0 (the "License");
 * you may not use this file except in compliance with the License.
 * You may obtain a copy of the License at
 *
 *      http://www.apache.org/licenses/LICENSE-2.0
 *
 * Unless required by applicable law or agreed to in writing, software
 * distributed under the License is distributed on an "AS IS" BASIS,
 * WITHOUT WARRANTIES OR CONDITIONS OF ANY KIND, either express or implied.
 * See the License for the specific language governing permissions and
 * limitations under the License.
 */

//#define LOG_NDEBUG 0
#define LOG_TAG "GenericSource"

#include "GenericSource.h"

#include "AnotherPacketSource.h"

#include <media/IMediaHTTPService.h>
#include <media/stagefright/foundation/ABuffer.h>
#include <media/stagefright/foundation/ADebug.h>
#include <media/stagefright/foundation/AMessage.h>
#include <media/stagefright/DataSource.h>
#include <media/stagefright/FileSource.h>
#include <media/stagefright/MediaBuffer.h>
#include <media/stagefright/MediaDefs.h>
#include <media/stagefright/MediaExtractor.h>
#include <media/stagefright/MediaSource.h>
#include <media/stagefright/MetaData.h>
#include <media/stagefright/Utils.h>
#include "../../libstagefright/include/DRMExtractor.h"
#include "../../libstagefright/include/NuCachedSource2.h"
#include "../../libstagefright/include/WVMExtractor.h"
#include "../../libstagefright/include/HTTPBase.h"
#include "mediaplayerservice/AVNuExtensions.h"

namespace android {

static int64_t kLowWaterMarkUs = 2000000ll;  // 2secs
static int64_t kHighWaterMarkUs = 5000000ll;  // 5secs
static const ssize_t kLowWaterMarkBytes = 40000;
static const ssize_t kHighWaterMarkBytes = 200000;

NuPlayer::GenericSource::GenericSource(
        const sp<AMessage> &notify,
        bool uidValid,
        uid_t uid)
    : Source(notify),
      mAudioTimeUs(0),
      mAudioLastDequeueTimeUs(0),
      mVideoTimeUs(0),
      mVideoLastDequeueTimeUs(0),
      mFetchSubtitleDataGeneration(0),
      mFetchTimedTextDataGeneration(0),
      mDurationUs(-1ll),
      mAudioIsVorbis(false),
      mIsWidevine(false),
      mIsSecure(false),
      mUseSetBuffers(false),
      mIsStreaming(false),
      mUIDValid(uidValid),
      mUID(uid),
      mFd(-1),
      mDrmManagerClient(NULL),
      mBitrate(-1ll),
      mPollBufferingGeneration(0),
      mPendingReadBufferTypes(0),
      mBuffering(false),
      mPrepareBuffering(false),
      mPrevBufferPercentage(-1) {
    resetDataSource();
    DataSource::RegisterDefaultSniffers();
}

void NuPlayer::GenericSource::resetDataSource() {
    mHTTPService.clear();
    mHttpSource.clear();
    mUri.clear();
    mUriHeaders.clear();
    if (mFd >= 0) {
        close(mFd);
        mFd = -1;
    }
    mOffset = 0;
    mLength = 0;
    setDrmPlaybackStatusIfNeeded(Playback::STOP, 0);
    mDecryptHandle = NULL;
    mDrmManagerClient = NULL;
    mStarted = false;
    mStopRead = true;
}

status_t NuPlayer::GenericSource::setDataSource(
        const sp<IMediaHTTPService> &httpService,
        const char *url,
        const KeyedVector<String8, String8> *headers) {
    resetDataSource();

    mHTTPService = httpService;
    mUri = url;

    if (headers) {
        mUriHeaders = *headers;
    }

    // delay data source creation to prepareAsync() to avoid blocking
    // the calling thread in setDataSource for any significant time.
    return OK;
}

status_t NuPlayer::GenericSource::setDataSource(
        int fd, int64_t offset, int64_t length) {
    resetDataSource();

    mFd = dup(fd);
    mOffset = offset;
    mLength = length;

    // delay data source creation to prepareAsync() to avoid blocking
    // the calling thread in setDataSource for any significant time.
    return OK;
}

status_t NuPlayer::GenericSource::setDataSource(const sp<DataSource>& source) {
    resetDataSource();
    Mutex::Autolock _l(mSourceLock);
    mDataSource = source;
    return OK;
}

sp<MetaData> NuPlayer::GenericSource::getFileFormatMeta() const {
    return mFileMeta;
}

status_t NuPlayer::GenericSource::initFromDataSource() {
    sp<MediaExtractor> extractor;
    String8 mimeType;
    float confidence;
    sp<AMessage> meta;
    bool isWidevineStreaming = false;

    CHECK(mDataSource != NULL);

    if (mIsWidevine) {
        isWidevineStreaming = SniffWVM(
                mDataSource, &mimeType, &confidence, &meta);
        if (!isWidevineStreaming ||
                strcasecmp(
                    mimeType.string(), MEDIA_MIMETYPE_CONTAINER_WVM)) {
            ALOGE("unsupported widevine mime: %s", mimeType.string());
            return UNKNOWN_ERROR;
        }
    } else if (mIsStreaming) {
        sp<DataSource> dataSource;
        {
            Mutex::Autolock _l(mSourceLock);
            dataSource = mDataSource;
        }
        if (!dataSource->sniff(&mimeType, &confidence, &meta)) {
            return UNKNOWN_ERROR;
        }
        isWidevineStreaming = !strcasecmp(
                mimeType.string(), MEDIA_MIMETYPE_CONTAINER_WVM);
    }

    if (isWidevineStreaming) {
        // we don't want cached source for widevine streaming.
        mCachedSource.clear();
        mDataSource = mHttpSource;
        mWVMExtractor = new WVMExtractor(mDataSource);
        mWVMExtractor->setAdaptiveStreamingMode(true);
        if (mUIDValid) {
            mWVMExtractor->setUID(mUID);
        }
        extractor = mWVMExtractor;
    } else {
#ifndef TARGET_8974
        int32_t flags = AVNuUtils::get()->getFlags();
#else
        int32_t flags = 0;
#endif
        extractor = MediaExtractor::Create(mDataSource,
                mimeType.isEmpty() ? NULL : mimeType.string(),
                mIsStreaming ? 0 : flags, &meta);
    }

    if (extractor == NULL) {
        return UNKNOWN_ERROR;
    }

    if (extractor->getDrmFlag()) {
        checkDrmStatus(mDataSource);
    }

    mFileMeta = extractor->getMetaData();
    if (mFileMeta != NULL) {
        int64_t duration;
        if (mFileMeta->findInt64(kKeyDuration, &duration)) {
            mDurationUs = duration;
        }

        if (!mIsWidevine) {
            // Check mime to see if we actually have a widevine source.
            // If the data source is not URL-type (eg. file source), we
            // won't be able to tell until now.
            const char *fileMime;
            if (mFileMeta->findCString(kKeyMIMEType, &fileMime)
                    && !strncasecmp(fileMime, "video/wvm", 9)) {
                mIsWidevine = true;
            }
        }
    }

#ifndef TARGET_8974
    if (AVNuUtils::get()->canUseSetBuffers(mFileMeta)) {
        mUseSetBuffers = true;
        ALOGI("setBuffers mode enabled");
    }
#endif

    int32_t totalBitrate = 0;

    size_t numtracks = extractor->countTracks();
    if (numtracks == 0) {
        return UNKNOWN_ERROR;
    }

    for (size_t i = 0; i < numtracks; ++i) {
        sp<MediaSource> track = extractor->getTrack(i);
        if (track == NULL) {
            continue;
        }

        sp<MetaData> meta = extractor->getTrackMetaData(i);

        const char *mime;
        CHECK(meta->findCString(kKeyMIMEType, &mime));

        // Do the string compare immediately with "mime",
        // we can't assume "mime" would stay valid after another
        // extractor operation, some extractors might modify meta
        // during getTrack() and make it invalid.
        if (!strncasecmp(mime, "audio/", 6)) {
            if (mAudioTrack.mSource == NULL) {
                mAudioTrack.mIndex = i;
                mAudioTrack.mSource = track;
                mAudioTrack.mPackets =
                    new AnotherPacketSource(mAudioTrack.mSource->getFormat());

                if (!strcasecmp(mime, MEDIA_MIMETYPE_AUDIO_VORBIS)) {
                    mAudioIsVorbis = true;
                } else {
                    mAudioIsVorbis = false;
                }
            }
        } else if (!strncasecmp(mime, "video/", 6)) {
            if (mVideoTrack.mSource == NULL) {
                mVideoTrack.mIndex = i;
                mVideoTrack.mSource = track;
                mVideoTrack.mPackets =
                    new AnotherPacketSource(mVideoTrack.mSource->getFormat());

                // check if the source requires secure buffers
                int32_t secure;
                if (meta->findInt32(kKeyRequiresSecureBuffers, &secure)
                        && secure) {
                    mIsSecure = true;
                    if (mUIDValid) {
                        extractor->setUID(mUID);
                    }
                }
            }
        }

        mSources.push(track);
        int64_t durationUs;
        if (meta->findInt64(kKeyDuration, &durationUs)) {
            if (durationUs > mDurationUs) {
                mDurationUs = durationUs;
            }
        }

        int32_t bitrate;
        if (totalBitrate >= 0 && meta->findInt32(kKeyBitRate, &bitrate)) {
            totalBitrate += bitrate;
        } else {
            totalBitrate = -1;
        }
    }

    if (mSources.size() == 0) {
        ALOGE("b/23705695");
        return UNKNOWN_ERROR;
    }

    mBitrate = totalBitrate;

    return OK;
}

status_t NuPlayer::GenericSource::startSources() {
    // Start the selected A/V tracks now before we start buffering.
    // Widevine sources might re-initialize crypto when starting, if we delay
    // this to start(), all data buffered during prepare would be wasted.
    // (We don't actually start reading until start().)
    if (mAudioTrack.mSource != NULL && mAudioTrack.mSource->start() != OK) {
        ALOGE("failed to start audio track!");
        return UNKNOWN_ERROR;
    }

    if (mVideoTrack.mSource != NULL && mVideoTrack.mSource->start() != OK) {
        ALOGE("failed to start video track!");
        return UNKNOWN_ERROR;
    }

    return OK;
}

void NuPlayer::GenericSource::checkDrmStatus(const sp<DataSource>& dataSource) {
    dataSource->getDrmInfo(mDecryptHandle, &mDrmManagerClient);
    if (mDecryptHandle != NULL) {
        CHECK(mDrmManagerClient);
        if (RightsStatus::RIGHTS_VALID != mDecryptHandle->status) {
            sp<AMessage> msg = dupNotify();
            msg->setInt32("what", kWhatDrmNoLicense);
            msg->post();
        }
    }
}

int64_t NuPlayer::GenericSource::getLastReadPosition() {
    if (mAudioTrack.mSource != NULL) {
        return mAudioTimeUs;
    } else if (mVideoTrack.mSource != NULL) {
        return mVideoTimeUs;
    } else {
        return 0;
    }
}

status_t NuPlayer::GenericSource::setBuffers(
        bool audio, Vector<MediaBuffer *> &buffers) {
<<<<<<< HEAD
    if ((mIsSecure || mUseSetBuffers) && !audio) {
=======
    if (mIsSecure && !audio && mVideoTrack.mSource != NULL) {
>>>>>>> d112f7d0
        return mVideoTrack.mSource->setBuffers(buffers);
    }
    return INVALID_OPERATION;
}

bool NuPlayer::GenericSource::isStreaming() const {
    return mIsStreaming;
}

NuPlayer::GenericSource::~GenericSource() {
    if (mLooper != NULL) {
        mLooper->unregisterHandler(id());
        mLooper->stop();
    }
    resetDataSource();
}

void NuPlayer::GenericSource::prepareAsync() {
    if (mLooper == NULL) {
        mLooper = new ALooper;
        mLooper->setName("generic");
        mLooper->start(false, false, PRIORITY_AUDIO);

        mLooper->registerHandler(this);
    }

    sp<AMessage> msg = new AMessage(kWhatPrepareAsync, this);
    msg->post();
}

void NuPlayer::GenericSource::onPrepareAsync() {
    // delayed data source creation
    if (mDataSource == NULL) {
        // set to false first, if the extractor
        // comes back as secure, set it to true then.
        mIsSecure = false;

        if (!mUri.empty()) {
            const char* uri = mUri.c_str();
            String8 contentType;
            mIsWidevine = !strncasecmp(uri, "widevine://", 11);

            if (!strncasecmp("http://", uri, 7)
                    || !strncasecmp("https://", uri, 8)
                    || mIsWidevine) {
                mHttpSource = DataSource::CreateMediaHTTP(mHTTPService);
                if (mHttpSource == NULL) {
                    ALOGE("Failed to create http source!");
                    notifyPreparedAndCleanup(UNKNOWN_ERROR);
                    return;
                }
            }

            sp<DataSource> dataSource;
            dataSource = DataSource::CreateFromURI(
                   mHTTPService, uri, &mUriHeaders, &contentType,
                   static_cast<HTTPBase *>(mHttpSource.get()),
                   true /*use extended cache*/);
            Mutex::Autolock _l(mSourceLock);
            mDataSource = dataSource;
        } else {
            mIsWidevine = false;

            sp<DataSource> dataSource;
            dataSource = new FileSource(mFd, mOffset, mLength);
            Mutex::Autolock _l(mSourceLock);
            mDataSource = dataSource;
            mFd = -1;
        }

        if (mDataSource == NULL) {
            ALOGE("Failed to create data source!");
            notifyPreparedAndCleanup(UNKNOWN_ERROR);
            return;
        }
    }

    if (mDataSource->flags() & DataSource::kIsCachingDataSource) {
        mCachedSource = static_cast<NuCachedSource2 *>(mDataSource.get());
    }

    // For widevine or other cached streaming cases, we need to wait for
    // enough buffering before reporting prepared.
    // Note that even when URL doesn't start with widevine://, mIsWidevine
    // could still be set to true later, if the streaming or file source
    // is sniffed to be widevine. We don't want to buffer for file source
    // in that case, so must check the flag now.
    mIsStreaming = (mIsWidevine || mCachedSource != NULL);

    // init extractor from data source
    status_t err = initFromDataSource();

    if (err != OK) {
        ALOGE("Failed to init from data source!");
        notifyPreparedAndCleanup(err);
        return;
    }

    if (mVideoTrack.mSource != NULL) {
        sp<MetaData> meta = doGetFormatMeta(false /* audio */);
        sp<AMessage> msg = new AMessage;
        err = convertMetaDataToMessage(meta, &msg);
        if(err != OK) {
            notifyPreparedAndCleanup(err);
            return;
        }
        notifyVideoSizeChanged(msg);
    }

    notifyFlagsChanged(
            (mIsSecure ? FLAG_SECURE : 0)
            | (mDecryptHandle != NULL ? FLAG_PROTECTED : 0)
            | FLAG_CAN_PAUSE
            | FLAG_CAN_SEEK_BACKWARD
            | FLAG_CAN_SEEK_FORWARD
            | FLAG_CAN_SEEK
            | (mUseSetBuffers ? FLAG_USE_SET_BUFFERS : 0));

    if (mIsSecure) {
        // secure decoders must be instantiated before starting widevine source
        sp<AMessage> reply = new AMessage(kWhatSecureDecodersInstantiated, this);
        notifyInstantiateSecureDecoders(reply);
    } else {
        finishPrepareAsync();
    }
}

void NuPlayer::GenericSource::onSecureDecodersInstantiated(status_t err) {
    if (err != OK) {
        ALOGE("Failed to instantiate secure decoders!");
        notifyPreparedAndCleanup(err);
        return;
    }
    finishPrepareAsync();
}

void NuPlayer::GenericSource::finishPrepareAsync() {
    status_t err = startSources();
    if (err != OK) {
        ALOGE("Failed to init start data source!");
        notifyPreparedAndCleanup(err);
        return;
    }

    if (mIsStreaming) {
        mPrepareBuffering = true;

        ensureCacheIsFetching();
        restartPollBuffering();
    } else {
        notifyPrepared();
    }
}

void NuPlayer::GenericSource::notifyPreparedAndCleanup(status_t err) {
    if (err != OK) {
        {
            sp<DataSource> dataSource = mDataSource;
            sp<NuCachedSource2> cachedSource = mCachedSource;
            sp<DataSource> httpSource = mHttpSource;
            {
                Mutex::Autolock _l(mDisconnectLock);
                mDataSource.clear();
                mDecryptHandle = NULL;
                mDrmManagerClient = NULL;
                mCachedSource.clear();
                mHttpSource.clear();
            }
        }
        mBitrate = -1;

        cancelPollBuffering();
    }
    notifyPrepared(err);
}

void NuPlayer::GenericSource::start() {
    ALOGI("start");

    mStopRead = false;
    if (mAudioTrack.mSource != NULL) {
        postReadBuffer(MEDIA_TRACK_TYPE_AUDIO);
    }

    if (mVideoTrack.mSource != NULL) {
        postReadBuffer(MEDIA_TRACK_TYPE_VIDEO);
    }

    setDrmPlaybackStatusIfNeeded(Playback::START, getLastReadPosition() / 1000);
    mStarted = true;

    (new AMessage(kWhatStart, this))->post();
}

void NuPlayer::GenericSource::stop() {
    // nothing to do, just account for DRM playback status
    setDrmPlaybackStatusIfNeeded(Playback::STOP, 0);
    mStarted = false;
    if (mIsWidevine || mIsSecure) {
        // For widevine or secure sources we need to prevent any further reads.
        sp<AMessage> msg = new AMessage(kWhatStopWidevine, this);
        sp<AMessage> response;
        (void) msg->postAndAwaitResponse(&response);
    }
}

void NuPlayer::GenericSource::pause() {
    // nothing to do, just account for DRM playback status
    setDrmPlaybackStatusIfNeeded(Playback::PAUSE, 0);
    mStarted = false;
}

void NuPlayer::GenericSource::resume() {
    // nothing to do, just account for DRM playback status
    setDrmPlaybackStatusIfNeeded(Playback::START, getLastReadPosition() / 1000);
    mStarted = true;

    (new AMessage(kWhatResume, this))->post();
}

void NuPlayer::GenericSource::disconnect() {
    sp<DataSource> dataSource, httpSource;
    {
        Mutex::Autolock _l(mDisconnectLock);
        dataSource = mDataSource;
        httpSource = mHttpSource;
    }

    if (dataSource != NULL) {
        // disconnect data source
        if (dataSource->flags() & DataSource::kIsCachingDataSource) {
            static_cast<NuCachedSource2 *>(dataSource.get())->disconnect();
        }
    } else if (httpSource != NULL) {
        static_cast<HTTPBase *>(httpSource.get())->disconnect();
    }
}

void NuPlayer::GenericSource::setDrmPlaybackStatusIfNeeded(int playbackStatus, int64_t position) {
    if (mDecryptHandle != NULL) {
        mDrmManagerClient->setPlaybackStatus(mDecryptHandle, playbackStatus, position);
    }
    mSubtitleTrack.mPackets = new AnotherPacketSource(NULL);
    mTimedTextTrack.mPackets = new AnotherPacketSource(NULL);
}

status_t NuPlayer::GenericSource::feedMoreTSData() {
    return OK;
}

void NuPlayer::GenericSource::schedulePollBuffering() {
    sp<AMessage> msg = new AMessage(kWhatPollBuffering, this);
    msg->setInt32("generation", mPollBufferingGeneration);
    msg->post(1000000ll);
}

void NuPlayer::GenericSource::cancelPollBuffering() {
    mBuffering = false;
    ++mPollBufferingGeneration;
    mPrevBufferPercentage = -1;
}

void NuPlayer::GenericSource::restartPollBuffering() {
    if (mIsStreaming) {
        cancelPollBuffering();
        onPollBuffering();
    }
}

void NuPlayer::GenericSource::notifyBufferingUpdate(int32_t percentage) {
    // Buffering percent could go backward as it's estimated from remaining
    // data and last access time. This could cause the buffering position
    // drawn on media control to jitter slightly. Remember previously reported
    // percentage and don't allow it to go backward.
    if (percentage < mPrevBufferPercentage) {
        percentage = mPrevBufferPercentage;
    } else if (percentage > 100) {
        percentage = 100;
    }

    mPrevBufferPercentage = percentage;

    ALOGV("notifyBufferingUpdate: buffering %d%%", percentage);

    sp<AMessage> msg = dupNotify();
    msg->setInt32("what", kWhatBufferingUpdate);
    msg->setInt32("percentage", percentage);
    msg->post();
}

void NuPlayer::GenericSource::startBufferingIfNecessary() {
    ALOGV("startBufferingIfNecessary: mPrepareBuffering=%d, mBuffering=%d",
            mPrepareBuffering, mBuffering);

    if (mPrepareBuffering) {
        return;
    }

    if (!mBuffering) {
        mBuffering = true;

        ensureCacheIsFetching();
        sendCacheStats();

        sp<AMessage> notify = dupNotify();
        notify->setInt32("what", kWhatPauseOnBufferingStart);
        notify->post();
    }
}

void NuPlayer::GenericSource::stopBufferingIfNecessary() {
    ALOGV("stopBufferingIfNecessary: mPrepareBuffering=%d, mBuffering=%d",
            mPrepareBuffering, mBuffering);

    if (mPrepareBuffering) {
        mPrepareBuffering = false;
        notifyPrepared();
        return;
    }

    if (mBuffering) {
        mBuffering = false;

        sendCacheStats();

        sp<AMessage> notify = dupNotify();
        notify->setInt32("what", kWhatResumeOnBufferingEnd);
        notify->post();
    }
}

void NuPlayer::GenericSource::sendCacheStats() {
    int32_t kbps = 0;
    status_t err = UNKNOWN_ERROR;

    if (mWVMExtractor != NULL) {
        err = mWVMExtractor->getEstimatedBandwidthKbps(&kbps);
    } else if (mCachedSource != NULL) {
        err = mCachedSource->getEstimatedBandwidthKbps(&kbps);
    }

    if (err == OK) {
        sp<AMessage> notify = dupNotify();
        notify->setInt32("what", kWhatCacheStats);
        notify->setInt32("bandwidth", kbps);
        notify->post();
    }
}

void NuPlayer::GenericSource::ensureCacheIsFetching() {
    if (mCachedSource != NULL) {
        mCachedSource->resumeFetchingIfNecessary();
    }
}

void NuPlayer::GenericSource::onPollBuffering() {
    status_t finalStatus = UNKNOWN_ERROR;
    int64_t cachedDurationUs = -1ll;
    ssize_t cachedDataRemaining = -1;

    ALOGW_IF(mWVMExtractor != NULL && mCachedSource != NULL,
            "WVMExtractor and NuCachedSource both present");

    if (mWVMExtractor != NULL) {
        cachedDurationUs =
                mWVMExtractor->getCachedDurationUs(&finalStatus);
    } else if (mCachedSource != NULL) {
        cachedDataRemaining =
                mCachedSource->approxDataRemaining(&finalStatus);

        if (finalStatus == OK) {
            off64_t size;
            int64_t bitrate = 0ll;
            if (mDurationUs > 0 && mCachedSource->getSize(&size) == OK) {
                bitrate = size * 8000000ll / mDurationUs;
            } else if (mBitrate > 0) {
                bitrate = mBitrate;
            }
            if (bitrate > 0) {
                cachedDurationUs = cachedDataRemaining * 8000000ll / bitrate;
            }
        }
    }

    if (finalStatus != OK) {
        ALOGV("onPollBuffering: EOS (finalStatus = %d)", finalStatus);

        if (finalStatus == ERROR_END_OF_STREAM) {
            notifyBufferingUpdate(100);
        }

        stopBufferingIfNecessary();
        return;
    } else if (cachedDurationUs >= 0ll) {
        if (mDurationUs > 0ll) {
            int64_t cachedPosUs = getLastReadPosition() + cachedDurationUs;
            int percentage = 100.0 * cachedPosUs / mDurationUs;
            if (percentage > 100) {
                percentage = 100;
            }

            notifyBufferingUpdate(percentage);
        }

        ALOGV("onPollBuffering: cachedDurationUs %.1f sec",
                cachedDurationUs / 1000000.0f);

        if (cachedDurationUs < kLowWaterMarkUs) {
            startBufferingIfNecessary();
        } else if (cachedDurationUs > kHighWaterMarkUs) {
            stopBufferingIfNecessary();
        }
    } else if (cachedDataRemaining >= 0) {
        ALOGV("onPollBuffering: cachedDataRemaining %zd bytes",
                cachedDataRemaining);

        if (cachedDataRemaining < kLowWaterMarkBytes) {
            startBufferingIfNecessary();
        } else if (cachedDataRemaining > kHighWaterMarkBytes) {
            stopBufferingIfNecessary();
        }
    }

    schedulePollBuffering();
}

void NuPlayer::GenericSource::onMessageReceived(const sp<AMessage> &msg) {
    switch (msg->what()) {
      case kWhatPrepareAsync:
      {
          onPrepareAsync();
          break;
      }
      case kWhatFetchSubtitleData:
      {
          fetchTextData(kWhatSendSubtitleData, MEDIA_TRACK_TYPE_SUBTITLE,
                  mFetchSubtitleDataGeneration, mSubtitleTrack.mPackets, msg);
          break;
      }

      case kWhatFetchTimedTextData:
      {
          fetchTextData(kWhatSendTimedTextData, MEDIA_TRACK_TYPE_TIMEDTEXT,
                  mFetchTimedTextDataGeneration, mTimedTextTrack.mPackets, msg);
          break;
      }

      case kWhatSendSubtitleData:
      {
          sendTextData(kWhatSubtitleData, MEDIA_TRACK_TYPE_SUBTITLE,
                  mFetchSubtitleDataGeneration, mSubtitleTrack.mPackets, msg);
          break;
      }

      case kWhatSendTimedTextData:
      {
          sendTextData(kWhatTimedTextData, MEDIA_TRACK_TYPE_TIMEDTEXT,
                  mFetchTimedTextDataGeneration, mTimedTextTrack.mPackets, msg);
          break;
      }

      case kWhatChangeAVSource:
      {
          int32_t trackIndex;
          CHECK(msg->findInt32("trackIndex", &trackIndex));
          const sp<MediaSource> source = mSources.itemAt(trackIndex);

          Track* track;
          const char *mime;
          media_track_type trackType, counterpartType;
          sp<MetaData> meta = source->getFormat();
          meta->findCString(kKeyMIMEType, &mime);
          if (!strncasecmp(mime, "audio/", 6)) {
              track = &mAudioTrack;
              trackType = MEDIA_TRACK_TYPE_AUDIO;
              counterpartType = MEDIA_TRACK_TYPE_VIDEO;;
          } else {
              CHECK(!strncasecmp(mime, "video/", 6));
              track = &mVideoTrack;
              trackType = MEDIA_TRACK_TYPE_VIDEO;
              counterpartType = MEDIA_TRACK_TYPE_AUDIO;;
          }


          if (track->mSource != NULL) {
              track->mSource->stop();
          }
          track->mSource = source;
          track->mSource->start();
          track->mIndex = trackIndex;

          int64_t timeUs, actualTimeUs;
          const bool formatChange = true;
          if (trackType == MEDIA_TRACK_TYPE_AUDIO) {
              timeUs = mAudioLastDequeueTimeUs;
          } else {
              timeUs = mVideoLastDequeueTimeUs;
          }
          readBuffer(trackType, timeUs, &actualTimeUs, formatChange);
          readBuffer(counterpartType, -1, NULL, formatChange);
          ALOGV("timeUs %lld actualTimeUs %lld", (long long)timeUs, (long long)actualTimeUs);

          break;
      }

      case kWhatStart:
      case kWhatResume:
      {
          restartPollBuffering();
          break;
      }

      case kWhatPollBuffering:
      {
          int32_t generation;
          CHECK(msg->findInt32("generation", &generation));
          if (generation == mPollBufferingGeneration) {
              onPollBuffering();
          }
          break;
      }

      case kWhatGetFormat:
      {
          onGetFormatMeta(msg);
          break;
      }

      case kWhatGetSelectedTrack:
      {
          onGetSelectedTrack(msg);
          break;
      }

      case kWhatSelectTrack:
      {
          onSelectTrack(msg);
          break;
      }

      case kWhatSeek:
      {
          onSeek(msg);
          break;
      }

      case kWhatReadBuffer:
      {
          onReadBuffer(msg);
          break;
      }

      case kWhatSecureDecodersInstantiated:
      {
          int32_t err;
          CHECK(msg->findInt32("err", &err));
          onSecureDecodersInstantiated(err);
          break;
      }

      case kWhatStopWidevine:
      {
          // mStopRead is only used for Widevine to prevent the video source
          // from being read while the associated video decoder is shutting down.
          mStopRead = true;
          if (mVideoTrack.mSource != NULL) {
              mVideoTrack.mPackets->clear();
          }
          sp<AMessage> response = new AMessage;
          sp<AReplyToken> replyID;
          CHECK(msg->senderAwaitsResponse(&replyID));
          response->postReply(replyID);
          break;
      }
      default:
          Source::onMessageReceived(msg);
          break;
    }
}

void NuPlayer::GenericSource::fetchTextData(
        uint32_t sendWhat,
        media_track_type type,
        int32_t curGen,
        sp<AnotherPacketSource> packets,
        sp<AMessage> msg) {
    int32_t msgGeneration;
    CHECK(msg->findInt32("generation", &msgGeneration));
    if (msgGeneration != curGen) {
        // stale
        return;
    }

    int32_t avail;
    if (packets->hasBufferAvailable(&avail)) {
        return;
    }

    int64_t timeUs;
    CHECK(msg->findInt64("timeUs", &timeUs));

    int64_t subTimeUs;
    readBuffer(type, timeUs, &subTimeUs);

    int64_t delayUs = subTimeUs - timeUs;
    if (msg->what() == kWhatFetchSubtitleData) {
        const int64_t oneSecUs = 1000000ll;
        delayUs -= oneSecUs;
    }
    sp<AMessage> msg2 = new AMessage(sendWhat, this);
    msg2->setInt32("generation", msgGeneration);
    msg2->post(delayUs < 0 ? 0 : delayUs);
}

void NuPlayer::GenericSource::sendTextData(
        uint32_t what,
        media_track_type type,
        int32_t curGen,
        sp<AnotherPacketSource> packets,
        sp<AMessage> msg) {
    int32_t msgGeneration;
    CHECK(msg->findInt32("generation", &msgGeneration));
    if (msgGeneration != curGen) {
        // stale
        return;
    }

    int64_t subTimeUs;
    if (packets->nextBufferTime(&subTimeUs) != OK) {
        return;
    }

    int64_t nextSubTimeUs;
    readBuffer(type, -1, &nextSubTimeUs);

    sp<ABuffer> buffer;
    status_t dequeueStatus = packets->dequeueAccessUnit(&buffer);
    if (dequeueStatus == OK) {
        sp<AMessage> notify = dupNotify();
        notify->setInt32("what", what);
        notify->setBuffer("buffer", buffer);
        notify->post();

        const int64_t delayUs = nextSubTimeUs - subTimeUs;
        msg->post(delayUs < 0 ? 0 : delayUs);
    }
}

sp<MetaData> NuPlayer::GenericSource::getFormatMeta(bool audio) {
    sp<AMessage> msg = new AMessage(kWhatGetFormat, this);
    msg->setInt32("audio", audio);

    sp<AMessage> response;
    void *format;
    status_t err = msg->postAndAwaitResponse(&response);
    if (err == OK && response != NULL) {
        CHECK(response->findPointer("format", &format));
        return (MetaData *)format;
    } else {
        return NULL;
    }
}

void NuPlayer::GenericSource::onGetFormatMeta(sp<AMessage> msg) const {
    int32_t audio;
    CHECK(msg->findInt32("audio", &audio));

    sp<AMessage> response = new AMessage;
    sp<MetaData> format = doGetFormatMeta(audio);
    response->setPointer("format", format.get());

    sp<AReplyToken> replyID;
    CHECK(msg->senderAwaitsResponse(&replyID));
    response->postReply(replyID);
}

sp<MetaData> NuPlayer::GenericSource::doGetFormatMeta(bool audio) const {
    sp<MediaSource> source = audio ? mAudioTrack.mSource : mVideoTrack.mSource;

    if (source == NULL) {
        return NULL;
    }

    return source->getFormat();
}

status_t NuPlayer::GenericSource::dequeueAccessUnit(
        bool audio, sp<ABuffer> *accessUnit) {
    Track *track = audio ? &mAudioTrack : &mVideoTrack;

    if (track->mSource == NULL) {
        return -EWOULDBLOCK;
    }

    if (mIsWidevine && !audio) {
        // try to read a buffer as we may not have been able to the last time
        postReadBuffer(MEDIA_TRACK_TYPE_VIDEO);
    }

    status_t finalResult;
    if (!track->mPackets->hasBufferAvailable(&finalResult)) {
        if (finalResult == OK) {
            postReadBuffer(
                    audio ? MEDIA_TRACK_TYPE_AUDIO : MEDIA_TRACK_TYPE_VIDEO);
            return -EWOULDBLOCK;
        }
        return finalResult;
    }

    status_t result = track->mPackets->dequeueAccessUnit(accessUnit);

    // start pulling in more buffers if we only have one (or no) buffer left
    // so that decoder has less chance of being starved
    if ((track->mPackets->getAvailableBufferCount(&finalResult) < 2)
        && !mUseSetBuffers) {
        postReadBuffer(audio? MEDIA_TRACK_TYPE_AUDIO : MEDIA_TRACK_TYPE_VIDEO);
    }

    if (result != OK) {
        if (mSubtitleTrack.mSource != NULL) {
            mSubtitleTrack.mPackets->clear();
            mFetchSubtitleDataGeneration++;
        }
        if (mTimedTextTrack.mSource != NULL) {
            mTimedTextTrack.mPackets->clear();
            mFetchTimedTextDataGeneration++;
        }
        return result;
    }

    int64_t timeUs;
    status_t eosResult; // ignored
    CHECK((*accessUnit)->meta()->findInt64("timeUs", &timeUs));
    if (audio) {
        mAudioLastDequeueTimeUs = timeUs;
    } else {
        mVideoLastDequeueTimeUs = timeUs;
    }

    if (mSubtitleTrack.mSource != NULL
            && !mSubtitleTrack.mPackets->hasBufferAvailable(&eosResult)) {
        sp<AMessage> msg = new AMessage(kWhatFetchSubtitleData, this);
        msg->setInt64("timeUs", timeUs);
        msg->setInt32("generation", mFetchSubtitleDataGeneration);
        msg->post();
    }

    if (mTimedTextTrack.mSource != NULL
            && !mTimedTextTrack.mPackets->hasBufferAvailable(&eosResult)) {
        sp<AMessage> msg = new AMessage(kWhatFetchTimedTextData, this);
        msg->setInt64("timeUs", timeUs);
        msg->setInt32("generation", mFetchTimedTextDataGeneration);
        msg->post();
    }

    return result;
}

status_t NuPlayer::GenericSource::getDuration(int64_t *durationUs) {
    *durationUs = mDurationUs;
    return OK;
}

size_t NuPlayer::GenericSource::getTrackCount() const {
    return mSources.size();
}

sp<AMessage> NuPlayer::GenericSource::getTrackInfo(size_t trackIndex) const {
    size_t trackCount = mSources.size();
    if (trackIndex >= trackCount) {
        return NULL;
    }

    sp<AMessage> format = new AMessage();
    sp<MetaData> meta = mSources.itemAt(trackIndex)->getFormat();

    const char *mime;
    CHECK(meta->findCString(kKeyMIMEType, &mime));
    format->setString("mime", mime);

    int32_t trackType;
    if (!strncasecmp(mime, "video/", 6)) {
        trackType = MEDIA_TRACK_TYPE_VIDEO;
    } else if (!strncasecmp(mime, "audio/", 6)) {
        trackType = MEDIA_TRACK_TYPE_AUDIO;
    } else if (!strcasecmp(mime, MEDIA_MIMETYPE_TEXT_3GPP)) {
        trackType = MEDIA_TRACK_TYPE_TIMEDTEXT;
    } else {
        trackType = MEDIA_TRACK_TYPE_UNKNOWN;
    }
    format->setInt32("type", trackType);

    const char *lang;
    if (!meta->findCString(kKeyMediaLanguage, &lang)) {
        lang = "und";
    }
    format->setString("language", lang);

    if (trackType == MEDIA_TRACK_TYPE_SUBTITLE) {
        int32_t isAutoselect = 1, isDefault = 0, isForced = 0;
        meta->findInt32(kKeyTrackIsAutoselect, &isAutoselect);
        meta->findInt32(kKeyTrackIsDefault, &isDefault);
        meta->findInt32(kKeyTrackIsForced, &isForced);

        format->setInt32("auto", !!isAutoselect);
        format->setInt32("default", !!isDefault);
        format->setInt32("forced", !!isForced);
    }

    return format;
}

ssize_t NuPlayer::GenericSource::getSelectedTrack(media_track_type type) const {
    sp<AMessage> msg = new AMessage(kWhatGetSelectedTrack, this);
    msg->setInt32("type", type);

    sp<AMessage> response;
    int32_t index;
    status_t err = msg->postAndAwaitResponse(&response);
    if (err == OK && response != NULL) {
        CHECK(response->findInt32("index", &index));
        return index;
    } else {
        return -1;
    }
}

void NuPlayer::GenericSource::onGetSelectedTrack(sp<AMessage> msg) const {
    int32_t tmpType;
    CHECK(msg->findInt32("type", &tmpType));
    media_track_type type = (media_track_type)tmpType;

    sp<AMessage> response = new AMessage;
    ssize_t index = doGetSelectedTrack(type);
    response->setInt32("index", index);

    sp<AReplyToken> replyID;
    CHECK(msg->senderAwaitsResponse(&replyID));
    response->postReply(replyID);
}

ssize_t NuPlayer::GenericSource::doGetSelectedTrack(media_track_type type) const {
    const Track *track = NULL;
    switch (type) {
    case MEDIA_TRACK_TYPE_VIDEO:
        track = &mVideoTrack;
        break;
    case MEDIA_TRACK_TYPE_AUDIO:
        track = &mAudioTrack;
        break;
    case MEDIA_TRACK_TYPE_TIMEDTEXT:
        track = &mTimedTextTrack;
        break;
    case MEDIA_TRACK_TYPE_SUBTITLE:
        track = &mSubtitleTrack;
        break;
    default:
        break;
    }

    if (track != NULL && track->mSource != NULL) {
        return track->mIndex;
    }

    return -1;
}

status_t NuPlayer::GenericSource::selectTrack(size_t trackIndex, bool select, int64_t timeUs) {
    ALOGV("%s track: %zu", select ? "select" : "deselect", trackIndex);
    sp<AMessage> msg = new AMessage(kWhatSelectTrack, this);
    msg->setInt32("trackIndex", trackIndex);
    msg->setInt32("select", select);
    msg->setInt64("timeUs", timeUs);

    sp<AMessage> response;
    status_t err = msg->postAndAwaitResponse(&response);
    if (err == OK && response != NULL) {
        CHECK(response->findInt32("err", &err));
    }

    return err;
}

void NuPlayer::GenericSource::onSelectTrack(sp<AMessage> msg) {
    int32_t trackIndex, select;
    int64_t timeUs;
    CHECK(msg->findInt32("trackIndex", &trackIndex));
    CHECK(msg->findInt32("select", &select));
    CHECK(msg->findInt64("timeUs", &timeUs));

    sp<AMessage> response = new AMessage;
    status_t err = doSelectTrack(trackIndex, select, timeUs);
    response->setInt32("err", err);

    sp<AReplyToken> replyID;
    CHECK(msg->senderAwaitsResponse(&replyID));
    response->postReply(replyID);
}

status_t NuPlayer::GenericSource::doSelectTrack(size_t trackIndex, bool select, int64_t timeUs) {
    if (trackIndex >= mSources.size()) {
        return BAD_INDEX;
    }

    if (!select) {
        Track* track = NULL;
        if (mSubtitleTrack.mSource != NULL && trackIndex == mSubtitleTrack.mIndex) {
            track = &mSubtitleTrack;
            mFetchSubtitleDataGeneration++;
        } else if (mTimedTextTrack.mSource != NULL && trackIndex == mTimedTextTrack.mIndex) {
            track = &mTimedTextTrack;
            mFetchTimedTextDataGeneration++;
        }
        if (track == NULL) {
            return INVALID_OPERATION;
        }
        track->mSource->stop();
        track->mSource = NULL;
        track->mPackets->clear();
        return OK;
    }

    const sp<MediaSource> source = mSources.itemAt(trackIndex);
    sp<MetaData> meta = source->getFormat();
    const char *mime;
    CHECK(meta->findCString(kKeyMIMEType, &mime));
    if (!strncasecmp(mime, "text/", 5)) {
        bool isSubtitle = strcasecmp(mime, MEDIA_MIMETYPE_TEXT_3GPP);
        Track *track = isSubtitle ? &mSubtitleTrack : &mTimedTextTrack;
        if (track->mSource != NULL && track->mIndex == trackIndex) {
            return OK;
        }
        track->mIndex = trackIndex;
        if (track->mSource != NULL) {
            track->mSource->stop();
        }
        track->mSource = mSources.itemAt(trackIndex);
        track->mSource->start();
        if (track->mPackets == NULL) {
            track->mPackets = new AnotherPacketSource(track->mSource->getFormat());
        } else {
            track->mPackets->clear();
            track->mPackets->setFormat(track->mSource->getFormat());

        }

        if (isSubtitle) {
            mFetchSubtitleDataGeneration++;
        } else {
            mFetchTimedTextDataGeneration++;
        }

        status_t eosResult; // ignored
        if (mSubtitleTrack.mSource != NULL
                && !mSubtitleTrack.mPackets->hasBufferAvailable(&eosResult)) {
            sp<AMessage> msg = new AMessage(kWhatFetchSubtitleData, this);
            msg->setInt64("timeUs", timeUs);
            msg->setInt32("generation", mFetchSubtitleDataGeneration);
            msg->post();
        }

        if (mTimedTextTrack.mSource != NULL
                && !mTimedTextTrack.mPackets->hasBufferAvailable(&eosResult)) {
            sp<AMessage> msg = new AMessage(kWhatFetchTimedTextData, this);
            msg->setInt64("timeUs", timeUs);
            msg->setInt32("generation", mFetchTimedTextDataGeneration);
            msg->post();
        }

        return OK;
    } else if (!strncasecmp(mime, "audio/", 6) || !strncasecmp(mime, "video/", 6)) {
        bool audio = !strncasecmp(mime, "audio/", 6);
        Track *track = audio ? &mAudioTrack : &mVideoTrack;
        if (track->mSource != NULL && track->mIndex == trackIndex) {
            return OK;
        }

        sp<AMessage> msg = new AMessage(kWhatChangeAVSource, this);
        msg->setInt32("trackIndex", trackIndex);
        msg->post();
        return OK;
    }

    return INVALID_OPERATION;
}

status_t NuPlayer::GenericSource::seekTo(int64_t seekTimeUs) {
    sp<AMessage> msg = new AMessage(kWhatSeek, this);
    msg->setInt64("seekTimeUs", seekTimeUs);

    sp<AMessage> response;
    status_t err = msg->postAndAwaitResponse(&response);
    if (err == OK && response != NULL) {
        CHECK(response->findInt32("err", &err));
    }

    return err;
}

void NuPlayer::GenericSource::onSeek(sp<AMessage> msg) {
    int64_t seekTimeUs;
    CHECK(msg->findInt64("seekTimeUs", &seekTimeUs));

    sp<AMessage> response = new AMessage;
    status_t err = doSeek(seekTimeUs);
    response->setInt32("err", err);

    sp<AReplyToken> replyID;
    CHECK(msg->senderAwaitsResponse(&replyID));
    response->postReply(replyID);
}

status_t NuPlayer::GenericSource::doSeek(int64_t seekTimeUs) {
    // If the Widevine source is stopped, do not attempt to read any
    // more buffers.
    if (mStopRead) {
        return INVALID_OPERATION;
    }
    if (mVideoTrack.mSource != NULL) {
        int64_t actualTimeUs;
        readBuffer(MEDIA_TRACK_TYPE_VIDEO, seekTimeUs, &actualTimeUs);

        seekTimeUs = actualTimeUs;
        mVideoLastDequeueTimeUs = seekTimeUs;
    }

    if (mAudioTrack.mSource != NULL) {
        readBuffer(MEDIA_TRACK_TYPE_AUDIO, seekTimeUs);
        mAudioLastDequeueTimeUs = seekTimeUs;
    }

    setDrmPlaybackStatusIfNeeded(Playback::START, seekTimeUs / 1000);
    if (!mStarted) {
        setDrmPlaybackStatusIfNeeded(Playback::PAUSE, 0);
    }

    // If currently buffering, post kWhatBufferingEnd first, so that
    // NuPlayer resumes. Otherwise, if cache hits high watermark
    // before new polling happens, no one will resume the playback.
    stopBufferingIfNecessary();
    restartPollBuffering();

    return OK;
}

sp<ABuffer> NuPlayer::GenericSource::mediaBufferToABuffer(
        MediaBuffer* mb,
        media_track_type trackType,
        int64_t /* seekTimeUs */,
        int64_t *actualTimeUs) {
    bool audio = trackType == MEDIA_TRACK_TYPE_AUDIO;
    size_t outLength = mb->range_length();

    if (audio && mAudioIsVorbis) {
        outLength += sizeof(int32_t);
    }

    sp<ABuffer> ab;
    if ((mIsSecure || mUseSetBuffers) && !audio) {
        // data is already provided in the buffer
        ab = new ABuffer(NULL, mb->range_length());
        mb->add_ref();
        ab->setMediaBufferBase(mb);
    } else {
        ab = new ABuffer(outLength);
        memcpy(ab->data(),
               (const uint8_t *)mb->data() + mb->range_offset(),
               mb->range_length());
    }

    if (audio && mAudioIsVorbis) {
        int32_t numPageSamples;
        if (!mb->meta_data()->findInt32(kKeyValidSamples, &numPageSamples)) {
            numPageSamples = -1;
        }

        uint8_t* abEnd = ab->data() + mb->range_length();
        memcpy(abEnd, &numPageSamples, sizeof(numPageSamples));
    }

    sp<AMessage> meta = ab->meta();

    int64_t timeUs;
    CHECK(mb->meta_data()->findInt64(kKeyTime, &timeUs));
    meta->setInt64("timeUs", timeUs);

#if 0
    // Temporarily disable pre-roll till we have a full solution to handle
    // both single seek and continous seek gracefully.
    if (seekTimeUs > timeUs) {
        sp<AMessage> extra = new AMessage;
        extra->setInt64("resume-at-mediaTimeUs", seekTimeUs);
        meta->setMessage("extra", extra);
    }
#endif

    if (trackType == MEDIA_TRACK_TYPE_TIMEDTEXT) {
        const char *mime;
        CHECK(mTimedTextTrack.mSource != NULL
                && mTimedTextTrack.mSource->getFormat()->findCString(kKeyMIMEType, &mime));
        meta->setString("mime", mime);
    }

    int64_t durationUs;
    if (mb->meta_data()->findInt64(kKeyDuration, &durationUs)) {
        meta->setInt64("durationUs", durationUs);
    }

    if (trackType == MEDIA_TRACK_TYPE_SUBTITLE) {
        meta->setInt32("trackIndex", mSubtitleTrack.mIndex);
    }

    uint32_t dataType; // unused
    const void *seiData;
    size_t seiLength;
    if (mb->meta_data()->findData(kKeySEI, &dataType, &seiData, &seiLength)) {
        sp<ABuffer> sei = ABuffer::CreateAsCopy(seiData, seiLength);;
        meta->setBuffer("sei", sei);
    }

    if (actualTimeUs) {
        *actualTimeUs = timeUs;
    }

    mb->release();
    mb = NULL;

    return ab;
}

void NuPlayer::GenericSource::postReadBuffer(media_track_type trackType) {
    Mutex::Autolock _l(mReadBufferLock);

    if ((mPendingReadBufferTypes & (1 << trackType)) == 0) {
        mPendingReadBufferTypes |= (1 << trackType);
        sp<AMessage> msg = new AMessage(kWhatReadBuffer, this);
        msg->setInt32("trackType", trackType);
        msg->post();
    }
}

void NuPlayer::GenericSource::onReadBuffer(sp<AMessage> msg) {
    int32_t tmpType;
    CHECK(msg->findInt32("trackType", &tmpType));
    media_track_type trackType = (media_track_type)tmpType;
    readBuffer(trackType);
    {
        // only protect the variable change, as readBuffer may
        // take considerable time.
        Mutex::Autolock _l(mReadBufferLock);
        mPendingReadBufferTypes &= ~(1 << trackType);
    }
}

void NuPlayer::GenericSource::readBuffer(
        media_track_type trackType, int64_t seekTimeUs, int64_t *actualTimeUs, bool formatChange) {
    // Do not read data if Widevine source is stopped
    if (mStopRead) {
        return;
    }
    Track *track;
    size_t maxBuffers = 1;
    switch (trackType) {
        case MEDIA_TRACK_TYPE_VIDEO:
            track = &mVideoTrack;
            if (mIsWidevine) {
                maxBuffers = 2;
            } else {
                maxBuffers = 4;
            }
            break;
        case MEDIA_TRACK_TYPE_AUDIO:
            track = &mAudioTrack;
            if (mHttpSource != NULL && getTrackCount() == 1) {
                maxBuffers = 16;
            } else if (mIsWidevine || (mHttpSource != NULL)) {
                maxBuffers = 8;
            } else {
                maxBuffers = 64;
            }
            break;
        case MEDIA_TRACK_TYPE_SUBTITLE:
            track = &mSubtitleTrack;
            break;
        case MEDIA_TRACK_TYPE_TIMEDTEXT:
            track = &mTimedTextTrack;
            break;
        default:
            TRESPASS();
    }

    if (track->mSource == NULL) {
        return;
    }

    if (actualTimeUs) {
        *actualTimeUs = seekTimeUs;
    }

    MediaSource::ReadOptions options;

    bool seeking = false;

    if (seekTimeUs >= 0) {
        options.setSeekTo(seekTimeUs, MediaSource::ReadOptions::SEEK_PREVIOUS_SYNC);
        seeking = true;
        track->mPackets->clear();
    }

    if (mIsWidevine || mUseSetBuffers) {
        options.setNonBlocking();
    }

    for (size_t numBuffers = 0; numBuffers < maxBuffers; ) {
        MediaBuffer *mbuf;
        status_t err = track->mSource->read(&mbuf, &options);

        options.clearSeekTo();

        if (err == OK) {
            int64_t timeUs;
            CHECK(mbuf->meta_data()->findInt64(kKeyTime, &timeUs));
            if (trackType == MEDIA_TRACK_TYPE_AUDIO) {
                mAudioTimeUs = timeUs;
            } else if (trackType == MEDIA_TRACK_TYPE_VIDEO) {
                mVideoTimeUs = timeUs;
            }

            queueDiscontinuityIfNeeded(seeking, formatChange, trackType, track);

            sp<ABuffer> buffer = mediaBufferToABuffer(
                    mbuf, trackType, seekTimeUs,
                    numBuffers == 0 ? actualTimeUs : NULL);
            track->mPackets->queueAccessUnit(buffer);
            formatChange = false;
            seeking = false;
            ++numBuffers;
        } else if (err == WOULD_BLOCK) {
            break;
        } else if (err == INFO_FORMAT_CHANGED) {
#if 0
            track->mPackets->queueDiscontinuity(
                    ATSParser::DISCONTINUITY_FORMATCHANGE,
                    NULL,
                    false /* discard */);
#endif
        } else {
            queueDiscontinuityIfNeeded(seeking, formatChange, trackType, track);
            track->mPackets->signalEOS(err);
            break;
        }
    }
}

void NuPlayer::GenericSource::queueDiscontinuityIfNeeded(
        bool seeking, bool formatChange, media_track_type trackType, Track *track) {
    // formatChange && seeking: track whose source is changed during selection
    // formatChange && !seeking: track whose source is not changed during selection
    // !formatChange: normal seek
    if ((seeking || formatChange)
            && (trackType == MEDIA_TRACK_TYPE_AUDIO
            || trackType == MEDIA_TRACK_TYPE_VIDEO)) {
        ATSParser::DiscontinuityType type = (formatChange && seeking)
                ? ATSParser::DISCONTINUITY_FORMATCHANGE
                : ATSParser::DISCONTINUITY_NONE;
        track->mPackets->queueDiscontinuity(type, NULL /* extra */, true /* discard */);
    }
}

}  // namespace android<|MERGE_RESOLUTION|>--- conflicted
+++ resolved
@@ -345,11 +345,7 @@
 
 status_t NuPlayer::GenericSource::setBuffers(
         bool audio, Vector<MediaBuffer *> &buffers) {
-<<<<<<< HEAD
-    if ((mIsSecure || mUseSetBuffers) && !audio) {
-=======
     if (mIsSecure && !audio && mVideoTrack.mSource != NULL) {
->>>>>>> d112f7d0
         return mVideoTrack.mSource->setBuffers(buffers);
     }
     return INVALID_OPERATION;
